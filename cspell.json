--- conflicted
+++ resolved
@@ -521,9 +521,6 @@
         "ziczr",
         "zindex",
         "zipcode",
-<<<<<<< HEAD
-        "zkbob"
-=======
         "zkbob",
         "erts",
         "Asfpp",
@@ -532,7 +529,6 @@
         "qwertyuioiuytrewertyuioiuytrertyuio",
         "urlset",
         "lastmod"
->>>>>>> 15a7d73f
     ],
     "enableFiletypes": [
         "dotenv",
