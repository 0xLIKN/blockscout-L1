# ChangeLog

## Current

### Features

<<<<<<< HEAD
- [#9202](https://github.com/blockscout/blockscout/pull/9202) - Add base and priority fee to gas oracle response
=======
- [#9351](https://github.com/blockscout/blockscout/pull/9351) - Noves.fi: add proxy endpoint for describeTxs endpoint
>>>>>>> e3024cb7

### Fixes

### Chore

<details>
  <summary>Dependencies version bumps</summary>

</details>

## 6.1.0

### Features

- [#9189](https://github.com/blockscout/blockscout/pull/9189) - User operations in the search
- [#9169](https://github.com/blockscout/blockscout/pull/9169) - Add bridged tokens functionality to master branch
- [#9158](https://github.com/blockscout/blockscout/pull/9158) - Increase shared memory for PostgreSQL containers
- [#9155](https://github.com/blockscout/blockscout/pull/9155) - Allow bypassing avg block time in proxy implementation re-fetch ttl calculation
- [#9148](https://github.com/blockscout/blockscout/pull/9148) - Add `/api/v2/utils/decode-calldata`
- [#9145](https://github.com/blockscout/blockscout/pull/9145), [#9309](https://github.com/blockscout/blockscout/pull/9309) - Proxy for Account abstraction microservice
- [#9132](https://github.com/blockscout/blockscout/pull/9132) - Fetch token image from CoinGecko
- [#9131](https://github.com/blockscout/blockscout/pull/9131) - Merge addresses stage with address referencing
- [#9120](https://github.com/blockscout/blockscout/pull/9120) - Add GET and POST `/api/v2/smart-contracts/:address_hash/audit-reports`
- [#9072](https://github.com/blockscout/blockscout/pull/9072) - Add tracing by block logic for geth
- [#9185](https://github.com/blockscout/blockscout/pull/9185), [#9068](https://github.com/blockscout/blockscout/pull/9068) - New RPC API v1 endpoints
- [#9056](https://github.com/blockscout/blockscout/pull/9056) - Noves.fi API proxy

### Fixes

- [#9275](https://github.com/blockscout/blockscout/pull/9275) - Tx summary endpoint fixes
- [#9261](https://github.com/blockscout/blockscout/pull/9261) - Fix pending transactions sanitizer
- [#9253](https://github.com/blockscout/blockscout/pull/9253) - Don't fetch first trace for pending transactions
- [#9241](https://github.com/blockscout/blockscout/pull/9241) - Fix log decoding bug
- [#9234](https://github.com/blockscout/blockscout/pull/9234) - Add missing filters by non-pending transactions
- [#9229](https://github.com/blockscout/blockscout/pull/9229) - Add missing filter to txlist query
- [#9195](https://github.com/blockscout/blockscout/pull/9195) - API v1 allow multiple slashes in the path before "api"
- [#9187](https://github.com/blockscout/blockscout/pull/9187) - Fix Internal Server Error on request for nonexistent token instance
- [#9178](https://github.com/blockscout/blockscout/pull/9178) - Change internal txs tracer type to opcode for Hardhat node
- [#9173](https://github.com/blockscout/blockscout/pull/9173) - Exclude genesis block from average block time calculation
- [#9143](https://github.com/blockscout/blockscout/pull/9143) - Handle nil token_ids in token transfers on render
- [#9139](https://github.com/blockscout/blockscout/pull/9139) - TokenBalanceOnDemand fixes
- [#9125](https://github.com/blockscout/blockscout/pull/9125) - Fix Explorer.Chain.Cache.GasPriceOracle.merge_fees
- [#9124](https://github.com/blockscout/blockscout/pull/9124) - EIP-1167 display multiple sources of implementation
- [#9110](https://github.com/blockscout/blockscout/pull/9110) - Improve update_in in gas tracker
- [#9109](https://github.com/blockscout/blockscout/pull/9109) - Return current exchange rate in api/v2/stats
- [#9102](https://github.com/blockscout/blockscout/pull/9102) - Fix some log topics for Suave and Polygon Edge
- [#9075](https://github.com/blockscout/blockscout/pull/9075) - Fix fetching contract codes
- [#9073](https://github.com/blockscout/blockscout/pull/9073) - Allow payable function with output appear in the Read tab
- [#9069](https://github.com/blockscout/blockscout/pull/9069) - Fetch realtime coin balances only for addresses for which it has changed

### Chore

- [#9323](https://github.com/blockscout/blockscout/pull/9323) - Change index creation to concurrent
- [#9322](https://github.com/blockscout/blockscout/pull/9322) - Create repo setup actions
- [#9303](https://github.com/blockscout/blockscout/pull/9303) - Add workflow for Shibarium
- [#9233](https://github.com/blockscout/blockscout/pull/9233) - "cataloged" index on tokens table
- [#9198](https://github.com/blockscout/blockscout/pull/9198) - Make Postgres@15 default option
- [#9197](https://github.com/blockscout/blockscout/pull/9197) - Add `MARKET_HISTORY_FETCH_INTERVAL` env
- [#9196](https://github.com/blockscout/blockscout/pull/9196) - Compatibility with docker-compose 2.24
- [#9193](https://github.com/blockscout/blockscout/pull/9193) - Equalize elixir stack versions
- [#9153](https://github.com/blockscout/blockscout/pull/9153) - Enhanced unfetched token balances index

<details>
  <summary>Dependencies version bumps</summary>

- [#9119](https://github.com/blockscout/blockscout/pull/9119) - Bump sass from 1.69.6 to 1.69.7 in /apps/block_scout_web/assets
- [#9126](https://github.com/blockscout/blockscout/pull/9126) - Bump follow-redirects from 1.14.8 to 1.15.4 in /apps/explorer
- [#9116](https://github.com/blockscout/blockscout/pull/9116) - Bump ueberauth from 0.10.5 to 0.10.7
- [#9118](https://github.com/blockscout/blockscout/pull/9118) - Bump postcss from 8.4.32 to 8.4.33 in /apps/block_scout_web/assets
- [#9161](https://github.com/blockscout/blockscout/pull/9161) - Bump sass-loader from 13.3.3 to 14.0.0 in /apps/block_scout_web/assets
- [#9160](https://github.com/blockscout/blockscout/pull/9160) - Bump copy-webpack-plugin from 11.0.0 to 12.0.1 in /apps/block_scout_web/assets
- [#9165](https://github.com/blockscout/blockscout/pull/9165) - Bump sweetalert2 from 11.10.2 to 11.10.3 in /apps/block_scout_web/assets
- [#9163](https://github.com/blockscout/blockscout/pull/9163) - Bump mini-css-extract-plugin from 2.7.6 to 2.7.7 in /apps/block_scout_web/assets
- [#9159](https://github.com/blockscout/blockscout/pull/9159) - Bump @babel/preset-env from 7.23.7 to 7.23.8 in /apps/block_scout_web/assets
- [#9162](https://github.com/blockscout/blockscout/pull/9162) - Bump style-loader from 3.3.3 to 3.3.4 in /apps/block_scout_web/assets
- [#9164](https://github.com/blockscout/blockscout/pull/9164) - Bump css-loader from 6.8.1 to 6.9.0 in /apps/block_scout_web/assets
- [#8686](https://github.com/blockscout/blockscout/pull/8686) - Bump dialyxir from 1.4.1 to 1.4.2
- [#8861](https://github.com/blockscout/blockscout/pull/8861) - Bump briefly from 51dfe7f to 4836ba3
- [#9117](https://github.com/blockscout/blockscout/pull/9117) - Bump credo from 1.7.1 to 1.7.3
- [#9222](https://github.com/blockscout/blockscout/pull/9222) - Bump dialyxir from 1.4.2 to 1.4.3
- [#9219](https://github.com/blockscout/blockscout/pull/9219) - Bump sass from 1.69.7 to 1.70.0 in /apps/block_scout_web/assets
- [#9224](https://github.com/blockscout/blockscout/pull/9224) - Bump ex_cldr_numbers from 2.32.3 to 2.32.4
- [#9220](https://github.com/blockscout/blockscout/pull/9220) - Bump copy-webpack-plugin from 12.0.1 to 12.0.2 in /apps/block_scout_web/assets
- [#9216](https://github.com/blockscout/blockscout/pull/9216) - Bump core-js from 3.35.0 to 3.35.1 in /apps/block_scout_web/assets
- [#9218](https://github.com/blockscout/blockscout/pull/9218) - Bump postcss-loader from 7.3.4 to 8.0.0 in /apps/block_scout_web/assets
- [#9223](https://github.com/blockscout/blockscout/pull/9223) - Bump plug_cowboy from 2.6.1 to 2.6.2
- [#9217](https://github.com/blockscout/blockscout/pull/9217) - Bump css-loader from 6.9.0 to 6.9.1 in /apps/block_scout_web/assets
- [#9215](https://github.com/blockscout/blockscout/pull/9215) - Bump css-minimizer-webpack-plugin from 5.0.1 to 6.0.0 in /apps/block_scout_web/assets
- [#9221](https://github.com/blockscout/blockscout/pull/9221) - Bump autoprefixer from 10.4.16 to 10.4.17 in /apps/block_scout_web/assets

</details>

## 6.0.0

### Features

- [#9112](https://github.com/blockscout/blockscout/pull/9112) - Add specific url for eth_call
- [#9044](https://github.com/blockscout/blockscout/pull/9044) - Expand gas price oracle functionality

### Fixes

- [#9113](https://github.com/blockscout/blockscout/pull/9113) - Fix migrators cache updating
- [#9101](https://github.com/blockscout/blockscout/pull/9101) - Fix migration_finished? logic
- [#9062](https://github.com/blockscout/blockscout/pull/9062) - Fix blockscout-ens integration
- [#9061](https://github.com/blockscout/blockscout/pull/9061) - Arbitrum allow tx receipt gasUsedForL1 field
- [#8812](https://github.com/blockscout/blockscout/pull/8812) - Update existing tokens type if got transfer with higher type priority

### Chore

- [#9055](https://github.com/blockscout/blockscout/pull/9055) - Add ASC indices for logs, token transfers, transactions
- [#9038](https://github.com/blockscout/blockscout/pull/9038) - Token type filling migrations
- [#9009](https://github.com/blockscout/blockscout/pull/9009) - Index for block refetch_needed
- [#9007](https://github.com/blockscout/blockscout/pull/9007) - Drop logs type index
- [#9006](https://github.com/blockscout/blockscout/pull/9006) - Drop unused indexes on address_current_token_balances table
- [#9005](https://github.com/blockscout/blockscout/pull/9005) - Drop unused token_id column from token_transfers table and indexes based on this column
- [#9000](https://github.com/blockscout/blockscout/pull/9000) - Change log topic type in the DB to bytea
- [#8996](https://github.com/blockscout/blockscout/pull/8996) - Refine token transfers token ids index
- [#8776](https://github.com/blockscout/blockscout/pull/8776) - DB denormalization: block consensus and timestamp in transaction table

<details>
  <summary>Dependencies version bumps</summary>

- [#9059](https://github.com/blockscout/blockscout/pull/9059) - Bump redux from 5.0.0 to 5.0.1 in /apps/block_scout_web/assets
- [#9057](https://github.com/blockscout/blockscout/pull/9057) - Bump benchee from 1.2.0 to 1.3.0
- [#9060](https://github.com/blockscout/blockscout/pull/9060) - Bump @amplitude/analytics-browser from 2.3.7 to 2.3.8 in /apps/block_scout_web/assets
- [#9084](https://github.com/blockscout/blockscout/pull/9084) - Bump @babel/preset-env from 7.23.6 to 7.23.7 in /apps/block_scout_web/assets
- [#9083](https://github.com/blockscout/blockscout/pull/9083) - Bump @babel/core from 7.23.6 to 7.23.7 in /apps/block_scout_web/assets
- [#9086](https://github.com/blockscout/blockscout/pull/9086) - Bump core-js from 3.34.0 to 3.35.0 in /apps/block_scout_web/assets
- [#9081](https://github.com/blockscout/blockscout/pull/9081) - Bump sweetalert2 from 11.10.1 to 11.10.2 in /apps/block_scout_web/assets
- [#9085](https://github.com/blockscout/blockscout/pull/9085) - Bump moment from 2.29.4 to 2.30.1 in /apps/block_scout_web/assets
- [#9087](https://github.com/blockscout/blockscout/pull/9087) - Bump postcss-loader from 7.3.3 to 7.3.4 in /apps/block_scout_web/assets
- [#9082](https://github.com/blockscout/blockscout/pull/9082) - Bump sass-loader from 13.3.2 to 13.3.3 in /apps/block_scout_web/assets
- [#9088](https://github.com/blockscout/blockscout/pull/9088) - Bump sass from 1.69.5 to 1.69.6 in /apps/block_scout_web/assets

</details>

## 5.4.0-beta

### Features

- [#9018](https://github.com/blockscout/blockscout/pull/9018) - Add SmartContractRealtimeEventHandler
- [#8997](https://github.com/blockscout/blockscout/pull/8997) - Isolate throttable error count by request method
- [#8975](https://github.com/blockscout/blockscout/pull/8975) - Add EIP-4844 compatibility (not full support yet)
- [#8972](https://github.com/blockscout/blockscout/pull/8972) - BENS integration
- [#8960](https://github.com/blockscout/blockscout/pull/8960) - TRACE_BLOCK_RANGES env var
- [#8957](https://github.com/blockscout/blockscout/pull/8957) - Add Tx Interpreter Service integration
- [#8929](https://github.com/blockscout/blockscout/pull/8929) - Shibarium Bridge indexer and API v2 extension

### Fixes

- [#9039](https://github.com/blockscout/blockscout/pull/9039) - Fix tx input decoding in tx summary microservice request
- [#9035](https://github.com/blockscout/blockscout/pull/9035) - Handle Postgrex errors on NFT import 
- [#9015](https://github.com/blockscout/blockscout/pull/9015) - Optimize NFT owner preload
- [#9013](https://github.com/blockscout/blockscout/pull/9013) - Speed up `Indexer.Fetcher.TokenInstance.LegacySanitize`
- [#8969](https://github.com/blockscout/blockscout/pull/8969) - Support legacy paging options for address transaction endpoint
- [#8965](https://github.com/blockscout/blockscout/pull/8965) - Set poll: false for internal transactions fetcher
- [#8955](https://github.com/blockscout/blockscout/pull/8955) - Remove daily balances updating from BlockReward fetcher
- [#8846](https://github.com/blockscout/blockscout/pull/8846) - Handle nil gas_price at address view

### Chore

- [#9094](https://github.com/blockscout/blockscout/pull/9094) - Improve exchange rates logging
- [#9014](https://github.com/blockscout/blockscout/pull/9014) - Decrease amount of NFT in address collection: 15 -> 9
- [#8994](https://github.com/blockscout/blockscout/pull/8994) - Refactor transactions event preloads

<details>
  <summary>Dependencies version bumps</summary>

- [#8986](https://github.com/blockscout/blockscout/pull/8986) - Bump chart.js from 4.4.0 to 4.4.1 in /apps/block_scout_web/assets
- [#8982](https://github.com/blockscout/blockscout/pull/8982) - Bump ex_doc from 0.30.9 to 0.31.0
- [#8987](https://github.com/blockscout/blockscout/pull/8987) - Bump @babel/preset-env from 7.23.5 to 7.23.6 in /apps/block_scout_web/assets
- [#8984](https://github.com/blockscout/blockscout/pull/8984) - Bump ecto_sql from 3.11.0 to 3.11.1
- [#8988](https://github.com/blockscout/blockscout/pull/8988) - Bump core-js from 3.33.3 to 3.34.0 in /apps/block_scout_web/assets
- [#8980](https://github.com/blockscout/blockscout/pull/8980) - Bump exvcr from 0.14.4 to 0.15.0
- [#8985](https://github.com/blockscout/blockscout/pull/8985) - Bump @babel/core from 7.23.5 to 7.23.6 in /apps/block_scout_web/assets
- [#9020](https://github.com/blockscout/blockscout/pull/9020) - Bump eslint-plugin-import from 2.29.0 to 2.29.1 in /apps/block_scout_web/assets
- [#9021](https://github.com/blockscout/blockscout/pull/9021) - Bump eslint from 8.55.0 to 8.56.0 in /apps/block_scout_web/assets
- [#9019](https://github.com/blockscout/blockscout/pull/9019) - Bump @amplitude/analytics-browser from 2.3.6 to 2.3.7 in /apps/block_scout_web/assets

</details>

## 5.3.3-beta

### Features

- [#8966](https://github.com/blockscout/blockscout/pull/8966) - Add `ACCOUNT_WATCHLIST_NOTIFICATIONS_LIMIT_FOR_30_DAYS`
- [#8908](https://github.com/blockscout/blockscout/pull/8908) - Solidityscan report API endpoint
- [#8900](https://github.com/blockscout/blockscout/pull/8900) - Add Compound proxy contract pattern
- [#8611](https://github.com/blockscout/blockscout/pull/8611) - Implement sorting of smart contracts, address transactions

### Fixes

- [#8959](https://github.com/blockscout/blockscout/pull/8959) - Skip failed instances in Token Instance Owner migrator
- [#8924](https://github.com/blockscout/blockscout/pull/8924) - Delete invalid current token balances in OnDemand fetcher
- [#8922](https://github.com/blockscout/blockscout/pull/8922) - Allow call type to be in lowercase
- [#8917](https://github.com/blockscout/blockscout/pull/8917) - Proxy detection hotfix in API v2
- [#8915](https://github.com/blockscout/blockscout/pull/8915) - smart-contract: delete embeds_many relation on replace
- [#8906](https://github.com/blockscout/blockscout/pull/8906) - Fix abi encoded string argument
- [#8898](https://github.com/blockscout/blockscout/pull/8898) - Enhance method decoding by candidates from DB
- [#8882](https://github.com/blockscout/blockscout/pull/8882) - Change order of proxy contracts patterns detection: existing popular EIPs to the top of the list
- [#8707](https://github.com/blockscout/blockscout/pull/8707) - Fix native coin exchange rate with `EXCHANGE_RATES_COINGECKO_COIN_ID`

### Chore

- [#8956](https://github.com/blockscout/blockscout/pull/8956) - Refine docker-compose config structure
- [#8911](https://github.com/blockscout/blockscout/pull/8911) - Set client_connection_check_interval for main Postgres DB in docker-compose setup
- [#5322](https://github.com/blockscout/blockscout/pull/5322) - DB denormalization: block consensus and timestamp in transaction table

<details>
  <summary>Dependencies version bumps</summary>

- [#8863](https://github.com/blockscout/blockscout/pull/8863) - Bump core-js from 3.33.2 to 3.33.3 in /apps/block_scout_web/assets
- [#8864](https://github.com/blockscout/blockscout/pull/8864) - Bump @amplitude/analytics-browser from 2.3.3 to 2.3.5 in /apps/block_scout_web/assets
- [#8860](https://github.com/blockscout/blockscout/pull/8860) - Bump ecto_sql from 3.10.2 to 3.11.0
- [#8896](https://github.com/blockscout/blockscout/pull/8896) - Bump httpoison from 2.2.0 to 2.2.1
- [#8867](https://github.com/blockscout/blockscout/pull/8867) - Bump mixpanel-browser from 2.47.0 to 2.48.1 in /apps/block_scout_web/assets
- [#8865](https://github.com/blockscout/blockscout/pull/8865) - Bump eslint from 8.53.0 to 8.54.0 in /apps/block_scout_web/assets
- [#8866](https://github.com/blockscout/blockscout/pull/8866) - Bump sweetalert2 from 11.9.0 to 11.10.1 in /apps/block_scout_web/assets
- [#8897](https://github.com/blockscout/blockscout/pull/8897) - Bump prometheus from 4.10.0 to 4.11.0
- [#8859](https://github.com/blockscout/blockscout/pull/8859) - Bump absinthe from 1.7.5 to 1.7.6
- [#8858](https://github.com/blockscout/blockscout/pull/8858) - Bump ex_json_schema from 0.10.1 to 0.10.2
- [#8943](https://github.com/blockscout/blockscout/pull/8943) - Bump postgrex from 0.17.3 to 0.17.4
- [#8939](https://github.com/blockscout/blockscout/pull/8939) - Bump @babel/core from 7.23.3 to 7.23.5 in /apps/block_scout_web/assets
- [#8936](https://github.com/blockscout/blockscout/pull/8936) - Bump eslint from 8.54.0 to 8.55.0 in /apps/block_scout_web/assets
- [#8940](https://github.com/blockscout/blockscout/pull/8940) - Bump photoswipe from 5.4.2 to 5.4.3 in /apps/block_scout_web/assets
- [#8938](https://github.com/blockscout/blockscout/pull/8938) - Bump @babel/preset-env from 7.23.3 to 7.23.5 in /apps/block_scout_web/assets
- [#8935](https://github.com/blockscout/blockscout/pull/8935) - Bump @amplitude/analytics-browser from 2.3.5 to 2.3.6 in /apps/block_scout_web/assets
- [#8937](https://github.com/blockscout/blockscout/pull/8937) - Bump redux from 4.2.1 to 5.0.0 in /apps/block_scout_web/assets
- [#8942](https://github.com/blockscout/blockscout/pull/8942) - Bump gettext from 0.23.1 to 0.24.0
- [#8934](https://github.com/blockscout/blockscout/pull/8934) - Bump @fortawesome/fontawesome-free from 6.4.2 to 6.5.1 in /apps/block_scout_web/assets
- [#8933](https://github.com/blockscout/blockscout/pull/8933) - Bump postcss from 8.4.31 to 8.4.32 in /apps/block_scout_web/assets

</details>

## 5.3.2-beta

### Features

- [#8848](https://github.com/blockscout/blockscout/pull/8848) - Add MainPageRealtimeEventHandler
- [#8821](https://github.com/blockscout/blockscout/pull/8821) - Add new events to addresses channel: `eth_bytecode_db_lookup_started` and `smart_contract_was_not_verified`
- [#8795](https://github.com/blockscout/blockscout/pull/8795) - Disable catchup indexer by env
- [#8768](https://github.com/blockscout/blockscout/pull/8768) - Add possibility to search tokens by address hash
- [#8750](https://github.com/blockscout/blockscout/pull/8750) - Support new eth-bytecode-db request metadata fields
- [#8634](https://github.com/blockscout/blockscout/pull/8634) - API v2: NFT for address
- [#8609](https://github.com/blockscout/blockscout/pull/8609) - Change logs format to JSON; Add endpoint url to the block_scout_web logging
- [#8558](https://github.com/blockscout/blockscout/pull/8558) - Add CoinBalanceDailyUpdater

### Fixes

- [#8891](https://github.com/blockscout/blockscout/pull/8891) - Fix average block time
- [#8869](https://github.com/blockscout/blockscout/pull/8869) - Limit TokenBalance fetcher timeout
- [#8855](https://github.com/blockscout/blockscout/pull/8855) - All transactions count at top addresses page
- [#8836](https://github.com/blockscout/blockscout/pull/8836) - Safe token update
- [#8814](https://github.com/blockscout/blockscout/pull/8814) - Improve performance for EOA addresses in `/api/v2/addresses/{address_hash}`
- [#8813](https://github.com/blockscout/blockscout/pull/8813) - Force verify twin contracts on `/api/v2/import/smart-contracts/{address_hash}`
- [#8784](https://github.com/blockscout/blockscout/pull/8784) - Fix Indexer.Transform.Addresses for non-Suave setup
- [#8770](https://github.com/blockscout/blockscout/pull/8770) - Fix for eth_getbalance API v1 endpoint when requesting latest tag
- [#8765](https://github.com/blockscout/blockscout/pull/8765) - Fix for tvl update in market history when row already exists
- [#8759](https://github.com/blockscout/blockscout/pull/8759) - Gnosis safe proxy via singleton input
- [#8752](https://github.com/blockscout/blockscout/pull/8752) - Add `TOKEN_INSTANCE_OWNER_MIGRATION_ENABLED` env
- [#8724](https://github.com/blockscout/blockscout/pull/8724) - Fix flaky account notifier test

### Chore

- [#8832](https://github.com/blockscout/blockscout/pull/8832) - Log more details in regards 413 error
- [#8807](https://github.com/blockscout/blockscout/pull/8807) - Smart-contract proxy detection refactoring
- [#8802](https://github.com/blockscout/blockscout/pull/8802) - Enable API v2 by default
- [#8742](https://github.com/blockscout/blockscout/pull/8742) - Merge rsk branch into the master branch
- [#8728](https://github.com/blockscout/blockscout/pull/8728) - Remove repos_list (default value for ecto repos) from Explorer.ReleaseTasks

<details>
  <summary>Dependencies version bumps</summary>

- [#8727](https://github.com/blockscout/blockscout/pull/8727) - Bump browserify-sign from 4.2.1 to 4.2.2 in /apps/block_scout_web/assets
- [#8748](https://github.com/blockscout/blockscout/pull/8748) - Bump sweetalert2 from 11.7.32 to 11.9.0 in /apps/block_scout_web/assets
- [#8747](https://github.com/blockscout/blockscout/pull/8747) - Bump core-js from 3.33.1 to 3.33.2 in /apps/block_scout_web/assets
- [#8743](https://github.com/blockscout/blockscout/pull/8743) - Bump solc from 0.8.21 to 0.8.22 in /apps/explorer
- [#8745](https://github.com/blockscout/blockscout/pull/8745) - Bump tesla from 1.7.0 to 1.8.0
- [#8749](https://github.com/blockscout/blockscout/pull/8749) - Bump sass from 1.69.4 to 1.69.5 in /apps/block_scout_web/assets
- [#8744](https://github.com/blockscout/blockscout/pull/8744) - Bump phoenix_ecto from 4.4.2 to 4.4.3
- [#8746](https://github.com/blockscout/blockscout/pull/8746) - Bump floki from 0.35.1 to 0.35.2
- [#8793](https://github.com/blockscout/blockscout/pull/8793) - Bump eslint from 8.52.0 to 8.53.0 in /apps/block_scout_web/assets
- [#8792](https://github.com/blockscout/blockscout/pull/8792) - Bump cldr_utils from 2.24.1 to 2.24.2
- [#8787](https://github.com/blockscout/blockscout/pull/8787) - Bump ex_cldr_numbers from 2.32.2 to 2.32.3
- [#8790](https://github.com/blockscout/blockscout/pull/8790) - Bump ex_abi from 0.6.3 to 0.6.4
- [#8788](https://github.com/blockscout/blockscout/pull/8788) - Bump ex_cldr_units from 3.16.3 to 3.16.4
- [#8827](https://github.com/blockscout/blockscout/pull/8827) - Bump @babel/core from 7.23.2 to 7.23.3 in /apps/block_scout_web/assets
- [#8823](https://github.com/blockscout/blockscout/pull/8823) - Bump benchee from 1.1.0 to 1.2.0
- [#8826](https://github.com/blockscout/blockscout/pull/8826) - Bump luxon from 3.4.3 to 3.4.4 in /apps/block_scout_web/assets
- [#8824](https://github.com/blockscout/blockscout/pull/8824) - Bump httpoison from 2.1.0 to 2.2.0
- [#8828](https://github.com/blockscout/blockscout/pull/8828) - Bump @babel/preset-env from 7.23.2 to 7.23.3 in /apps/block_scout_web/assets
- [#8825](https://github.com/blockscout/blockscout/pull/8825) - Bump solc from 0.8.22 to 0.8.23 in /apps/explorer

</details>

## 5.3.1-beta

### Features

- [#8717](https://github.com/blockscout/blockscout/pull/8717) - Save GasPriceOracle old prices as a fallback
- [#8696](https://github.com/blockscout/blockscout/pull/8696) - Support tokenSymbol and tokenName in `/api/v2/import/token-info`
- [#8673](https://github.com/blockscout/blockscout/pull/8673) - Add a window for balances fetching from non-archive node
- [#8634](https://github.com/blockscout/blockscout/pull/8634) - API v2: NFT for address
- [#8609](https://github.com/blockscout/blockscout/pull/8609) - Change logs format to JSON; Add endpoint url to the block_scout_web logging
- [#8651](https://github.com/blockscout/blockscout/pull/8651) - Add `stability_fee` for CHAIN_TYPE=stability
- [#8556](https://github.com/blockscout/blockscout/pull/8556) - Suave functional
- [#8528](https://github.com/blockscout/blockscout/pull/8528) - Account: add pagination + envs for limits
- [#7584](https://github.com/blockscout/blockscout/pull/7584) - Add Polygon zkEVM batches fetcher

### Fixes

- [#8714](https://github.com/blockscout/blockscout/pull/8714) - Fix sourcify check 
- [#8708](https://github.com/blockscout/blockscout/pull/8708) - CoinBalanceHistory tab: show also tx with gasPrice & gasUsed > 0
- [#8706](https://github.com/blockscout/blockscout/pull/8706) - Add address name updating on contract re-verification
- [#8705](https://github.com/blockscout/blockscout/pull/8705) - Fix sourcify enabled flag
- [#8695](https://github.com/blockscout/blockscout/pull/8695), [#8755](https://github.com/blockscout/blockscout/pull/8755) - Don't override internal transaction error if it's present already
- [#8685](https://github.com/blockscout/blockscout/pull/8685) - Fix db pool size exceeds Postgres max connections
- [#8678](https://github.com/blockscout/blockscout/pull/8678) - Fix `is_verified` for `/addresses` and `/smart-contracts`

### Chore

- [#8715](https://github.com/blockscout/blockscout/pull/8715) - Rename `wrapped` field to `requestRecord` for Suave

<details>
  <summary>Dependencies version bumps</summary>

- [#8683](https://github.com/blockscout/blockscout/pull/8683) - Bump eslint from 8.51.0 to 8.52.0 in /apps/block_scout_web/assets
- [#8689](https://github.com/blockscout/blockscout/pull/8689) - Bump ex_abi from 0.6.2 to 0.6.3
- [#8682](https://github.com/blockscout/blockscout/pull/8682) - Bump core-js from 3.33.0 to 3.33.1 in /apps/block_scout_web/assets
- [#8680](https://github.com/blockscout/blockscout/pull/8680) - Bump web3 from 1.10.2 to 1.10.3 in /apps/block_scout_web/assets
- [#8681](https://github.com/blockscout/blockscout/pull/8681) - Bump eslint-plugin-import from 2.28.1 to 2.29.0 in /apps/block_scout_web/assets
- [#8684](https://github.com/blockscout/blockscout/pull/8684) - Bump @amplitude/analytics-browser from 2.3.2 to 2.3.3 in /apps/block_scout_web/assets
- [#8679](https://github.com/blockscout/blockscout/pull/8679) - Bump sass from 1.69.3 to 1.69.4 in /apps/block_scout_web/assets
- [#8687](https://github.com/blockscout/blockscout/pull/8687) - Bump floki from 0.35.0 to 0.35.1
- [#8693](https://github.com/blockscout/blockscout/pull/8693) - Bump redix from 1.2.3 to 1.3.0
- [#8688](https://github.com/blockscout/blockscout/pull/8688) - Bump ex_doc from 0.30.7 to 0.30.9

</details>

## 5.3.0-beta

### Features

- [#8512](https://github.com/blockscout/blockscout/pull/8512) - Add caching and improve `/tabs-counters` performance
- [#8472](https://github.com/blockscout/blockscout/pull/8472) - Integrate `/api/v2/bytecodes/sources:search-all` of `eth_bytecode_db`
- [#8589](https://github.com/blockscout/blockscout/pull/8589) - DefiLlama TVL source
- [#8544](https://github.com/blockscout/blockscout/pull/8544) - Fix `nil` `"structLogs"`
- [#8583](https://github.com/blockscout/blockscout/pull/8583) - Add stats widget for rootstock
- [#8542](https://github.com/blockscout/blockscout/pull/8542) - Add tracing for rootstock
- [#8561](https://github.com/blockscout/blockscout/pull/8561), [#8564](https://github.com/blockscout/blockscout/pull/8564) - Get historical market cap data from CoinGecko
- [#8543](https://github.com/blockscout/blockscout/pull/8543) - Fix polygon tracer
- [#8386](https://github.com/blockscout/blockscout/pull/8386) - Add `owner_address_hash` to the `token_instances`
- [#8530](https://github.com/blockscout/blockscout/pull/8530) - Add `block_type` to search results
- [#8180](https://github.com/blockscout/blockscout/pull/8180) - Deposits and Withdrawals for Polygon Edge
- [#7996](https://github.com/blockscout/blockscout/pull/7996) - Add CoinBalance fetcher init query limit
- [#8658](https://github.com/blockscout/blockscout/pull/8658) - Remove block consensus on import fail
- [#8575](https://github.com/blockscout/blockscout/pull/8575) - Filter token transfers on coin balances updates

### Fixes

- [#8661](https://github.com/blockscout/blockscout/pull/8661) - arm64-compatible docker image
- [#8649](https://github.com/blockscout/blockscout/pull/8649) - Set max 30sec JSON RPC poll frequency for realtime fetcher when WS is disabled
- [#8614](https://github.com/blockscout/blockscout/pull/8614) - Disable market history cataloger fetcher when exchange rates are disabled
- [#8613](https://github.com/blockscout/blockscout/pull/8613) - Refactor parsing of FIRST_BLOCK, LAST_BLOCK, TRACE_FIRST_BLOCK, TRACE_LAST_BLOCK env variables
- [#8572](https://github.com/blockscout/blockscout/pull/8572) - Refactor docker-compose config
- [#8552](https://github.com/blockscout/blockscout/pull/8552) - Add CHAIN_TYPE build arg to Dockerfile
- [#8550](https://github.com/blockscout/blockscout/pull/8550) - Sanitize paging params
- [#8515](https://github.com/blockscout/blockscout/pull/8515) - Fix `:error.types/0 is undefined` warning
- [#7959](https://github.com/blockscout/blockscout/pull/7959) - Fix empty batch transfers handling
- [#8513](https://github.com/blockscout/blockscout/pull/8513) - Don't override transaction status
- [#8620](https://github.com/blockscout/blockscout/pull/8620) - Fix the display of icons
- [#8594](https://github.com/blockscout/blockscout/pull/8594) - Fix TokenBalance fetcher retry logic

### Chore

- [#8584](https://github.com/blockscout/blockscout/pull/8584) - Store chain together with cookie hash in Redis
- [#8579](https://github.com/blockscout/blockscout/pull/8579), [#8590](https://github.com/blockscout/blockscout/pull/8590) - IPFS gateway URL runtime env variable
- [#8573](https://github.com/blockscout/blockscout/pull/8573) - Update Nginx to proxy all frontend paths
- [#8290](https://github.com/blockscout/blockscout/pull/8290) - Update Chromedriver version
- [#8536](https://github.com/blockscout/blockscout/pull/8536), [#8537](https://github.com/blockscout/blockscout/pull/8537), [#8540](https://github.com/blockscout/blockscout/pull/8540), [#8557](https://github.com/blockscout/blockscout/pull/8557) - New issue template
- [#8529](https://github.com/blockscout/blockscout/pull/8529) - Move PolygonEdge-related migration to the corresponding ecto repository
- [#8504](https://github.com/blockscout/blockscout/pull/8504) - Deploy new UI through Makefile
- [#8501](https://github.com/blockscout/blockscout/pull/8501) - Conceal secondary ports in docker compose setup

<details>
  <summary>Dependencies version bumps</summary>

- [#8508](https://github.com/blockscout/blockscout/pull/8508) - Bump sass from 1.67.0 to 1.68.0 in /apps/block_scout_web/assets
- [#8509](https://github.com/blockscout/blockscout/pull/8509) - Bump autoprefixer from 10.4.15 to 10.4.16 in /apps/block_scout_web/assets
- [#8511](https://github.com/blockscout/blockscout/pull/8511) - Bump mox from 1.0.2 to 1.1.0
- [#8532](https://github.com/blockscout/blockscout/pull/8532) - Bump eslint from 8.49.0 to 8.50.0 in /apps/block_scout_web/assets
- [#8533](https://github.com/blockscout/blockscout/pull/8533) - Bump sweetalert2 from 11.7.28 to 11.7.29 in /apps/block_scout_web/assets
- [#8531](https://github.com/blockscout/blockscout/pull/8531) - Bump ex_cldr_units from 3.16.2 to 3.16.3
- [#8534](https://github.com/blockscout/blockscout/pull/8534) - Bump @babel/core from 7.22.20 to 7.23.0 in /apps/block_scout_web/assets
- [#8546](https://github.com/blockscout/blockscout/pull/8546) - Bump sweetalert2 from 11.7.29 to 11.7.31 in /apps/block_scout_web/assets
- [#8553](https://github.com/blockscout/blockscout/pull/8553) - Bump @amplitude/analytics-browser from 2.3.1 to 2.3.2 in /apps/block_scout_web/assets
- [#8554](https://github.com/blockscout/blockscout/pull/8554) - https://github.com/blockscout/blockscout/pull/8554
- [#8547](https://github.com/blockscout/blockscout/pull/8547) - Bump briefly from 678a376 to 51dfe7f
- [#8567](https://github.com/blockscout/blockscout/pull/8567) - Bump photoswipe from 5.4.1 to 5.4.2 in /apps/block_scout_web/assets
- [#8566](https://github.com/blockscout/blockscout/pull/8566) - Bump postcss from 8.4.30 to 8.4.31 in /apps/block_scout_web/assets
- [#7575](https://github.com/blockscout/blockscout/pull/7575) - Bump css-loader from 5.2.7 to 6.8.1 in /apps/block_scout_web/assets
- [#8569](https://github.com/blockscout/blockscout/pull/8569) - Bump web3 from 1.10.0 to 1.10.2 in /apps/block_scout_web/assets
- [#8570](https://github.com/blockscout/blockscout/pull/8570) - Bump core-js from 3.32.2 to 3.33.0 in /apps/block_scout_web/assets
- [#8581](https://github.com/blockscout/blockscout/pull/8581) - Bump credo from 1.7.0 to 1.7.1
- [#8607](https://github.com/blockscout/blockscout/pull/8607) - Bump sass from 1.68.0 to 1.69.0 in /apps/block_scout_web/assets
- [#8606](https://github.com/blockscout/blockscout/pull/8606) - Bump highlight.js from 11.8.0 to 11.9.0 in /apps/block_scout_web/assets
- [#8605](https://github.com/blockscout/blockscout/pull/8605) - Bump eslint from 8.50.0 to 8.51.0 in /apps/block_scout_web/assets
- [#8608](https://github.com/blockscout/blockscout/pull/8608) - Bump sweetalert2 from 11.7.31 to 11.7.32 in /apps/block_scout_web/assets
- [#8510](https://github.com/blockscout/blockscout/pull/8510) - Bump hackney from 1.18.1 to 1.19.1
- [#8637](https://github.com/blockscout/blockscout/pull/8637) - Bump @babel/preset-env from 7.22.20 to 7.23.2 in /apps/block_scout_web/assets
- [#8639](https://github.com/blockscout/blockscout/pull/8639) - Bump sass from 1.69.0 to 1.69.3 in /apps/block_scout_web/assets
- [#8643](https://github.com/blockscout/blockscout/pull/8643) - Bump floki from 0.34.3 to 0.35.0
- [#8641](https://github.com/blockscout/blockscout/pull/8641) - Bump ex_cldr from 2.37.2 to 2.37.4
- [#8646](https://github.com/blockscout/blockscout/pull/8646) - Bump @babel/traverse from 7.23.0 to 7.23.2 in /apps/block_scout_web/assets
- [#8636](https://github.com/blockscout/blockscout/pull/8636) - Bump @babel/core from 7.23.0 to 7.23.2 in /apps/block_scout_web/assets
- [#8645](https://github.com/blockscout/blockscout/pull/8645) - Bump ex_doc from 0.30.6 to 0.30.7
- [#8638](https://github.com/blockscout/blockscout/pull/8638) - Bump webpack from 5.88.2 to 5.89.0 in /apps/block_scout_web/assets
- [#8640](https://github.com/blockscout/blockscout/pull/8640) - Bump hackney from 1.19.1 to 1.20.1

</details>

## 5.2.3-beta

### Features

- [#8382](https://github.com/blockscout/blockscout/pull/8382) - Add sitemap.xml
- [#8313](https://github.com/blockscout/blockscout/pull/8313) - Add batches to TokenInstance fetchers
- [#8285](https://github.com/blockscout/blockscout/pull/8285), [#8399](https://github.com/blockscout/blockscout/pull/8399) - Add CG/CMC coin price sources
- [#8181](https://github.com/blockscout/blockscout/pull/8181) - Insert current token balances placeholders along with historical
- [#8210](https://github.com/blockscout/blockscout/pull/8210) - Drop address foreign keys
- [#8292](https://github.com/blockscout/blockscout/pull/8292) - Add ETHEREUM_JSONRPC_WAIT_PER_TIMEOUT env var
- [#8269](https://github.com/blockscout/blockscout/pull/8269) - Don't push back to sequence on catchup exception
- [#8362](https://github.com/blockscout/blockscout/pull/8362), [#8398](https://github.com/blockscout/blockscout/pull/8398) - Drop token balances tokens foreign key

### Fixes

- [#8446](https://github.com/blockscout/blockscout/pull/8446) - Fix market cap calculation in case of CMC
- [#8431](https://github.com/blockscout/blockscout/pull/8431) - Fix contracts' output decoding
- [#8354](https://github.com/blockscout/blockscout/pull/8354) - Hotfix for proper addresses' tokens displaying
- [#8350](https://github.com/blockscout/blockscout/pull/8350) - Add Base Mainnet support for tx actions
- [#8282](https://github.com/blockscout/blockscout/pull/8282) - NFT fetcher improvements
- [#8287](https://github.com/blockscout/blockscout/pull/8287) - Add separate hackney pool for TokenInstance fetchers
- [#8293](https://github.com/blockscout/blockscout/pull/8293) - Add ETHEREUM_JSONRPC_TRACE_URL for Geth in docker-compose.yml
- [#8240](https://github.com/blockscout/blockscout/pull/8240) - Refactor and fix paging params in API v2
- [#8242](https://github.com/blockscout/blockscout/pull/8242) - Fixing visualizer service CORS issue when running docker-compose
- [#8355](https://github.com/blockscout/blockscout/pull/8355) - Fix current token balances redefining
- [#8338](https://github.com/blockscout/blockscout/pull/8338) - Fix reorgs query
- [#8413](https://github.com/blockscout/blockscout/pull/8413) - Put error in last call for STOP opcode
- [#8447](https://github.com/blockscout/blockscout/pull/8447) - Fix reorg transactions
- [#8513](https://github.com/blockscout/blockscout/pull/8513) - Don't override transaction status

### Chore

- [#8494](https://github.com/blockscout/blockscout/pull/8494) - Add release announcement in Slack
- [#8493](https://github.com/blockscout/blockscout/pull/8493) - Fix arm docker image build
- [#8478](https://github.com/blockscout/blockscout/pull/8478) - Set integration with Blockscout's eth bytecode DB endpoint by default and other enhancements
- [#8442](https://github.com/blockscout/blockscout/pull/8442) - Unify burn address definition
- [#8321](https://github.com/blockscout/blockscout/pull/8321) - Add curl into resulting Docker image
- [#8319](https://github.com/blockscout/blockscout/pull/8319) - Add MIX_ENV: 'prod' to docker-compose
- [#8281](https://github.com/blockscout/blockscout/pull/8281) - Planned removal of duplicate API endpoints: for CSV export and GraphQL

<details>
  <summary>Dependencies version bumps</summary>

- [#8244](https://github.com/blockscout/blockscout/pull/8244) - Bump core-js from 3.32.0 to 3.32.1 in /apps/block_scout_web/assets
- [#8243](https://github.com/blockscout/blockscout/pull/8243) - Bump sass from 1.65.1 to 1.66.0 in /apps/block_scout_web/assets
- [#8259](https://github.com/blockscout/blockscout/pull/8259) - Bump sweetalert2 from 11.7.23 to 11.7.27 in /apps/block_scout_web/assets
- [#8258](https://github.com/blockscout/blockscout/pull/8258) - Bump sass from 1.66.0 to 1.66.1 in /apps/block_scout_web/assets
- [#8260](https://github.com/blockscout/blockscout/pull/8260) - Bump jest from 29.6.2 to 29.6.3 in /apps/block_scout_web/assets
- [#8261](https://github.com/blockscout/blockscout/pull/8261) - Bump eslint-plugin-import from 2.28.0 to 2.28.1 in /apps/block_scout_web/assets
- [#8262](https://github.com/blockscout/blockscout/pull/8262) - Bump jest-environment-jsdom from 29.6.2 to 29.6.3 in /apps/block_scout_web/assets
- [#8275](https://github.com/blockscout/blockscout/pull/8275) - Bump ecto_sql from 3.10.1 to 3.10.2
- [#8284](https://github.com/blockscout/blockscout/pull/8284) - Bump luxon from 3.4.0 to 3.4.1 in /apps/block_scout_web/assets
- [#8294](https://github.com/blockscout/blockscout/pull/8294) - Bump chart.js from 4.3.3 to 4.4.0 in /apps/block_scout_web/assets
- [#8295](https://github.com/blockscout/blockscout/pull/8295) - Bump jest from 29.6.3 to 29.6.4 in /apps/block_scout_web/assets
- [#8296](https://github.com/blockscout/blockscout/pull/8296) - Bump jest-environment-jsdom from 29.6.3 to 29.6.4 in /apps/block_scout_web/assets
- [#8297](https://github.com/blockscout/blockscout/pull/8297) - Bump @babel/core from 7.22.10 to 7.22.11 in /apps/block_scout_web/assets
- [#8305](https://github.com/blockscout/blockscout/pull/8305) - Bump @amplitude/analytics-browser from 2.2.0 to 2.2.1 in /apps/block_scout_web/assets
- [#8342](https://github.com/blockscout/blockscout/pull/8342) - Bump postgrex from 0.17.2 to 0.17.3
- [#8341](https://github.com/blockscout/blockscout/pull/8341) - Bump hackney from 1.18.1 to 1.18.2
- [#8343](https://github.com/blockscout/blockscout/pull/8343) - Bump @amplitude/analytics-browser from 2.2.1 to 2.2.2 in /apps/block_scout_web/assets
- [#8344](https://github.com/blockscout/blockscout/pull/8344) - Bump postcss from 8.4.28 to 8.4.29 in /apps/block_scout_web/assets
- [#8330](https://github.com/blockscout/blockscout/pull/8330) - Bump bignumber.js from 9.1.1 to 9.1.2 in /apps/block_scout_web/assets
- [#8332](https://github.com/blockscout/blockscout/pull/8332) - Bump jquery from 3.7.0 to 3.7.1 in /apps/block_scout_web/assets
- [#8329](https://github.com/blockscout/blockscout/pull/8329) - Bump viewerjs from 1.11.4 to 1.11.5 in /apps/block_scout_web/assets
- [#8328](https://github.com/blockscout/blockscout/pull/8328) - Bump eslint from 8.47.0 to 8.48.0 in /apps/block_scout_web/assets
- [#8325](https://github.com/blockscout/blockscout/pull/8325) - Bump exvcr from 0.14.3 to 0.14.4
- [#8323](https://github.com/blockscout/blockscout/pull/8323) - Bump ex_doc from 0.30.5 to 0.30.6
- [#8322](https://github.com/blockscout/blockscout/pull/8322) - Bump dialyxir from 1.3.0 to 1.4.0
- [#8326](https://github.com/blockscout/blockscout/pull/8326) - Bump comeonin from 5.3.3 to 5.4.0
- [#8331](https://github.com/blockscout/blockscout/pull/8331) - Bump luxon from 3.4.1 to 3.4.2 in /apps/block_scout_web/assets
- [#8324](https://github.com/blockscout/blockscout/pull/8324) - Bump spandex_datadog from 1.3.0 to 1.4.0
- [#8327](https://github.com/blockscout/blockscout/pull/8327) - Bump bcrypt_elixir from 3.0.1 to 3.1.0
- [#8358](https://github.com/blockscout/blockscout/pull/8358) - Bump @babel/preset-env from 7.22.10 to 7.22.14 in /apps/block_scout_web/assets
- [#8365](https://github.com/blockscout/blockscout/pull/8365) - Bump dialyxir from 1.4.0 to 1.4.1
- [#8374](https://github.com/blockscout/blockscout/pull/8374) - Bump @amplitude/analytics-browser from 2.2.2 to 2.2.3 in /apps/block_scout_web/assets
- [#8373](https://github.com/blockscout/blockscout/pull/8373) - Bump ex_secp256k1 from 0.7.0 to 0.7.1
- [#8391](https://github.com/blockscout/blockscout/pull/8391) - Bump @babel/preset-env from 7.22.14 to 7.22.15 in /apps/block_scout_web/assets
- [#8390](https://github.com/blockscout/blockscout/pull/8390) - Bump photoswipe from 5.3.8 to 5.3.9 in /apps/block_scout_web/assets
- [#8389](https://github.com/blockscout/blockscout/pull/8389) - Bump @babel/core from 7.22.11 to 7.22.15 in /apps/block_scout_web/assets
- [#8392](https://github.com/blockscout/blockscout/pull/8392) - Bump ex_cldr_numbers from 2.31.3 to 2.32.0
- [#8400](https://github.com/blockscout/blockscout/pull/8400) - Bump ex_secp256k1 from 0.7.1 to 0.7.2
- [#8405](https://github.com/blockscout/blockscout/pull/8405) - Bump luxon from 3.4.2 to 3.4.3 in /apps/block_scout_web/assets
- [#8404](https://github.com/blockscout/blockscout/pull/8404) - Bump ex_abi from 0.6.0 to 0.6.1
- [#8410](https://github.com/blockscout/blockscout/pull/8410) - Bump core-js from 3.32.1 to 3.32.2 in /apps/block_scout_web/assets
- [#8418](https://github.com/blockscout/blockscout/pull/8418) - Bump url from 0.11.1 to 0.11.2 in /apps/block_scout_web/assets
- [#8416](https://github.com/blockscout/blockscout/pull/8416) - Bump @babel/core from 7.22.15 to 7.22.17 in /apps/block_scout_web/assets
- [#8419](https://github.com/blockscout/blockscout/pull/8419) - Bump assert from 2.0.0 to 2.1.0 in /apps/block_scout_web/assets
- [#8417](https://github.com/blockscout/blockscout/pull/8417) - Bump photoswipe from 5.3.9 to 5.4.0 in /apps/block_scout_web/assets
- [#8441](https://github.com/blockscout/blockscout/pull/8441) - Bump eslint from 8.48.0 to 8.49.0 in /apps/block_scout_web/assets
- [#8439](https://github.com/blockscout/blockscout/pull/8439) - Bump ex_cldr_numbers from 2.32.0 to 2.32.1
- [#8444](https://github.com/blockscout/blockscout/pull/8444) - Bump ex_cldr_numbers from 2.32.1 to 2.32.2
- [#8445](https://github.com/blockscout/blockscout/pull/8445) - Bump ex_abi from 0.6.1 to 0.6.2
- [#8450](https://github.com/blockscout/blockscout/pull/8450) - Bump jest-environment-jsdom from 29.6.4 to 29.7.0 in /apps/block_scout_web/assets
- [#8451](https://github.com/blockscout/blockscout/pull/8451) - Bump jest from 29.6.4 to 29.7.0 in /apps/block_scout_web/assets
- [#8463](https://github.com/blockscout/blockscout/pull/8463) - Bump sass from 1.66.1 to 1.67.0 in /apps/block_scout_web/assets
- [#8464](https://github.com/blockscout/blockscout/pull/8464) - Bump @babel/core from 7.22.17 to 7.22.19 in /apps/block_scout_web/assets
- [#8462](https://github.com/blockscout/blockscout/pull/8462) - Bump sweetalert2 from 11.7.27 to 11.7.28 in /apps/block_scout_web/assets
- [#8479](https://github.com/blockscout/blockscout/pull/8479) - Bump photoswipe from 5.4.0 to 5.4.1 in /apps/block_scout_web/assets
- [#8483](https://github.com/blockscout/blockscout/pull/8483) - Bump @amplitude/analytics-browser from 2.2.3 to 2.3.1 in /apps/block_scout_web/assets
- [#8481](https://github.com/blockscout/blockscout/pull/8481) - Bump @babel/preset-env from 7.22.15 to 7.22.20 in /apps/block_scout_web/assets
- [#8480](https://github.com/blockscout/blockscout/pull/8480) - Bump @babel/core from 7.22.19 to 7.22.20 in /apps/block_scout_web/assets
- [#8482](https://github.com/blockscout/blockscout/pull/8482) - Bump viewerjs from 1.11.5 to 1.11.6 in /apps/block_scout_web/assets
- [#8489](https://github.com/blockscout/blockscout/pull/8489) - Bump postcss from 8.4.29 to 8.4.30 in /apps/block_scout_web/assets

</details>

## 5.2.2-beta

### Features

- [#8218](https://github.com/blockscout/blockscout/pull/8218) - Add `/api/v2/search/quick` method
- [#8202](https://github.com/blockscout/blockscout/pull/8202) - Add `/api/v2/addresses/:address_hash/tabs-counters` endpoint
- [#8156](https://github.com/blockscout/blockscout/pull/8156) - Add `is_verified_via_admin_panel` property to tokens table
- [#8165](https://github.com/blockscout/blockscout/pull/8165), [#8201](https://github.com/blockscout/blockscout/pull/8201) - Add broadcast of updated address_current_token_balances
- [#7952](https://github.com/blockscout/blockscout/pull/7952) - Add parsing constructor arguments for sourcify contracts
- [#6190](https://github.com/blockscout/blockscout/pull/6190) - Add EIP-1559 support to gas price oracle
- [#7977](https://github.com/blockscout/blockscout/pull/7977) - GraphQL: extend schema with new field for existing objects
- [#8158](https://github.com/blockscout/blockscout/pull/8158), [#8164](https://github.com/blockscout/blockscout/pull/8164) - Include unfetched balances in TokenBalanceOnDemand fetcher

### Fixes

- [#8233](https://github.com/blockscout/blockscout/pull/8233) - Fix API v2 broken tx response
- [#8147](https://github.com/blockscout/blockscout/pull/8147) - Switch sourcify tests from POA Sokol to Gnosis Chiado
- [#8145](https://github.com/blockscout/blockscout/pull/8145) - Handle negative holders count in API v2
- [#8040](https://github.com/blockscout/blockscout/pull/8040) - Resolve issue with Docker image for Mac M1/M2
- [#8060](https://github.com/blockscout/blockscout/pull/8060) - Fix eth_getLogs API endpoint
- [#8082](https://github.com/blockscout/blockscout/pull/8082), [#8088](https://github.com/blockscout/blockscout/pull/8088) - Fix Rootstock charts API
- [#7992](https://github.com/blockscout/blockscout/pull/7992) - Fix missing range insert
- [#8022](https://github.com/blockscout/blockscout/pull/8022) - Don't add reorg block number to missing blocks

### Chore

- [#8222](https://github.com/blockscout/blockscout/pull/8222) - docker-compose for new UI with external backend
- [#8177](https://github.com/blockscout/blockscout/pull/8177) - Refactor address counter functions
- [#8183](https://github.com/blockscout/blockscout/pull/8183) - Update frontend envs in order to pass their validation
- [#8167](https://github.com/blockscout/blockscout/pull/8167) - Manage concurrency for Token and TokenBalance fetcher
- [#8179](https://github.com/blockscout/blockscout/pull/8179) - Enhance nginx config
- [#8146](https://github.com/blockscout/blockscout/pull/8146) - Add method_id to write methods in API v2 response
- [#8105](https://github.com/blockscout/blockscout/pull/8105) - Extend API v1 with endpoints used by new UI
- [#8104](https://github.com/blockscout/blockscout/pull/8104) - remove "TODO" from API v2 response
- [#8100](https://github.com/blockscout/blockscout/pull/8100), [#8103](https://github.com/blockscout/blockscout/pull/8103) - Extend docker-compose configs with new config when front is running externally
- [#8012](https://github.com/blockscout/blockscout/pull/8012) - API v2 smart-contract verification extended logging

<details>
  <summary>Dependencies version bumps</summary>

- [#7980](https://github.com/blockscout/blockscout/pull/7980) - Bump solc from 0.8.20 to 0.8.21 in /apps/explorer
- [#7986](https://github.com/blockscout/blockscout/pull/7986) - Bump sass from 1.63.6 to 1.64.0 in /apps/block_scout_web/assets
- [#8030](https://github.com/blockscout/blockscout/pull/8030) - Bump sweetalert2 from 11.7.18 to 11.7.20 in /apps/block_scout_web/assets
- [#8029](https://github.com/blockscout/blockscout/pull/8029) - Bump viewerjs from 1.11.3 to 1.11.4 in /apps/block_scout_web/assets
- [#8028](https://github.com/blockscout/blockscout/pull/8028) - Bump sass from 1.64.0 to 1.64.1 in /apps/block_scout_web/assets
- [#8026](https://github.com/blockscout/blockscout/pull/8026) - Bump dataloader from 1.0.10 to 1.0.11
- [#8036](https://github.com/blockscout/blockscout/pull/8036) - Bump ex_cldr_numbers from 2.31.1 to 2.31.3
- [#8027](https://github.com/blockscout/blockscout/pull/8027) - Bump absinthe from 1.7.4 to 1.7.5
- [#8035](https://github.com/blockscout/blockscout/pull/8035) - Bump wallaby from 0.30.4 to 0.30.5
- [#8038](https://github.com/blockscout/blockscout/pull/8038) - Bump chart.js from 4.3.0 to 4.3.1 in /apps/block_scout_web/assets
- [#8047](https://github.com/blockscout/blockscout/pull/8047) - Bump chart.js from 4.3.1 to 4.3.2 in /apps/block_scout_web/assets
- [#8000](https://github.com/blockscout/blockscout/pull/8000) - Bump postcss from 8.4.26 to 8.4.27 in /apps/block_scout_web/assets
- [#8052](https://github.com/blockscout/blockscout/pull/8052) - Bump @amplitude/analytics-browser from 2.1.2 to 2.1.3 in /apps/block_scout_web/assets
- [#8054](https://github.com/blockscout/blockscout/pull/8054) - Bump jest-environment-jsdom from 29.6.1 to 29.6.2 in /apps/block_scout_web/assets
- [#8063](https://github.com/blockscout/blockscout/pull/8063) - Bump eslint from 8.45.0 to 8.46.0 in /apps/block_scout_web/assets
- [#8066](https://github.com/blockscout/blockscout/pull/8066) - Bump ex_json_schema from 0.9.3 to 0.10.1
- [#8064](https://github.com/blockscout/blockscout/pull/8064) - Bump core-js from 3.31.1 to 3.32.0 in /apps/block_scout_web/assets
- [#8053](https://github.com/blockscout/blockscout/pull/8053) - Bump jest from 29.6.1 to 29.6.2 in /apps/block_scout_web/assets
- [#8065](https://github.com/blockscout/blockscout/pull/8065) - Bump eslint-plugin-import from 2.27.5 to 2.28.0 in /apps/block_scout_web/assets
- [#8092](https://github.com/blockscout/blockscout/pull/8092) - Bump exvcr from 0.14.1 to 0.14.2
- [#8091](https://github.com/blockscout/blockscout/pull/8091) - Bump sass from 1.64.1 to 1.64.2 in /apps/block_scout_web/assets
- [#8114](https://github.com/blockscout/blockscout/pull/8114) - Bump ex_doc from 0.30.3 to 0.30.4
- [#8115](https://github.com/blockscout/blockscout/pull/8115) - Bump chart.js from 4.3.2 to 4.3.3 in /apps/block_scout_web/assets
- [#8116](https://github.com/blockscout/blockscout/pull/8116) - Bump @fortawesome/fontawesome-free from 6.4.0 to 6.4.2 in /apps/block_scout_web/assets
- [#8142](https://github.com/blockscout/blockscout/pull/8142) - Bump sobelow from 0.12.2 to 0.13.0
- [#8141](https://github.com/blockscout/blockscout/pull/8141) - Bump @babel/core from 7.22.9 to 7.22.10 in /apps/block_scout_web/assets
- [#8140](https://github.com/blockscout/blockscout/pull/8140) - Bump @babel/preset-env from 7.22.9 to 7.22.10 in /apps/block_scout_web/assets
- [#8160](https://github.com/blockscout/blockscout/pull/8160) - Bump exvcr from 0.14.2 to 0.14.3
- [#8159](https://github.com/blockscout/blockscout/pull/8159) - Bump luxon from 3.3.0 to 3.4.0 in /apps/block_scout_web/assets
- [#8169](https://github.com/blockscout/blockscout/pull/8169) - Bump sass from 1.64.2 to 1.65.1 in /apps/block_scout_web/assets
- [#8170](https://github.com/blockscout/blockscout/pull/8170) - Bump sweetalert2 from 11.7.20 to 11.7.22 in /apps/block_scout_web/assets
- [#8188](https://github.com/blockscout/blockscout/pull/8188) - Bump eslint from 8.46.0 to 8.47.0 in /apps/block_scout_web/assets
- [#8204](https://github.com/blockscout/blockscout/pull/8204) - Bump ex_doc from 0.30.4 to 0.30.5
- [#8207](https://github.com/blockscout/blockscout/pull/8207) - Bump wallaby from 0.30.5 to 0.30.6
- [#8212](https://github.com/blockscout/blockscout/pull/8212) - Bump sweetalert2 from 11.7.22 to 11.7.23 in /apps/block_scout_web/assets
- [#8203](https://github.com/blockscout/blockscout/pull/8203) - Bump autoprefixer from 10.4.14 to 10.4.15 in /apps/block_scout_web/assets
- [#8214](https://github.com/blockscout/blockscout/pull/8214) - Bump @amplitude/analytics-browser from 2.1.3 to 2.2.0 in /apps/block_scout_web/assets
- [#8225](https://github.com/blockscout/blockscout/pull/8225) - Bump postcss from 8.4.27 to 8.4.28 in /apps/block_scout_web/assets
- [#8224](https://github.com/blockscout/blockscout/pull/8224) - Bump gettext from 0.22.3 to 0.23.1

</details>

## 5.2.1-beta

### Features

- [#7970](https://github.com/blockscout/blockscout/pull/7970) - Search improvements: add sorting
- [#7771](https://github.com/blockscout/blockscout/pull/7771) - CSV export: speed up
- [#7962](https://github.com/blockscout/blockscout/pull/7962) - Allow indicate CMC id of the coin through env var
- [#7946](https://github.com/blockscout/blockscout/pull/7946) - API v2 rate limit: Put token to cookies & change /api/v2/key method
- [#7888](https://github.com/blockscout/blockscout/pull/7888) - Add token balances info to watchlist address response
- [#7898](https://github.com/blockscout/blockscout/pull/7898) - Add possibility to add extra headers with JSON RPC URL
- [#7836](https://github.com/blockscout/blockscout/pull/7836) - Improve unverified email flow
- [#7784](https://github.com/blockscout/blockscout/pull/7784) - Search improvements: Add new fields, light refactoring
- [#7811](https://github.com/blockscout/blockscout/pull/7811) - Filter addresses before insertion
- [#7895](https://github.com/blockscout/blockscout/pull/7895) - API v2: Add sorting to tokens page
- [#7859](https://github.com/blockscout/blockscout/pull/7859) - Add TokenTotalSupplyUpdater
- [#7873](https://github.com/blockscout/blockscout/pull/7873) - Chunk realtime balances requests
- [#7927](https://github.com/blockscout/blockscout/pull/7927) - Delete token balances only for blocks that lost consensus
- [#7947](https://github.com/blockscout/blockscout/pull/7947) - Improve locks acquiring

### Fixes

- [#8187](https://github.com/blockscout/blockscout/pull/8187) - API v1 500 error convert to 404, if requested path is incorrect
- [#7852](https://github.com/blockscout/blockscout/pull/7852) - Token balances refactoring & fixes
- [#7872](https://github.com/blockscout/blockscout/pull/7872) - Fix pending gas price in pending tx
- [#7875](https://github.com/blockscout/blockscout/pull/7875) - Fix twin compiler version
- [#7825](https://github.com/blockscout/blockscout/pull/7825) - Fix nginx config for the new frontend websockets
- [#7772](https://github.com/blockscout/blockscout/pull/7772) - Fix parsing of database password period(s)
- [#7803](https://github.com/blockscout/blockscout/pull/7803) - Fix additional sources and interfaces, save names for vyper contracts
- [#7758](https://github.com/blockscout/blockscout/pull/7758) - Remove limit for configurable fetchers
- [#7764](https://github.com/blockscout/blockscout/pull/7764) - Fix missing ranges insertion and deletion logic
- [#7843](https://github.com/blockscout/blockscout/pull/7843) - Fix created_contract_code_indexed_at updating
- [#7855](https://github.com/blockscout/blockscout/pull/7855) - Handle internal transactions unique_violation
- [#7899](https://github.com/blockscout/blockscout/pull/7899) - Fix catchup numbers_to_ranges function
- [#7951](https://github.com/blockscout/blockscout/pull/7951) - Fix TX url in email notifications on mainnet

### Chore

- [#7963](https://github.com/blockscout/blockscout/pull/7963) - Op Stack: ignore depositNonce
- [#7954](https://github.com/blockscout/blockscout/pull/7954) - Enhance Account Explorer.Account.Notifier.Email module tests
- [#7950](https://github.com/blockscout/blockscout/pull/7950) - Add GA CI for Eth Goerli chain
- [#7934](https://github.com/blockscout/blockscout/pull/7934), [#7936](https://github.com/blockscout/blockscout/pull/7936) - Explicitly set consensus == true in queries (convenient for search), remove logger requirements, where it is not used anymore
- [#7901](https://github.com/blockscout/blockscout/pull/7901) - Fix Docker image build
- [#7890](https://github.com/blockscout/blockscout/pull/7890), [#7918](https://github.com/blockscout/blockscout/pull/7918) - Resolve warning: Application.get_env/2 is discouraged in the module body, use Application.compile_env/3 instead
- [#7863](https://github.com/blockscout/blockscout/pull/7863) - Add max_age for account sessions
- [#7841](https://github.com/blockscout/blockscout/pull/7841) - CORS setup for docker-compose config with new frontend
- [#7832](https://github.com/blockscout/blockscout/pull/7832), [#7891](https://github.com/blockscout/blockscout/pull/7891) - API v2: Add block_number, block_hash to logs
- [#7789](https://github.com/blockscout/blockscout/pull/7789) - Fix test warnings; Fix name of `MICROSERVICE_ETH_BYTECODE_DB_INTERVAL_BETWEEN_LOOKUPS` env variable
- [#7819](https://github.com/blockscout/blockscout/pull/7819) - Add logging for unknown error verification result
- [#7781](https://github.com/blockscout/blockscout/pull/7781) - Add `/api/v1/health/liveness` and `/api/v1/health/readiness`

<details>
  <summary>Dependencies version bumps</summary>

- [#7759](https://github.com/blockscout/blockscout/pull/7759) - Bump sass from 1.63.4 to 1.63.5 in /apps/block_scout_web/assets
- [#7760](https://github.com/blockscout/blockscout/pull/7760) - Bump @amplitude/analytics-browser from 2.0.0 to 2.0.1 in /apps/block_scout_web/assets
- [#7762](https://github.com/blockscout/blockscout/pull/7762) - Bump webpack from 5.87.0 to 5.88.0 in /apps/block_scout_web/assets
- [#7769](https://github.com/blockscout/blockscout/pull/7769) - Bump sass from 1.63.5 to 1.63.6 in /apps/block_scout_web/assets
- [#7805](https://github.com/blockscout/blockscout/pull/7805) - Bump ssl_verify_fun from 1.1.6 to 1.1.7
- [#7812](https://github.com/blockscout/blockscout/pull/7812) - Bump webpack from 5.88.0 to 5.88.1 in /apps/block_scout_web/assets
- [#7770](https://github.com/blockscout/blockscout/pull/7770) - Bump @amplitude/analytics-browser from 2.0.1 to 2.1.0 in /apps/block_scout_web/assets
- [#7821](https://github.com/blockscout/blockscout/pull/7821) - Bump absinthe from 1.7.1 to 1.7.3
- [#7823](https://github.com/blockscout/blockscout/pull/7823) - Bump @amplitude/analytics-browser from 2.1.0 to 2.1.1 in /apps/block_scout_web/assets
- [#7838](https://github.com/blockscout/blockscout/pull/7838) - Bump gettext from 0.22.2 to 0.22.3
- [#7840](https://github.com/blockscout/blockscout/pull/7840) - Bump eslint from 8.43.0 to 8.44.0 in /apps/block_scout_web/assets
- [#7839](https://github.com/blockscout/blockscout/pull/7839) - Bump photoswipe from 5.3.7 to 5.3.8 in /apps/block_scout_web/assets
- [#7850](https://github.com/blockscout/blockscout/pull/7850) - Bump jest-environment-jsdom from 29.5.0 to 29.6.0 in /apps/block_scout_web/assets
- [#7848](https://github.com/blockscout/blockscout/pull/7848) - Bump @amplitude/analytics-browser from 2.1.1 to 2.1.2 in /apps/block_scout_web/assets
- [#7847](https://github.com/blockscout/blockscout/pull/7847) - Bump @babel/core from 7.22.5 to 7.22.6 in /apps/block_scout_web/assets
- [#7846](https://github.com/blockscout/blockscout/pull/7846) - Bump @babel/preset-env from 7.22.5 to 7.22.6 in /apps/block_scout_web/assets
- [#7856](https://github.com/blockscout/blockscout/pull/7856) - Bump ex_cldr from 2.37.1 to 2.37.2
- [#7870](https://github.com/blockscout/blockscout/pull/7870) - Bump jest from 29.5.0 to 29.6.1 in /apps/block_scout_web/assets
- [#7867](https://github.com/blockscout/blockscout/pull/7867) - Bump postcss from 8.4.24 to 8.4.25 in /apps/block_scout_web/assets
- [#7871](https://github.com/blockscout/blockscout/pull/7871) - Bump @babel/core from 7.22.6 to 7.22.8 in /apps/block_scout_web/assets
- [#7868](https://github.com/blockscout/blockscout/pull/7868) - Bump jest-environment-jsdom from 29.6.0 to 29.6.1 in /apps/block_scout_web/assets
- [#7866](https://github.com/blockscout/blockscout/pull/7866) - Bump @babel/preset-env from 7.22.6 to 7.22.7 in /apps/block_scout_web/assets
- [#7869](https://github.com/blockscout/blockscout/pull/7869) - Bump core-js from 3.31.0 to 3.31.1 in /apps/block_scout_web/assets
- [#7884](https://github.com/blockscout/blockscout/pull/7884) - Bump ecto from 3.10.2 to 3.10.3
- [#7882](https://github.com/blockscout/blockscout/pull/7882) - Bump jason from 1.4.0 to 1.4.1
- [#7880](https://github.com/blockscout/blockscout/pull/7880) - Bump absinthe from 1.7.3 to 1.7.4
- [#7879](https://github.com/blockscout/blockscout/pull/7879) - Bump babel-loader from 9.1.2 to 9.1.3 in /apps/block_scout_web/assets
- [#7881](https://github.com/blockscout/blockscout/pull/7881) - Bump ex_cldr_numbers from 2.31.1 to 2.31.2
- [#7883](https://github.com/blockscout/blockscout/pull/7883) - Bump ex_doc from 0.29.4 to 0.30.1
- [#7916](https://github.com/blockscout/blockscout/pull/7916) - Bump semver from 5.7.1 to 5.7.2 in /apps/explorer
- [#7912](https://github.com/blockscout/blockscout/pull/7912) - Bump sweetalert2 from 11.7.12 to 11.7.16 in /apps/block_scout_web/assets
- [#7913](https://github.com/blockscout/blockscout/pull/7913) - Bump ex_doc from 0.30.1 to 0.30.2
- [#7923](https://github.com/blockscout/blockscout/pull/7923) - Bump postgrex from 0.17.1 to 0.17.2
- [#7921](https://github.com/blockscout/blockscout/pull/7921) - Bump @babel/preset-env from 7.22.7 to 7.22.9 in /apps/block_scout_web/assets
- [#7922](https://github.com/blockscout/blockscout/pull/7922) - Bump @babel/core from 7.22.8 to 7.22.9 in /apps/block_scout_web/assets
- [#7931](https://github.com/blockscout/blockscout/pull/7931) - Bump wallaby from 0.30.3 to 0.30.4
- [#7940](https://github.com/blockscout/blockscout/pull/7940) - Bump postcss from 8.4.25 to 8.4.26 in /apps/block_scout_web/assets
- [#7939](https://github.com/blockscout/blockscout/pull/7939) - Bump eslint from 8.44.0 to 8.45.0 in /apps/block_scout_web/assets
- [#7955](https://github.com/blockscout/blockscout/pull/7955) - Bump sweetalert2 from 11.7.16 to 11.7.18 in /apps/block_scout_web/assets
- [#7958](https://github.com/blockscout/blockscout/pull/7958) - Bump ex_doc from 0.30.2 to 0.30.3
- [#7965](https://github.com/blockscout/blockscout/pull/7965) - Bump webpack from 5.88.1 to 5.88.2 in /apps/block_scout_web/assets
- [#7972](https://github.com/blockscout/blockscout/pull/7972) - Bump word-wrap from 1.2.3 to 1.2.4 in /apps/block_scout_web/assets
</details>

## 5.2.0-beta

### Features

- [#7502](https://github.com/blockscout/blockscout/pull/7502) - Improve performance of some methods, endpoints and SQL queries
- [#7665](https://github.com/blockscout/blockscout/pull/7665) - Add standard-json vyper verification
- [#7685](https://github.com/blockscout/blockscout/pull/7685) - Add yul filter and "language" field for smart contracts
- [#7653](https://github.com/blockscout/blockscout/pull/7653) - Add support for DEPOSIT and WITHDRAW token transfer event in older contracts
- [#7628](https://github.com/blockscout/blockscout/pull/7628) - Support partially verified property from verifier MS; Add property to track contracts automatically verified via eth-bytecode-db
- [#7603](https://github.com/blockscout/blockscout/pull/7603) - Add Polygon Edge and optimism genesis files support
- [#7585](https://github.com/blockscout/blockscout/pull/7585) - Store and display native coin market cap from the DB
- [#7513](https://github.com/blockscout/blockscout/pull/7513) - Add Polygon Edge support
- [#7532](https://github.com/blockscout/blockscout/pull/7532) - Handle empty id in json rpc responses
- [#7544](https://github.com/blockscout/blockscout/pull/7544) - Add ERC-1155 signatures to uncataloged_token_transfer_block_numbers
- [#7363](https://github.com/blockscout/blockscout/pull/7363) - CSV export filters
- [#7697](https://github.com/blockscout/blockscout/pull/7697) - Limit fetchers init tasks

### Fixes

- [#7712](https://github.com/blockscout/blockscout/pull/7712) - Transaction actions import fix
- [#7709](https://github.com/blockscout/blockscout/pull/7709) - Contract args displaying bug
- [#7654](https://github.com/blockscout/blockscout/pull/7654) - Optimize exchange rates requests rate
- [#7636](https://github.com/blockscout/blockscout/pull/7636) - Remove receive from read methods
- [#7635](https://github.com/blockscout/blockscout/pull/7635) - Fix single 1155 transfer displaying
- [#7629](https://github.com/blockscout/blockscout/pull/7629) - Fix NFT fetcher
- [#7614](https://github.com/blockscout/blockscout/pull/7614) - API and smart-contracts fixes and improvements
- [#7611](https://github.com/blockscout/blockscout/pull/7611) - Fix tokens pagination
- [#7566](https://github.com/blockscout/blockscout/pull/7566) - Account: check composed email before sending
- [#7564](https://github.com/blockscout/blockscout/pull/7564) - Return contract type in address view
- [#7562](https://github.com/blockscout/blockscout/pull/7562) - Remove fallback from Read methods
- [#7537](https://github.com/blockscout/blockscout/pull/7537), [#7553](https://github.com/blockscout/blockscout/pull/7553) - Withdrawals fixes and improvements
- [#7546](https://github.com/blockscout/blockscout/pull/7546) - API v2: fix today coin price (use in-memory or cached in DB value)
- [#7545](https://github.com/blockscout/blockscout/pull/7545) - API v2: Check if cached exchange rate is empty before replacing DB value in stats API
- [#7516](https://github.com/blockscout/blockscout/pull/7516) - Fix shrinking logo in Safari
- [#7590](https://github.com/blockscout/blockscout/pull/7590) - Drop genesis block in internal transactions fetcher
- [#7639](https://github.com/blockscout/blockscout/pull/7639) - Fix contract creation transactions
- [#7724](https://github.com/blockscout/blockscout/pull/7724), [#7753](https://github.com/blockscout/blockscout/pull/7753) - Move MissingRangesCollector init logic to handle_continue
- [#7751](https://github.com/blockscout/blockscout/pull/7751) - Add missing method_to_url params for trace transactions

### Chore

- [#7699](https://github.com/blockscout/blockscout/pull/7699) - Add block_number index for address_coin_balances table
- [#7666](https://github.com/blockscout/blockscout/pull/7666), [#7740](https://github.com/blockscout/blockscout/pull/7740), [#7741](https://github.com/blockscout/blockscout/pull/7741) - Search label query
- [#7644](https://github.com/blockscout/blockscout/pull/7644) - Publish docker images CI for prod/staging branches
- [#7594](https://github.com/blockscout/blockscout/pull/7594) - Stats service support in docker-compose config with new frontend
- [#7576](https://github.com/blockscout/blockscout/pull/7576) - Check left blocks in pending block operations in order to decide, if we need to display indexing int tx banner at the top
- [#7543](https://github.com/blockscout/blockscout/pull/7543) - Allow hyphen in DB username

<details>
  <summary>Dependencies version bumps</summary>

- [#7518](https://github.com/blockscout/blockscout/pull/7518) - Bump mini-css-extract-plugin from 2.7.5 to 2.7.6 in /apps/block_scout_web/assets
- [#7519](https://github.com/blockscout/blockscout/pull/7519) - Bump style-loader from 3.3.2 to 3.3.3 in /apps/block_scout_web/assets
- [#7505](https://github.com/blockscout/blockscout/pull/7505) - Bump webpack from 5.83.0 to 5.83.1 in /apps/block_scout_web/assets
- [#7533](https://github.com/blockscout/blockscout/pull/7533) - Bump sass-loader from 13.2.2 to 13.3.0 in /apps/block_scout_web/assets
- [#7534](https://github.com/blockscout/blockscout/pull/7534) - Bump eslint from 8.40.0 to 8.41.0 in /apps/block_scout_web/assets
- [#7541](https://github.com/blockscout/blockscout/pull/7541) - Bump cldr_utils from 2.23.1 to 2.24.0
- [#7542](https://github.com/blockscout/blockscout/pull/7542) - Bump ex_cldr_units from 3.16.0 to 3.16.1
- [#7548](https://github.com/blockscout/blockscout/pull/7548) - Bump briefly from 20d1318 to 678a376
- [#7547](https://github.com/blockscout/blockscout/pull/7547) - Bump webpack from 5.83.1 to 5.84.0 in /apps/block_scout_web/assets
- [#7554](https://github.com/blockscout/blockscout/pull/7554) - Bump webpack from 5.84.0 to 5.84.1 in /apps/block_scout_web/assets
- [#7568](https://github.com/blockscout/blockscout/pull/7568) - Bump @babel/core from 7.21.8 to 7.22.1 in /apps/block_scout_web/assets
- [#7569](https://github.com/blockscout/blockscout/pull/7569) - Bump postcss-loader from 7.3.0 to 7.3.1 in /apps/block_scout_web/assets
- [#7570](https://github.com/blockscout/blockscout/pull/7570) - Bump number from 1.0.3 to 1.0.4
- [#7567](https://github.com/blockscout/blockscout/pull/7567) - Bump @babel/preset-env from 7.21.5 to 7.22.2 in /apps/block_scout_web/assets
- [#7582](https://github.com/blockscout/blockscout/pull/7582) - Bump eslint-config-standard from 17.0.0 to 17.1.0 in /apps/block_scout_web/assets
- [#7581](https://github.com/blockscout/blockscout/pull/7581) - Bump sass-loader from 13.3.0 to 13.3.1 in /apps/block_scout_web/assets
- [#7578](https://github.com/blockscout/blockscout/pull/7578) - Bump @babel/preset-env from 7.22.2 to 7.22.4 in /apps/block_scout_web/assets
- [#7577](https://github.com/blockscout/blockscout/pull/7577) - Bump postcss-loader from 7.3.1 to 7.3.2 in /apps/block_scout_web/assets
- [#7579](https://github.com/blockscout/blockscout/pull/7579) - Bump sweetalert2 from 11.7.5 to 11.7.8 in /apps/block_scout_web/assets
- [#7591](https://github.com/blockscout/blockscout/pull/7591) - Bump sweetalert2 from 11.7.8 to 11.7.9 in /apps/block_scout_web/assets
- [#7593](https://github.com/blockscout/blockscout/pull/7593) - Bump ex_json_schema from 0.9.2 to 0.9.3
- [#7580](https://github.com/blockscout/blockscout/pull/7580) - Bump postcss from 8.4.23 to 8.4.24 in /apps/block_scout_web/assets
- [#7601](https://github.com/blockscout/blockscout/pull/7601) - Bump sweetalert2 from 11.7.9 to 11.7.10 in /apps/block_scout_web/assets
- [#7602](https://github.com/blockscout/blockscout/pull/7602) - Bump mime from 2.0.3 to 2.0.4
- [#7618](https://github.com/blockscout/blockscout/pull/7618) - Bump gettext from 0.22.1 to 0.22.2
- [#7617](https://github.com/blockscout/blockscout/pull/7617) - Bump @amplitude/analytics-browser from 1.10.3 to 1.10.4 in /apps/block_scout_web/assets
- [#7609](https://github.com/blockscout/blockscout/pull/7609) - Bump webpack from 5.84.1 to 5.85.0 in /apps/block_scout_web/assets
- [#7610](https://github.com/blockscout/blockscout/pull/7610) - Bump mime from 2.0.4 to 2.0.5
- [#7634](https://github.com/blockscout/blockscout/pull/7634) - Bump eslint from 8.41.0 to 8.42.0 in /apps/block_scout_web/assets
- [#7633](https://github.com/blockscout/blockscout/pull/7633) - Bump floki from 0.34.2 to 0.34.3
- [#7631](https://github.com/blockscout/blockscout/pull/7631) - Bump phoenix_ecto from 4.4.1 to 4.4.2
- [#7630](https://github.com/blockscout/blockscout/pull/7630) - Bump webpack-cli from 5.1.1 to 5.1.3 in /apps/block_scout_web/assets
- [#7632](https://github.com/blockscout/blockscout/pull/7632) - Bump webpack from 5.85.0 to 5.85.1 in /apps/block_scout_web/assets
- [#7646](https://github.com/blockscout/blockscout/pull/7646) - Bump sweetalert2 from 11.7.10 to 11.7.11 in /apps/block_scout_web/assets
- [#7647](https://github.com/blockscout/blockscout/pull/7647) - Bump @amplitude/analytics-browser from 1.10.4 to 1.10.6 in /apps/block_scout_web/assets
- [#7659](https://github.com/blockscout/blockscout/pull/7659) - Bump webpack-cli from 5.1.3 to 5.1.4 in /apps/block_scout_web/assets
- [#7658](https://github.com/blockscout/blockscout/pull/7658) - Bump @amplitude/analytics-browser from 1.10.6 to 1.10.7 in /apps/block_scout_web/assets
- [#7657](https://github.com/blockscout/blockscout/pull/7657) - Bump webpack from 5.85.1 to 5.86.0 in /apps/block_scout_web/assets
- [#7672](https://github.com/blockscout/blockscout/pull/7672) - Bump @babel/preset-env from 7.22.4 to 7.22.5 in /apps/block_scout_web/assets
- [#7674](https://github.com/blockscout/blockscout/pull/7674) - Bump ecto from 3.10.1 to 3.10.2
- [#7673](https://github.com/blockscout/blockscout/pull/7673) - Bump @babel/core from 7.22.1 to 7.22.5 in /apps/block_scout_web/assets
- [#7671](https://github.com/blockscout/blockscout/pull/7671) - Bump sass from 1.62.1 to 1.63.2 in /apps/block_scout_web/assets
- [#7681](https://github.com/blockscout/blockscout/pull/7681) - Bump sweetalert2 from 11.7.11 to 11.7.12 in /apps/block_scout_web/assets
- [#7679](https://github.com/blockscout/blockscout/pull/7679) - Bump @amplitude/analytics-browser from 1.10.7 to 1.10.8 in /apps/block_scout_web/assets
- [#7680](https://github.com/blockscout/blockscout/pull/7680) - Bump sass from 1.63.2 to 1.63.3 in /apps/block_scout_web/assets
- [#7693](https://github.com/blockscout/blockscout/pull/7693) - Bump sass-loader from 13.3.1 to 13.3.2 in /apps/block_scout_web/assets
- [#7692](https://github.com/blockscout/blockscout/pull/7692) - Bump postcss-loader from 7.3.2 to 7.3.3 in /apps/block_scout_web/assets
- [#7691](https://github.com/blockscout/blockscout/pull/7691) - Bump url from 0.11.0 to 0.11.1 in /apps/block_scout_web/assets
- [#7690](https://github.com/blockscout/blockscout/pull/7690) - Bump core-js from 3.30.2 to 3.31.0 in /apps/block_scout_web/assets
- [#7701](https://github.com/blockscout/blockscout/pull/7701) - Bump css-minimizer-webpack-plugin from 5.0.0 to 5.0.1 in /apps/block_scout_web/assets
- [#7702](https://github.com/blockscout/blockscout/pull/7702) - Bump @amplitude/analytics-browser from 1.10.8 to 1.11.0 in /apps/block_scout_web/assets
- [#7708](https://github.com/blockscout/blockscout/pull/7708) - Bump phoenix_pubsub from 2.1.2 to 2.1.3
- [#7707](https://github.com/blockscout/blockscout/pull/7707) - Bump @amplitude/analytics-browser from 1.11.0 to 2.0.0 in /apps/block_scout_web/assets
- [#7706](https://github.com/blockscout/blockscout/pull/7706) - Bump webpack from 5.86.0 to 5.87.0 in /apps/block_scout_web/assets
- [#7705](https://github.com/blockscout/blockscout/pull/7705) - Bump sass from 1.63.3 to 1.63.4 in /apps/block_scout_web/assets
- [#7714](https://github.com/blockscout/blockscout/pull/7714) - Bump ex_cldr_units from 3.16.1 to 3.16.2
- [#7748](https://github.com/blockscout/blockscout/pull/7748) - Bump mock from 0.3.7 to 0.3.8
- [#7746](https://github.com/blockscout/blockscout/pull/7746) - Bump eslint from 8.42.0 to 8.43.0 in /apps/block_scout_web/assets
- [#7747](https://github.com/blockscout/blockscout/pull/7747) - Bump cldr_utils from 2.24.0 to 2.24.1

</details>

## 5.1.5-beta

### Features

- [#7439](https://github.com/blockscout/blockscout/pull/7439) - Define batch size for token balance fetcher via runtime env var
- [#7298](https://github.com/blockscout/blockscout/pull/7298) - Add changes to support force email verification
- [#7422](https://github.com/blockscout/blockscout/pull/7422) - Refactor state changes
- [#7416](https://github.com/blockscout/blockscout/pull/7416) - Add option to disable reCAPTCHA
- [#6694](https://github.com/blockscout/blockscout/pull/6694) - Add withdrawals support (EIP-4895)
- [#7355](https://github.com/blockscout/blockscout/pull/7355) - Add endpoint for token info import
- [#7393](https://github.com/blockscout/blockscout/pull/7393) - Realtime fetcher max gap
- [#7436](https://github.com/blockscout/blockscout/pull/7436) - TokenBalanceOnDemand ERC-1155 support
- [#7469](https://github.com/blockscout/blockscout/pull/7469), [#7485](https://github.com/blockscout/blockscout/pull/7485), [#7493](https://github.com/blockscout/blockscout/pull/7493) - Clear missing block ranges after every success import
- [#7489](https://github.com/blockscout/blockscout/pull/7489) - INDEXER_CATCHUP_BLOCK_INTERVAL env var

### Fixes

- [#7490](https://github.com/blockscout/blockscout/pull/7490) - Fix pending txs is not a map
- [#7474](https://github.com/blockscout/blockscout/pull/7474) - Websocket v2 improvements
- [#7472](https://github.com/blockscout/blockscout/pull/7472) - Fix RE_CAPTCHA_DISABLED variable parsing
- [#7391](https://github.com/blockscout/blockscout/pull/7391) - Fix: cannot read properties of null (reading 'value')
- [#7377](https://github.com/blockscout/blockscout/pull/7377), [#7454](https://github.com/blockscout/blockscout/pull/7454) - API v2 improvements

### Chore

- [#7496](https://github.com/blockscout/blockscout/pull/7496) - API v2: Pass backend version to the frontend
- [#7468](https://github.com/blockscout/blockscout/pull/7468) - Refactoring queries with blocks
- [#7435](https://github.com/blockscout/blockscout/pull/7435) - Add `.exs` and `.eex` checking in cspell
- [#7450](https://github.com/blockscout/blockscout/pull/7450) - Resolve unresponsive navbar in verification form page
- [#7449](https://github.com/blockscout/blockscout/pull/7449) - Actualize docker-compose readme and use latest tags instead main
- [#7417](https://github.com/blockscout/blockscout/pull/7417) - Docker compose for frontend
- [#7349](https://github.com/blockscout/blockscout/pull/7349) - Proxy pattern with getImplementation()
- [#7360](https://github.com/blockscout/blockscout/pull/7360) - Manage visibility of indexing progress alert

<details>
  <summary>Dependencies version bumps</summary>

- [#7351](https://github.com/blockscout/blockscout/pull/7351) - Bump decimal from 2.0.0 to 2.1.1
- [#7356](https://github.com/blockscout/blockscout/pull/7356) - Bump @amplitude/analytics-browser from 1.10.0 to 1.10.1 in /apps/block_scout_web/assets
- [#7366](https://github.com/blockscout/blockscout/pull/7366) - Bump mixpanel-browser from 2.46.0 to 2.47.0 in /apps/block_scout_web/assets
- [#7365](https://github.com/blockscout/blockscout/pull/7365) - Bump @amplitude/analytics-browser from 1.10.1 to 1.10.2 in /apps/block_scout_web/assets
- [#7368](https://github.com/blockscout/blockscout/pull/7368) - Bump cowboy from 2.9.0 to 2.10.0
- [#7370](https://github.com/blockscout/blockscout/pull/7370) - Bump ex_cldr_units from 3.15.0 to 3.16.0
- [#7364](https://github.com/blockscout/blockscout/pull/7364) - Bump chart.js from 4.2.1 to 4.3.0 in /apps/block_scout_web/assets
- [#7382](https://github.com/blockscout/blockscout/pull/7382) - Bump @babel/preset-env from 7.21.4 to 7.21.5 in /apps/block_scout_web/assets
- [#7381](https://github.com/blockscout/blockscout/pull/7381) - Bump highlight.js from 11.7.0 to 11.8.0 in /apps/block_scout_web/assets
- [#7379](https://github.com/blockscout/blockscout/pull/7379) - Bump @babel/core from 7.21.4 to 7.21.5 in /apps/block_scout_web/assets
- [#7380](https://github.com/blockscout/blockscout/pull/7380) - Bump postcss-loader from 7.2.4 to 7.3.0 in /apps/block_scout_web/assets
- [#7395](https://github.com/blockscout/blockscout/pull/7395) - Bump @babel/core from 7.21.5 to 7.21.8 in /apps/block_scout_web/assets
- [#7402](https://github.com/blockscout/blockscout/pull/7402) - Bump webpack from 5.81.0 to 5.82.0 in /apps/block_scout_web/assets
- [#7411](https://github.com/blockscout/blockscout/pull/7411) - Bump cldr_utils from 2.22.0 to 2.23.1
- [#7409](https://github.com/blockscout/blockscout/pull/7409) - Bump @amplitude/analytics-browser from 1.10.2 to 1.10.3 in /apps/block_scout_web/assets
- [#7410](https://github.com/blockscout/blockscout/pull/7410) - Bump sweetalert2 from 11.7.3 to 11.7.5 in /apps/block_scout_web/assets
- [#7434](https://github.com/blockscout/blockscout/pull/7434) - Bump ex_cldr from 2.37.0 to 2.37.1
- [#7433](https://github.com/blockscout/blockscout/pull/7433) - Bump eslint from 8.39.0 to 8.40.0 in /apps/block_scout_web/assets
- [#7432](https://github.com/blockscout/blockscout/pull/7432) - Bump tesla from 1.6.0 to 1.6.1
- [#7431](https://github.com/blockscout/blockscout/pull/7431) - Bump webpack-cli from 5.0.2 to 5.1.0 in /apps/block_scout_web/assets
- [#7430](https://github.com/blockscout/blockscout/pull/7430) - Bump core-js from 3.30.1 to 3.30.2 in /apps/block_scout_web/assets
- [#7443](https://github.com/blockscout/blockscout/pull/7443) - Bump webpack-cli from 5.1.0 to 5.1.1 in /apps/block_scout_web/assets
- [#7457](https://github.com/blockscout/blockscout/pull/7457) - Bump web3 from 1.9.0 to 1.10.0 in /apps/block_scout_web/assets
- [#7456](https://github.com/blockscout/blockscout/pull/7456) - Bump webpack from 5.82.0 to 5.82.1 in /apps/block_scout_web/assets
- [#7458](https://github.com/blockscout/blockscout/pull/7458) - Bump phoenix_ecto from 4.4.0 to 4.4.1
- [#7455](https://github.com/blockscout/blockscout/pull/7455) - Bump solc from 0.8.19 to 0.8.20 in /apps/explorer
- [#7460](https://github.com/blockscout/blockscout/pull/7460) - Bump jquery from 3.6.4 to 3.7.0 in /apps/block_scout_web/assets
- [#7488](https://github.com/blockscout/blockscout/pull/7488) - Bump exvcr from 0.13.5 to 0.14.1
- [#7486](https://github.com/blockscout/blockscout/pull/7486) - Bump redix from 1.2.2 to 1.2.3
- [#7487](https://github.com/blockscout/blockscout/pull/7487) - Bump tesla from 1.6.1 to 1.7.0
- [#7494](https://github.com/blockscout/blockscout/pull/7494) - Bump webpack from 5.82.1 to 5.83.0 in /apps/block_scout_web/assets
- [#7495](https://github.com/blockscout/blockscout/pull/7495) - Bump ex_cldr_numbers from 2.31.0 to 2.31.1

</details>

## 5.1.4-beta

### Features

- [#7273](https://github.com/blockscout/blockscout/pull/7273) - Support reCAPTCHA v3 in CSV export page
- [#7345](https://github.com/blockscout/blockscout/pull/7345) - Manage telegram link and its visibility in the footer
- [#7313](https://github.com/blockscout/blockscout/pull/7313) - API v2 new endpoints: watchlist transactions
- [#7286](https://github.com/blockscout/blockscout/pull/7286) - Split token instance fetcher
- [#7246](https://github.com/blockscout/blockscout/pull/7246) - Fallback JSON RPC option
- [#7329](https://github.com/blockscout/blockscout/pull/7329) - Delete pending block operations for empty blocks

### Fixes

- [#7317](https://github.com/blockscout/blockscout/pull/7317) - Fix tokensupply API v1 endpoint: handle nil total_supply
- [#7290](https://github.com/blockscout/blockscout/pull/7290) - Allow nil gas price for pending tx (Erigon node case)
- [#7288](https://github.com/blockscout/blockscout/pull/7288) - API v2 improvements: Fix tx type for pending contract creation; Remove owner for not unique ERC-1155 token instances
- [#7283](https://github.com/blockscout/blockscout/pull/7283) - Fix status for dropped/replaced tx
- [#7270](https://github.com/blockscout/blockscout/pull/7270) - Fix default `TOKEN_EXCHANGE_RATE_REFETCH_INTERVAL`
- [#7276](https://github.com/blockscout/blockscout/pull/7276) - Convert 99+% of int txs indexing into 100% in order to hide top indexing banner
- [#7282](https://github.com/blockscout/blockscout/pull/7282) - Add not found transaction error case
- [#7305](https://github.com/blockscout/blockscout/pull/7305) - Reset MissingRangesCollector min_fetched_block_number

### Chore

- [#7343](https://github.com/blockscout/blockscout/pull/7343) - Management flexibility of charts dashboard on the main page
- [#7337](https://github.com/blockscout/blockscout/pull/7337) - Account: derive Auth0 logout urls from existing envs
- [#7332](https://github.com/blockscout/blockscout/pull/7332) - Add volume for Postgres Docker containers DB
- [#7328](https://github.com/blockscout/blockscout/pull/7328) - Update Docker image tag latest with release only
- [#7312](https://github.com/blockscout/blockscout/pull/7312) - Add configs for Uniswap v3 transaction actions to index them on Base Goerli
- [#7310](https://github.com/blockscout/blockscout/pull/7310) - Reducing resource consumption on bs-indexer-eth-goerli environment
- [#7297](https://github.com/blockscout/blockscout/pull/7297) - Use tracing JSONRPC URL in case of debug_traceTransaction method
- [#7292](https://github.com/blockscout/blockscout/pull/7292) - Allow Node 16+ version

<details>
  <summary>Dependencies version bumps</summary>

- [#7257](https://github.com/blockscout/blockscout/pull/7257) - Bump ecto_sql from 3.10.0 to 3.10.1
- [#7265](https://github.com/blockscout/blockscout/pull/7265) - Bump ecto from 3.10.0 to 3.10.1
- [#7263](https://github.com/blockscout/blockscout/pull/7263) - Bump sass from 1.61.0 to 1.62.0 in /apps/block_scout_web/assets
- [#7264](https://github.com/blockscout/blockscout/pull/7264) - Bump webpack from 5.78.0 to 5.79.0 in /apps/block_scout_web/assets
- [#7274](https://github.com/blockscout/blockscout/pull/7274) - Bump postgrex from 0.17.0 to 0.17.1
- [#7277](https://github.com/blockscout/blockscout/pull/7277) - Bump core-js from 3.30.0 to 3.30.1 in /apps/block_scout_web/assets
- [#7295](https://github.com/blockscout/blockscout/pull/7295) - Bump postcss from 8.4.21 to 8.4.22 in /apps/block_scout_web/assets
- [#7303](https://github.com/blockscout/blockscout/pull/7303) - Bump redix from 1.2.1 to 1.2.2
- [#7302](https://github.com/blockscout/blockscout/pull/7302) - Bump webpack from 5.79.0 to 5.80.0 in /apps/block_scout_web/assets
- [#7307](https://github.com/blockscout/blockscout/pull/7307) - Bump postcss from 8.4.22 to 8.4.23 in /apps/block_scout_web/assets
- [#7321](https://github.com/blockscout/blockscout/pull/7321) - Bump webpack-cli from 5.0.1 to 5.0.2 in /apps/block_scout_web/assets
- [#7320](https://github.com/blockscout/blockscout/pull/7320) - Bump js-cookie from 3.0.1 to 3.0.4 in /apps/block_scout_web/assets
- [#7333](https://github.com/blockscout/blockscout/pull/7333) - Bump js-cookie from 3.0.4 to 3.0.5 in /apps/block_scout_web/assets
- [#7334](https://github.com/blockscout/blockscout/pull/7334) - Bump eslint from 8.38.0 to 8.39.0 in /apps/block_scout_web/assets
- [#7344](https://github.com/blockscout/blockscout/pull/7344) - Bump @amplitude/analytics-browser from 1.9.4 to 1.10.0 in /apps/block_scout_web/assets
- [#7347](https://github.com/blockscout/blockscout/pull/7347) - Bump webpack from 5.80.0 to 5.81.0 in /apps/block_scout_web/assets
- [#7348](https://github.com/blockscout/blockscout/pull/7348) - Bump sass from 1.62.0 to 1.62.1 in /apps/block_scout_web/assets

</details>

## 5.1.3-beta

### Features

- [#7253](https://github.com/blockscout/blockscout/pull/7253) - Add `EIP_1559_ELASTICITY_MULTIPLIER` env variable
- [#7187](https://github.com/blockscout/blockscout/pull/7187) - Integrate [Eth Bytecode DB](https://github.com/blockscout/blockscout-rs/tree/main/eth-bytecode-db/eth-bytecode-db)
- [#7185](https://github.com/blockscout/blockscout/pull/7185) - Aave v3 transaction actions indexer
- [#7148](https://github.com/blockscout/blockscout/pull/7148), [#7244](https://github.com/blockscout/blockscout/pull/7244) - API v2 improvements: API rate limiting, `/tokens/{address_hash}/instances/{token_id}/holders` and other changes

### Fixes

- [#7242](https://github.com/blockscout/blockscout/pull/7242) - Fix daily txs chart
- [#7210](https://github.com/blockscout/blockscout/pull/7210) - Fix Makefile docker image build
- [#7203](https://github.com/blockscout/blockscout/pull/7203) - Fix write contract functionality for multidimensional arrays case
- [#7186](https://github.com/blockscout/blockscout/pull/7186) - Fix build from Dockerfile
- [#7255](https://github.com/blockscout/blockscout/pull/7255) - Fix MissingRangesCollector max block number fetching

### Chore

- [#7254](https://github.com/blockscout/blockscout/pull/7254) - Rename env vars related for the integration with microservices
- [#7107](https://github.com/blockscout/blockscout/pull/7107) - Tx actions: remove excess delete_all calls and remake a cache
- [#7201](https://github.com/blockscout/blockscout/pull/7201) - Remove rust, cargo from dependencies since the latest version of ex_keccak is using precompiled rust

<details>
  <summary>Dependencies version bumps</summary>

- [#7183](https://github.com/blockscout/blockscout/pull/7183) - Bump sobelow from 0.11.1 to 0.12.1
- [#7188](https://github.com/blockscout/blockscout/pull/7188) - Bump @babel/preset-env from 7.20.2 to 7.21.4 in /apps/block_scout_web/assets
- [#7190](https://github.com/blockscout/blockscout/pull/7190) - Bump @amplitude/analytics-browser from 1.9.1 to 1.9.2 in /apps/block_scout_web/assets
- [#7189](https://github.com/blockscout/blockscout/pull/7189) - Bump @babel/core from 7.21.3 to 7.21.4 in /apps/block_scout_web/assets
- [#7206](https://github.com/blockscout/blockscout/pull/7206) - Bump tesla from 1.5.1 to 1.6.0
- [#7207](https://github.com/blockscout/blockscout/pull/7207) - Bump sobelow from 0.12.1 to 0.12.2
- [#7205](https://github.com/blockscout/blockscout/pull/7205) - Bump @amplitude/analytics-browser from 1.9.2 to 1.9.3 in /apps/block_scout_web/assets
- [#7204](https://github.com/blockscout/blockscout/pull/7204) - Bump postcss-loader from 7.1.0 to 7.2.1 in /apps/block_scout_web/assets
- [#7214](https://github.com/blockscout/blockscout/pull/7214) - Bump core-js from 3.29.1 to 3.30.0 in /apps/block_scout_web/assets
- [#7215](https://github.com/blockscout/blockscout/pull/7215) - Bump postcss-loader from 7.2.1 to 7.2.4 in /apps/block_scout_web/assets
- [#7220](https://github.com/blockscout/blockscout/pull/7220) - Bump wallaby from 0.30.2 to 0.30.3
- [#7236](https://github.com/blockscout/blockscout/pull/7236) - Bump sass from 1.60.0 to 1.61.0 in /apps/block_scout_web/assets
- [#7235](https://github.com/blockscout/blockscout/pull/7235) - Bump @amplitude/analytics-browser from 1.9.3 to 1.9.4 in /apps/block_scout_web/assets
- [#7224](https://github.com/blockscout/blockscout/pull/7224) - Bump webpack from 5.77.0 to 5.78.0 in /apps/block_scout_web/assets
- [#7245](https://github.com/blockscout/blockscout/pull/7245) - Bump eslint from 8.37.0 to 8.38.0 in /apps/block_scout_web/assets
- [#7250](https://github.com/blockscout/blockscout/pull/7250) - Bump dialyxir from 1.2.0 to 1.3.0

</details>

## 5.1.2-beta

### Features

- [#6925](https://github.com/blockscout/blockscout/pull/6925) - Rework token price fetching mechanism and sort token balances by fiat value
- [#7068](https://github.com/blockscout/blockscout/pull/7068) - Add authenticate endpoint
- [#6990](https://github.com/blockscout/blockscout/pull/6990) - Improved http requests logging, batch transfers pagination; New API v2 endpoint `/smart-contracts/counters`; And some refactoring
- [#7089](https://github.com/blockscout/blockscout/pull/7089) - ETHEREUM_JSONRPC_HTTP_TIMEOUT env variable

### Fixes

- [#7243](https://github.com/blockscout/blockscout/pull/7243) - Fix Elixir tracer to work with polygon edge
- [#7162](https://github.com/blockscout/blockscout/pull/7162) - Hide indexing alert, if internal transactions indexer disabled
- [#7096](https://github.com/blockscout/blockscout/pull/7096) - Hide indexing alert, if indexer disabled
- [#7102](https://github.com/blockscout/blockscout/pull/7102) - Set infinity timeout timestamp_to_block_number query
- [#7091](https://github.com/blockscout/blockscout/pull/7091) - Fix custom ABI
- [#7087](https://github.com/blockscout/blockscout/pull/7087) - Allow URI special symbols in `DATABASE_URL`
- [#7062](https://github.com/blockscout/blockscout/pull/7062) - Save block count in the DB when calculated in Cache module
- [#7008](https://github.com/blockscout/blockscout/pull/7008) - Fetch image/video content from IPFS link
- [#7007](https://github.com/blockscout/blockscout/pull/7007), [#7031](https://github.com/blockscout/blockscout/pull/7031), [#7058](https://github.com/blockscout/blockscout/pull/7058), [#7061](https://github.com/blockscout/blockscout/pull/7061), [#7067](https://github.com/blockscout/blockscout/pull/7067) - Token instance fetcher fixes
- [#7009](https://github.com/blockscout/blockscout/pull/7009) - Fix updating coin balances with empty value
- [#7055](https://github.com/blockscout/blockscout/pull/7055) - Set updated_at on token update even if there are no changes
- [#7080](https://github.com/blockscout/blockscout/pull/7080) - Deduplicate second degree relations before insert
- [#7161](https://github.com/blockscout/blockscout/pull/7161) - Treat "" as empty value while parsing env vars
- [#7135](https://github.com/blockscout/blockscout/pull/7135) - Block reorg fixes

### Chore

- [#7147](https://github.com/blockscout/blockscout/pull/7147) - Add missing GAS_PRICE_ORACLE_ vars to Makefile
- [#7144](https://github.com/blockscout/blockscout/pull/7144) - Update Blockscout logo
- [#7136](https://github.com/blockscout/blockscout/pull/7136) - Add release link or commit hash to docker images
- [#7097](https://github.com/blockscout/blockscout/pull/7097) - Force display token instance page
- [#7119](https://github.com/blockscout/blockscout/pull/7119), [#7149](https://github.com/blockscout/blockscout/pull/7149) - Refactor runtime config
- [#7072](https://github.com/blockscout/blockscout/pull/7072) - Add a separate docker compose for geth with clique consensus
- [#7056](https://github.com/blockscout/blockscout/pull/7056) - Add path_helper in interact.js
- [#7040](https://github.com/blockscout/blockscout/pull/7040) - Use alias BlockScoutWeb.Cldr.Number
- [#7037](https://github.com/blockscout/blockscout/pull/7037) - Define common function for "reltuples" query
- [#7034](https://github.com/blockscout/blockscout/pull/7034) - Resolve "Unexpected var, use let or const instead"
- [#7014](https://github.com/blockscout/blockscout/pull/7014), [#7036](https://github.com/blockscout/blockscout/pull/7036), [7041](https://github.com/blockscout/blockscout/pull/7041) - Fix spell in namings, add spell checking in CI
- [#7012](https://github.com/blockscout/blockscout/pull/7012) - Refactor socket.js
- [#6960](https://github.com/blockscout/blockscout/pull/6960) - Add deploy + workflow for testing (bs-indexers-ethereum-goerli)
- [#6989](https://github.com/blockscout/blockscout/pull/6989) - Update bitwalker/alpine-elixir-phoenix: 1.13 -> 1.14
- [#6987](https://github.com/blockscout/blockscout/pull/6987) - Change tx actions warning importance

<details>
  <summary>Dependencies version bumps</summary>

- [6997](https://github.com/blockscout/blockscout/pull/6997) - Bump sweetalert2 from 11.7.2 to 11.7.3 in /apps/block_scout_web/assets
- [6999](https://github.com/blockscout/blockscout/pull/6999) - Bump @amplitude/analytics-browser from 1.8.0 to 1.9.0 in /apps/block_scout_web/assets
- [7000](https://github.com/blockscout/blockscout/pull/7000) - Bump eslint from 8.34.0 to 8.35.0 in /apps/block_scout_web/assets
- [7001](https://github.com/blockscout/blockscout/pull/7001) - Bump core-js from 3.28.0 to 3.29.0 in /apps/block_scout_web/assets
- [7002](https://github.com/blockscout/blockscout/pull/7002) - Bump floki from 0.34.1 to 0.34.2
- [7004](https://github.com/blockscout/blockscout/pull/7004) - Bump ex_cldr from 2.34.1 to 2.34.2
- [7011](https://github.com/blockscout/blockscout/pull/7011) - Bump ex_doc from 0.29.1 to 0.29.2
- [7026](https://github.com/blockscout/blockscout/pull/7026) - Bump @amplitude/analytics-browser from 1.9.0 to 1.9.1 in /apps/block_scout_web/assets
- [7029](https://github.com/blockscout/blockscout/pull/7029) - Bump jest from 29.4.3 to 29.5.0 in /apps/block_scout_web/assets
- [7028](https://github.com/blockscout/blockscout/pull/7028) - Bump luxon from 3.2.1 to 3.3.0 in /apps/block_scout_web/assets
- [7027](https://github.com/blockscout/blockscout/pull/7027) - Bump jest-environment-jsdom from 29.4.3 to 29.5.0 in /apps/block_scout_web/assets
- [7030](https://github.com/blockscout/blockscout/pull/7030) - Bump viewerjs from 1.11.2 to 1.11.3 in /apps/block_scout_web/assets
- [7042](https://github.com/blockscout/blockscout/pull/7042) - Bump ex_cldr_numbers from 2.29.0 to 2.30.0
- [7048](https://github.com/blockscout/blockscout/pull/7048) - Bump webpack from 5.75.0 to 5.76.0 in /apps/block_scout_web/assets
- [7049](https://github.com/blockscout/blockscout/pull/7049) - Bump jquery from 3.6.3 to 3.6.4 in /apps/block_scout_web/assets
- [7050](https://github.com/blockscout/blockscout/pull/7050) - Bump mini-css-extract-plugin from 2.7.2 to 2.7.3 in /apps/block_scout_web/assets
- [7063](https://github.com/blockscout/blockscout/pull/7063) - Bump autoprefixer from 10.4.13 to 10.4.14 in /apps/block_scout_web/assets
- [7064](https://github.com/blockscout/blockscout/pull/7064) - Bump ueberauth from 0.10.3 to 0.10.5
- [7074](https://github.com/blockscout/blockscout/pull/7074) - Bump core-js from 3.29.0 to 3.29.1 in /apps/block_scout_web/assets
- [7078](https://github.com/blockscout/blockscout/pull/7078) - Bump ex_cldr from 2.35.1 to 2.36.0
- [7075](https://github.com/blockscout/blockscout/pull/7075) - Bump webpack from 5.76.0 to 5.76.1 in /apps/block_scout_web/assets
- [7077](https://github.com/blockscout/blockscout/pull/7077) - Bump wallaby from 0.30.1 to 0.30.2
- [7073](https://github.com/blockscout/blockscout/pull/7073) - Bump sass from 1.58.3 to 1.59.2 in /apps/block_scout_web/assets
- [7076](https://github.com/blockscout/blockscout/pull/7076) - Bump eslint from 8.35.0 to 8.36.0 in /apps/block_scout_web/assets
- [7082](https://github.com/blockscout/blockscout/pull/7082) - Bump @babel/core from 7.21.0 to 7.21.3 in /apps/block_scout_web/assets
- [7083](https://github.com/blockscout/blockscout/pull/7083) - Bump style-loader from 3.3.1 to 3.3.2 in /apps/block_scout_web/assets
- [7086](https://github.com/blockscout/blockscout/pull/7086) - Bump sass from 1.59.2 to 1.59.3 in /apps/block_scout_web/assets
- [7092](https://github.com/blockscout/blockscout/pull/7092) - Bump mini-css-extract-plugin from 2.7.3 to 2.7.4 in /apps/block_scout_web/assets
- [7094](https://github.com/blockscout/blockscout/pull/7094) - Bump webpack from 5.76.1 to 5.76.2 in /apps/block_scout_web/assets
- [7095](https://github.com/blockscout/blockscout/pull/7095) - Bump plug_cowboy from 2.6.0 to 2.6.1
- [7093](https://github.com/blockscout/blockscout/pull/7093) - Bump postcss-loader from 7.0.2 to 7.1.0 in /apps/block_scout_web/assets
- [7100](https://github.com/blockscout/blockscout/pull/7100) - Bump mini-css-extract-plugin from 2.7.4 to 2.7.5 in /apps/block_scout_web/assets
- [7101](https://github.com/blockscout/blockscout/pull/7101) - Bump ex_doc from 0.29.2 to 0.29.3
- [7113](https://github.com/blockscout/blockscout/pull/7113) - Bump sass-loader from 13.2.0 to 13.2.1 in /apps/block_scout_web/assets
- [7114](https://github.com/blockscout/blockscout/pull/7114) - Bump web3 from 1.8.2 to 1.9.0 in /apps/block_scout_web/assets
- [7117](https://github.com/blockscout/blockscout/pull/7117) - Bump flow from 1.2.3 to 1.2.4
- [7127](https://github.com/blockscout/blockscout/pull/7127) - Bump webpack from 5.76.2 to 5.76.3 in /apps/block_scout_web/assets
- [7128](https://github.com/blockscout/blockscout/pull/7128) - Bump ecto from 3.9.4 to 3.9.5
- [7129](https://github.com/blockscout/blockscout/pull/7129) - Bump ex_abi from 0.5.16 to 0.6.0
- [7118](https://github.com/blockscout/blockscout/pull/7118) - Bump credo from 1.6.7 to 1.7.0
- [7151](https://github.com/blockscout/blockscout/pull/7151) - Bump mixpanel-browser from 2.45.0 to 2.46.0 in /apps/block_scout_web/assets
- [7156](https://github.com/blockscout/blockscout/pull/7156) - Bump cldr_utils from 2.21.0 to 2.22.0
- [7155](https://github.com/blockscout/blockscout/pull/7155) - Bump timex from 3.7.9 to 3.7.11
- [7154](https://github.com/blockscout/blockscout/pull/7154) - Bump sass-loader from 13.2.1 to 13.2.2 in /apps/block_scout_web/assets
- [7152](https://github.com/blockscout/blockscout/pull/7152) - Bump @fortawesome/fontawesome-free from 6.3.0 to 6.4.0 in /apps/block_scout_web/assets
- [7153](https://github.com/blockscout/blockscout/pull/7153) - Bump sass from 1.59.3 to 1.60.0 in /apps/block_scout_web/assets
- [7159](https://github.com/blockscout/blockscout/pull/7159) - Bump ex_cldr_numbers from 2.30.0 to 2.30.1
- [7158](https://github.com/blockscout/blockscout/pull/7158) - Bump css-minimizer-webpack-plugin from 4.2.2 to 5.0.0 in /apps/block_scout_web/assets
- [7165](https://github.com/blockscout/blockscout/pull/7165) - Bump ex_doc from 0.29.3 to 0.29.4
- [7164](https://github.com/blockscout/blockscout/pull/7164) - Bump photoswipe from 5.3.6 to 5.3.7 in /apps/block_scout_web/assets
- [7167](https://github.com/blockscout/blockscout/pull/7167) - Bump webpack from 5.76.3 to 5.77.0 in /apps/block_scout_web/assets
- [7166](https://github.com/blockscout/blockscout/pull/7166) - Bump eslint from 8.36.0 to 8.37.0 in /apps/block_scout_web/assets

</details>

## 5.1.1-beta

### Features

- [#6973](https://github.com/blockscout/blockscout/pull/6973) - API v2: `/smart-contracts` and `/state-changes` endpoints
- [#6897](https://github.com/blockscout/blockscout/pull/6897) - Support basic auth in JSON RPC endpoint
- [#6908](https://github.com/blockscout/blockscout/pull/6908) - Allow disable API rate limit
- [#6951](https://github.com/blockscout/blockscout/pull/6951), [#6958](https://github.com/blockscout/blockscout/pull/6958), [#6991](https://github.com/blockscout/blockscout/pull/6991) - Set poll: true for TokenInstance fetcher
- [#5720](https://github.com/blockscout/blockscout/pull/5720) - Fetchers graceful shutdown

### Fixes

- [#6933](https://github.com/blockscout/blockscout/pull/6933) - Extract blocking UI requests to separate GenServers
- [#6953](https://github.com/blockscout/blockscout/pull/6953) - reCAPTCHA dark mode
- [#6940](https://github.com/blockscout/blockscout/pull/6940) - Reduce ttl_check_interval for cache module
- [#6941](https://github.com/blockscout/blockscout/pull/6941) - Sanitize search query before displaying
- [#6912](https://github.com/blockscout/blockscout/pull/6912) - Docker compose fix exposed ports
- [#6913](https://github.com/blockscout/blockscout/pull/6913) - Fix an error occurred when decoding base64 encoded json
- [#6911](https://github.com/blockscout/blockscout/pull/6911) - Fix bugs in verification API v2
- [#6903](https://github.com/blockscout/blockscout/pull/6903), [#6937](https://github.com/blockscout/blockscout/pull/6937), [#6961](https://github.com/blockscout/blockscout/pull/6961) - Fix indexed blocks value in "Indexing tokens" banner
- [#6891](https://github.com/blockscout/blockscout/pull/6891) - Fix read contract for geth
- [#6889](https://github.com/blockscout/blockscout/pull/6889) - Fix Internal Server Error on tx input decoding
- [#6893](https://github.com/blockscout/blockscout/pull/6893) - Fix token type definition for multiple interface tokens
- [#6922](https://github.com/blockscout/blockscout/pull/6922) - Fix WebSocketClient
- [#6501](https://github.com/blockscout/blockscout/pull/6501) - Fix wss connect

### Chore

- [#6981](https://github.com/blockscout/blockscout/pull/6981) - Token instance fetcher batch size and concurrency env vars
- [#6954](https://github.com/blockscout/blockscout/pull/6954), [#6979](https://github.com/blockscout/blockscout/pull/6979) - Move some compile time vars to runtime
- [#6952](https://github.com/blockscout/blockscout/pull/6952) - Manage BlockReward fetcher params
- [#6929](https://github.com/blockscout/blockscout/pull/6929) - Extend `INDEXER_MEMORY_LIMIT` env parsing
- [#6902](https://github.com/blockscout/blockscout/pull/6902) - Increase verification timeout to 120 seconds for microservice verification

<details>
  <summary>Dependencies version bumps</summary>

- [#6882](https://github.com/blockscout/blockscout/pull/6882) - Bump exvcr from 0.13.4 to 0.13.5
- [#6883](https://github.com/blockscout/blockscout/pull/6883) - Bump floki from 0.34.0 to 0.34.1
- [#6884](https://github.com/blockscout/blockscout/pull/6884) - Bump eslint from 8.33.0 to 8.34.0 in /apps/block_scout_web/assets
- [#6894](https://github.com/blockscout/blockscout/pull/6894) - Bump core-js from 3.27.2 to 3.28.0 in /apps/block_scout_web/assets
- [#6895](https://github.com/blockscout/blockscout/pull/6895) - Bump sass from 1.58.0 to 1.58.1 in /apps/block_scout_web/assets
- [#6905](https://github.com/blockscout/blockscout/pull/6905) - Bump jest-environment-jsdom from 29.4.2 to 29.4.3 in /apps/block_scout_web/assets
- [#6907](https://github.com/blockscout/blockscout/pull/6907) - Bump cbor from 1.0.0 to 1.0.1
- [#6906](https://github.com/blockscout/blockscout/pull/6906) - Bump jest from 29.4.2 to 29.4.3 in /apps/block_scout_web/assets
- [#6917](https://github.com/blockscout/blockscout/pull/6917) - Bump tesla from 1.5.0 to 1.5.1
- [#6930](https://github.com/blockscout/blockscout/pull/6930) - Bump sweetalert2 from 11.7.1 to 11.7.2 in /apps/block_scout_web/assets
- [#6942](https://github.com/blockscout/blockscout/pull/6942) - Bump @babel/core from 7.20.12 to 7.21.0 in /apps/block_scout_web/assets
- [#6943](https://github.com/blockscout/blockscout/pull/6943) - Bump gettext from 0.22.0 to 0.22.1
- [#6944](https://github.com/blockscout/blockscout/pull/6944) - Bump sass from 1.58.1 to 1.58.3 in /apps/block_scout_web/assets
- [#6966](https://github.com/blockscout/blockscout/pull/6966) - Bump solc from 0.8.18 to 0.8.19 in /apps/explorer
- [#6967](https://github.com/blockscout/blockscout/pull/6967) - Bump photoswipe from 5.3.5 to 5.3.6 in /apps/block_scout_web/assets
- [#6968](https://github.com/blockscout/blockscout/pull/6968) - Bump ex_rlp from 0.5.5 to 0.6.0

</details>

## 5.1.0-beta

### Features

- [#6871](https://github.com/blockscout/blockscout/pull/6871) - Integrate new smart contract verifier version
- [#6838](https://github.com/blockscout/blockscout/pull/6838) - Disable dark mode env var
- [#6843](https://github.com/blockscout/blockscout/pull/6843) - Add env variable to hide Add to MM button
- [#6744](https://github.com/blockscout/blockscout/pull/6744) - API v2: smart contracts verification
- [#6763](https://github.com/blockscout/blockscout/pull/6763) - Permanent UI dark mode
- [#6721](https://github.com/blockscout/blockscout/pull/6721) - Implement fetching internal transactions from callTracer
- [#6541](https://github.com/blockscout/blockscout/pull/6541) - Integrate sig provider
- [#6712](https://github.com/blockscout/blockscout/pull/6712), [#6798](https://github.com/blockscout/blockscout/pull/6798) - API v2 update
- [#6582](https://github.com/blockscout/blockscout/pull/6582) - Transaction actions indexer
- [#6863](https://github.com/blockscout/blockscout/pull/6863) - Move OnDemand fetchers from indexer supervisor

### Fixes

- [#6864](https://github.com/blockscout/blockscout/pull/6864) - Fix pool checker in tx actions fetcher
- [#6860](https://github.com/blockscout/blockscout/pull/6860) - JSON RPC to CSP header
- [#6859](https://github.com/blockscout/blockscout/pull/6859) - Fix task restart in transaction actions fetcher
- [#6840](https://github.com/blockscout/blockscout/pull/6840) - Fix realtime block fetcher
- [#6831](https://github.com/blockscout/blockscout/pull/6831) - Copy of [#6028](https://github.com/blockscout/blockscout/pull/6028)
- [#6832](https://github.com/blockscout/blockscout/pull/6832) - Transaction actions fix
- [#6827](https://github.com/blockscout/blockscout/pull/6827) - Fix handling unknown calls from `callTracer`
- [#6793](https://github.com/blockscout/blockscout/pull/6793) - Change sig-provider default image tag to main
- [#6777](https://github.com/blockscout/blockscout/pull/6777) - Fix -1 transaction counter
- [#6746](https://github.com/blockscout/blockscout/pull/6746) - Fix -1 address counter
- [#6736](https://github.com/blockscout/blockscout/pull/6736) - Fix `/tokens` in old UI
- [#6705](https://github.com/blockscout/blockscout/pull/6705) - Fix `/smart-contracts` bugs in API v2
- [#6740](https://github.com/blockscout/blockscout/pull/6740) - Fix tokens deadlock
- [#6759](https://github.com/blockscout/blockscout/pull/6759) - Add `jq` in docker image
- [#6779](https://github.com/blockscout/blockscout/pull/6779) - Fix missing ranges bounds clearing
- [#6652](https://github.com/blockscout/blockscout/pull/6652) - Fix geth transaction tracer

### Chore

- [#6877](https://github.com/blockscout/blockscout/pull/6877) - Docker-compose: increase default max connections and db pool size
- [#6853](https://github.com/blockscout/blockscout/pull/6853) - Fix 503 page
- [#6845](https://github.com/blockscout/blockscout/pull/6845) - Extract Docker-compose services into separate files
- [#6839](https://github.com/blockscout/blockscout/pull/6839) - Add cache to transaction actions parser
- [#6834](https://github.com/blockscout/blockscout/pull/6834) - Take into account FIRST_BLOCK in "Total blocks" counter on the main page
- [#6340](https://github.com/blockscout/blockscout/pull/6340) - Rollback to websocket_client 1.3.0
- [#6786](https://github.com/blockscout/blockscout/pull/6786) - Refactor `try rescue` statements to keep stacktrace
- [#6695](https://github.com/blockscout/blockscout/pull/6695) - Process errors and warnings with enables check-js feature in VS code

<details>
  <summary>Dependencies version bumps</summary>

- [#6703](https://github.com/blockscout/blockscout/pull/6703) - Bump @amplitude/analytics-browser from 1.6.7 to 1.6.8 in /apps/block_scout_web/assets
- [#6716](https://github.com/blockscout/blockscout/pull/6716) - Bump prometheus from 4.9.1 to 4.10.0
- [#6717](https://github.com/blockscout/blockscout/pull/6717) - Bump briefly from 13a9790 to 20d1318
- [#6715](https://github.com/blockscout/blockscout/pull/6715) - Bump eslint-plugin-import from 2.26.0 to 2.27.4 in /apps/block_scout_web/assets
- [#6702](https://github.com/blockscout/blockscout/pull/6702) - Bump sweetalert2 from 11.6.16 to 11.7.0 in /apps/block_scout_web/assets
- [#6722](https://github.com/blockscout/blockscout/pull/6722) - Bump eslint from 8.31.0 to 8.32.0 in /apps/block_scout_web/assets
- [#6727](https://github.com/blockscout/blockscout/pull/6727) - Bump eslint-plugin-import from 2.27.4 to 2.27.5 in /apps/block_scout_web/assets
- [#6728](https://github.com/blockscout/blockscout/pull/6728) - Bump ex_cldr_numbers from 2.28.0 to 2.29.0
- [#6732](https://github.com/blockscout/blockscout/pull/6732) - Bump chart.js from 4.1.2 to 4.2.0 in /apps/block_scout_web/assets
- [#6739](https://github.com/blockscout/blockscout/pull/6739) - Bump core-js from 3.27.1 to 3.27.2 in /apps/block_scout_web/assets
- [#6753](https://github.com/blockscout/blockscout/pull/6753) - Bump gettext from 0.21.0 to 0.22.0
- [#6754](https://github.com/blockscout/blockscout/pull/6754) - Bump cookiejar from 2.1.3 to 2.1.4 in /apps/block_scout_web/assets
- [#6756](https://github.com/blockscout/blockscout/pull/6756) - Bump jest from 29.3.1 to 29.4.0 in /apps/block_scout_web/assets
- [#6757](https://github.com/blockscout/blockscout/pull/6757) - Bump jest-environment-jsdom from 29.3.1 to 29.4.0 in /apps/block_scout_web/assets
- [#6764](https://github.com/blockscout/blockscout/pull/6764) - Bump sweetalert2 from 11.7.0 to 11.7.1 in /apps/block_scout_web/assets
- [#6770](https://github.com/blockscout/blockscout/pull/6770) - Bump jest-environment-jsdom from 29.4.0 to 29.4.1 in /apps/block_scout_web/assets
- [#6773](https://github.com/blockscout/blockscout/pull/6773) - Bump ex_cldr from 2.34.0 to 2.34.1
- [#6772](https://github.com/blockscout/blockscout/pull/6772) - Bump jest from 29.4.0 to 29.4.1 in /apps/block_scout_web/assets
- [#6771](https://github.com/blockscout/blockscout/pull/6771) - Bump web3modal from 1.9.11 to 1.9.12 in /apps/block_scout_web/assets
- [#6781](https://github.com/blockscout/blockscout/pull/6781) - Bump cldr_utils from 2.19.2 to 2.20.0
- [#6789](https://github.com/blockscout/blockscout/pull/6789) - Bump eslint from 8.32.0 to 8.33.0 in /apps/block_scout_web/assets
- [#6790](https://github.com/blockscout/blockscout/pull/6790) - Bump redux from 4.2.0 to 4.2.1 in /apps/block_scout_web/assets
- [#6792](https://github.com/blockscout/blockscout/pull/6792) - Bump cldr_utils from 2.20.0 to 2.21.0
- [#6788](https://github.com/blockscout/blockscout/pull/6788) - Bump web3 from 1.8.1 to 1.8.2 in /apps/block_scout_web/assets
- [#6802](https://github.com/blockscout/blockscout/pull/6802) - Bump @amplitude/analytics-browser from 1.6.8 to 1.7.0 in /apps/block_scout_web/assets
- [#6803](https://github.com/blockscout/blockscout/pull/6803) - Bump photoswipe from 5.3.4 to 5.3.5 in /apps/block_scout_web/assets
- [#6804](https://github.com/blockscout/blockscout/pull/6804) - Bump sass from 1.57.1 to 1.58.0 in /apps/block_scout_web/assets
- [#6807](https://github.com/blockscout/blockscout/pull/6807) - Bump absinthe from 1.7.0 to 1.7.1
- [#6806](https://github.com/blockscout/blockscout/pull/6806) - Bump solc from 0.8.16 to 0.8.18 in /apps/explorer
- [#6814](https://github.com/blockscout/blockscout/pull/6814) - Bump @amplitude/analytics-browser from 1.7.0 to 1.7.1 in /apps/block_scout_web/assets
- [#6813](https://github.com/blockscout/blockscout/pull/6813) - Bump chartjs-adapter-luxon from 1.3.0 to 1.3.1 in /apps/block_scout_web/assets
- [#6846](https://github.com/blockscout/blockscout/pull/6846) - Bump jest from 29.4.1 to 29.4.2 in /apps/block_scout_web/assets
- [#6850](https://github.com/blockscout/blockscout/pull/6850) - Bump redix from 1.2.0 to 1.2.1
- [#6849](https://github.com/blockscout/blockscout/pull/6849) - Bump jest-environment-jsdom from 29.4.1 to 29.4.2 in /apps/block_scout_web/assets
- [#6857](https://github.com/blockscout/blockscout/pull/6857) - Bump @amplitude/analytics-browser from 1.7.1 to 1.8.0 in /apps/block_scout_web/assets
- [#6847](https://github.com/blockscout/blockscout/pull/6847) - Bump @fortawesome/fontawesome-free from 6.2.1 to 6.3.0 in /apps/block_scout_web/assets
- [#6866](https://github.com/blockscout/blockscout/pull/6866) - Bump chart.js from 4.2.0 to 4.2.1 in /apps/block_scout_web/assets

</details>

## 5.0.0-beta

### Features

- [#6092](https://github.com/blockscout/blockscout/pull/6092) - Blockscout Account functionality
- [#6324](https://github.com/blockscout/blockscout/pull/6324) - Add verified contracts list page
- [#6316](https://github.com/blockscout/blockscout/pull/6316) - Public tags functionality
- [#6444](https://github.com/blockscout/blockscout/pull/6444) - Add support for yul verification via rust microservice
- [#6073](https://github.com/blockscout/blockscout/pull/6073) - Add vyper support for rust verifier microservice integration
- [#6401](https://github.com/blockscout/blockscout/pull/6401) - Add Sol2Uml contract visualization
- [#6583](https://github.com/blockscout/blockscout/pull/6583), [#6687](https://github.com/blockscout/blockscout/pull/6687) - Missing ranges collector
- [#6574](https://github.com/blockscout/blockscout/pull/6574), [#6601](https://github.com/blockscout/blockscout/pull/6601) - Allow and manage insecure HTTP connection to the archive node
- [#6433](https://github.com/blockscout/blockscout/pull/6433), [#6698](https://github.com/blockscout/blockscout/pull/6698) - Update error pages
- [#6544](https://github.com/blockscout/blockscout/pull/6544) - API improvements
- [#5561](https://github.com/blockscout/blockscout/pull/5561), [#6523](https://github.com/blockscout/blockscout/pull/6523), [#6549](https://github.com/blockscout/blockscout/pull/6549) - Improve working with contracts implementations
- [#6481](https://github.com/blockscout/blockscout/pull/6481) - Smart contract verification improvements
- [#6440](https://github.com/blockscout/blockscout/pull/6440) - Add support for base64 encoded NFT metadata
- [#6407](https://github.com/blockscout/blockscout/pull/6407) - Indexed ratio for int txs fetching stage
- [#6379](https://github.com/blockscout/blockscout/pull/6379), [#6429](https://github.com/blockscout/blockscout/pull/6429), [#6642](https://github.com/blockscout/blockscout/pull/6642), [#6677](https://github.com/blockscout/blockscout/pull/6677) - API v2 for frontend
- [#6351](https://github.com/blockscout/blockscout/pull/6351) - Enable forum link env var
- [#6196](https://github.com/blockscout/blockscout/pull/6196) - INDEXER_CATCHUP_BLOCKS_BATCH_SIZE and INDEXER_CATCHUP_BLOCKS_CONCURRENCY env variables
- [#6187](https://github.com/blockscout/blockscout/pull/6187) - Filter by created time of verified contracts in listcontracts API endpoint
- [#6111](https://github.com/blockscout/blockscout/pull/6111) - Add Prometheus metrics to indexer
- [#6168](https://github.com/blockscout/blockscout/pull/6168) - Token instance fetcher checks instance owner and updates current token balance
- [#6209](https://github.com/blockscout/blockscout/pull/6209) - Add metrics for block import stages, runners, steps
- [#6257](https://github.com/blockscout/blockscout/pull/6257), [#6276](https://github.com/blockscout/blockscout/pull/6276) - DISABLE_TOKEN_INSTANCE_FETCHER env variable
- [#6391](https://github.com/blockscout/blockscout/pull/6391), [#6427](https://github.com/blockscout/blockscout/pull/6427) - TokenTransfer token_id -> token_ids migration
- [#6443](https://github.com/blockscout/blockscout/pull/6443) - Drop internal transactions order index
- [#6450](https://github.com/blockscout/blockscout/pull/6450) - INDEXER_INTERNAL_TRANSACTIONS_BATCH_SIZE and INDEXER_INTERNAL_TRANSACTIONS_CONCURRENCY env variables
- [#6454](https://github.com/blockscout/blockscout/pull/6454) - INDEXER_RECEIPTS_BATCH_SIZE, INDEXER_RECEIPTS_CONCURRENCY, INDEXER_COIN_BALANCES_BATCH_SIZE, INDEXER_COIN_BALANCES_CONCURRENCY env variables
- [#6476](https://github.com/blockscout/blockscout/pull/6476), [#6484](https://github.com/blockscout/blockscout/pull/6484) - Update token balances indexes
- [#6510](https://github.com/blockscout/blockscout/pull/6510) - Set consensus: false for blocks on int transaction foreign_key_violation
- [#6565](https://github.com/blockscout/blockscout/pull/6565) - Set restart: :permanent for permanent fetchers
- [#6568](https://github.com/blockscout/blockscout/pull/6568) - Drop unfetched_token_balances index
- [#6647](https://github.com/blockscout/blockscout/pull/6647) - Pending block operations update
- [#6542](https://github.com/blockscout/blockscout/pull/6542) - Init mixpanel and amplitude analytics
- [#6713](https://github.com/blockscout/blockscout/pull/6713) - Remove internal transactions deletion

### Fixes

- [#6676](https://github.com/blockscout/blockscout/pull/6676) - Fix `/smart-contracts` bugs in API v2
- [#6603](https://github.com/blockscout/blockscout/pull/6603) - Add to MM button explorer URL fix
- [#6512](https://github.com/blockscout/blockscout/pull/6512) - Allow gasUsed in failed internal txs; Leave error field for staticcall
- [#6532](https://github.com/blockscout/blockscout/pull/6532) - Fix index creation migration
- [#6473](https://github.com/blockscout/blockscout/pull/6473) - Fix state changes for contract creation transactions
- [#6475](https://github.com/blockscout/blockscout/pull/6475) - Fix token name with unicode graphemes shortening
- [#6420](https://github.com/blockscout/blockscout/pull/6420) - Fix address logs search
- [#6390](https://github.com/blockscout/blockscout/pull/6390), [#6502](https://github.com/blockscout/blockscout/pull/6502), [#6511](https://github.com/blockscout/blockscout/pull/6511) - Fix transactions responses in API v2
- [#6357](https://github.com/blockscout/blockscout/pull/6357), [#6409](https://github.com/blockscout/blockscout/pull/6409), [#6428](https://github.com/blockscout/blockscout/pull/6428) - Fix definitions of NETWORK_PATH, API_PATH, SOCKET_ROOT: process trailing slash
- [#6338](https://github.com/blockscout/blockscout/pull/6338) - Fix token search with space
- [#6329](https://github.com/blockscout/blockscout/pull/6329) - Prevent logger from truncating response from rust verifier service in case of an error
- [#6309](https://github.com/blockscout/blockscout/pull/6309) - Fix read contract bug and change address tx count
- [#6303](https://github.com/blockscout/blockscout/pull/6303) - Fix some UI bugs
- [#6243](https://github.com/blockscout/blockscout/pull/6243) - Fix freezes on `/blocks` page
- [#6162](https://github.com/blockscout/blockscout/pull/6162) - Extend token symbol type varchar(255) -> text
- [#6158](https://github.com/blockscout/blockscout/pull/6158) - Add missing clause for merge_twin_vyper_contract_with_changeset function
- [#6090](https://github.com/blockscout/blockscout/pull/6090) - Fix metadata fetching for ERC-1155 tokens instances
- [#6091](https://github.com/blockscout/blockscout/pull/6091) - Improve fetching media type for NFT
- [#6094](https://github.com/blockscout/blockscout/pull/6094) - Fix inconsistent behavior of `getsourcecode` method
- [#6105](https://github.com/blockscout/blockscout/pull/6105) - Fix some token transfers broadcasting
- [#6106](https://github.com/blockscout/blockscout/pull/6106) - Fix 500 response on `/coin-balance` for empty address
- [#6118](https://github.com/blockscout/blockscout/pull/6118) - Fix unfetched token balances
- [#6163](https://github.com/blockscout/blockscout/pull/6163) - Fix rate limit logs
- [#6223](https://github.com/blockscout/blockscout/pull/6223) - Fix coin_id test
- [#6336](https://github.com/blockscout/blockscout/pull/6336) - Fix sending request on each key in token search
- [#6327](https://github.com/blockscout/blockscout/pull/6327) - Fix and refactor address logs page and search
- [#6449](https://github.com/blockscout/blockscout/pull/6449) - Search min_missing_block_number from zero
- [#6492](https://github.com/blockscout/blockscout/pull/6492) - Remove token instance owner fetching
- [#6536](https://github.com/blockscout/blockscout/pull/6536) - Fix internal transactions query
- [#6550](https://github.com/blockscout/blockscout/pull/6550) - Query token transfers before updating
- [#6599](https://github.com/blockscout/blockscout/pull/6599) - unhandled division by zero
- [#6590](https://github.com/blockscout/blockscout/pull/6590) - ignore some receipt fields for metis

### Chore

- [#6607](https://github.com/blockscout/blockscout/pull/6607) - Run e2e tests after PR review
- [#6606](https://github.com/blockscout/blockscout/pull/6606) - Add ARG SESSION_COOKIE_DOMAIN to Dockerfile
- [#6600](https://github.com/blockscout/blockscout/pull/6600) - Token stub icon
- [#6588](https://github.com/blockscout/blockscout/pull/6588) - Add latest image build for frontend-main with specific build-args
- [#6584](https://github.com/blockscout/blockscout/pull/6584) - Vacuum package-lock.json
- [#6581](https://github.com/blockscout/blockscout/pull/6581) - Dark mode switcher localStorage to cookie in order to support new UI
- [#6572](https://github.com/blockscout/blockscout/pull/6572) - pending_block_operations table: remove fetch_internal_transactions column
- [#6387](https://github.com/blockscout/blockscout/pull/6387) - Fix errors in docker-build and e2e-tests workflows
- [#6325](https://github.com/blockscout/blockscout/pull/6325) - Set http_only attribute of account authorization cookie to false
- [#6343](https://github.com/blockscout/blockscout/pull/6343) - Docker-compose persistent logs
- [#6240](https://github.com/blockscout/blockscout/pull/6240) - Elixir 1.14 support
- [#6204](https://github.com/blockscout/blockscout/pull/6204) - Refactor contract libs render, CONTRACT_VERIFICATION_MAX_LIBRARIES, refactor parsing integer env vars in config
- [#6195](https://github.com/blockscout/blockscout/pull/6195) - Docker compose configs improvements: Redis container name and persistent storage
- [#6192](https://github.com/blockscout/blockscout/pull/6192), [#6207](https://github.com/blockscout/blockscout/pull/6207) - Hide Indexing Internal Transactions message, if INDEXER_DISABLE_INTERNAL_TRANSACTIONS_FETCHER=true
- [#6183](https://github.com/blockscout/blockscout/pull/6183) - Transparent coin name definition
- [#6155](https://github.com/blockscout/blockscout/pull/6155), [#6189](https://github.com/blockscout/blockscout/pull/6189) - Refactor Ethereum JSON RPC variants
- [#6125](https://github.com/blockscout/blockscout/pull/6125) - Rename obsolete "parity" EthereumJSONRPC.Variant to "nethermind"
- [#6124](https://github.com/blockscout/blockscout/pull/6124) - Docker compose: add config for Erigon
- [#6061](https://github.com/blockscout/blockscout/pull/6061) - Discord badge and updated permalink

<details>
  <summary>Dependencies version bumps</summary>

- [#6585](https://github.com/blockscout/blockscout/pull/6585) - Bump jquery from 3.6.1 to 3.6.2 in /apps/block_scout_web/assets
- [#6610](https://github.com/blockscout/blockscout/pull/6610) - Bump tesla from 1.4.4 to 1.5.0
- [#6611](https://github.com/blockscout/blockscout/pull/6611) - Bump chart.js from 4.0.1 to 4.1.0 in /apps/block_scout_web/assets
- [#6618](https://github.com/blockscout/blockscout/pull/6618) - Bump chart.js from 4.1.0 to 4.1.1 in /apps/block_scout_web/assets
- [#6619](https://github.com/blockscout/blockscout/pull/6619) - Bump eslint from 8.29.0 to 8.30.0 in /apps/block_scout_web/assets
- [#6620](https://github.com/blockscout/blockscout/pull/6620) - Bump sass from 1.56.2 to 1.57.0 in /apps/block_scout_web/assets
- [#6626](https://github.com/blockscout/blockscout/pull/6626) - Bump @amplitude/analytics-browser from 1.6.1 to 1.6.6 in /apps/block_scout_web/assets
- [#6627](https://github.com/blockscout/blockscout/pull/6627) - Bump sass from 1.57.0 to 1.57.1 in /apps/block_scout_web/assets
- [#6628](https://github.com/blockscout/blockscout/pull/6628) - Bump sweetalert2 from 11.6.15 to 11.6.16 in /apps/block_scout_web/assets
- [#6631](https://github.com/blockscout/blockscout/pull/6631) - Bump jquery from 3.6.2 to 3.6.3 in /apps/block_scout_web/assets
- [#6633](https://github.com/blockscout/blockscout/pull/6633) - Bump ecto_sql from 3.9.1 to 3.9.2
- [#6636](https://github.com/blockscout/blockscout/pull/6636) - Bump ecto from 3.9.3 to 3.9.4
- [#6639](https://github.com/blockscout/blockscout/pull/6639) - Bump @amplitude/analytics-browser from 1.6.6 to 1.6.7 in /apps/block_scout_web/assets
- [#6640](https://github.com/blockscout/blockscout/pull/6640) - Bump @babel/core from 7.20.5 to 7.20.7 in /apps/block_scout_web/assets
- [#6653](https://github.com/blockscout/blockscout/pull/6653) - Bump luxon from 3.1.1 to 3.2.0 in /apps/block_scout_web/assets
- [#6654](https://github.com/blockscout/blockscout/pull/6654) - Bump flow from 1.2.0 to 1.2.1
- [#6669](https://github.com/blockscout/blockscout/pull/6669) - Bump @babel/core from 7.20.7 to 7.20.12 in /apps/block_scout_web/assets
- [#6663](https://github.com/blockscout/blockscout/pull/6663) - Bump eslint from 8.30.0 to 8.31.0 in /apps/block_scout_web/assets
- [#6662](https://github.com/blockscout/blockscout/pull/6662) - Bump viewerjs from 1.11.1 to 1.11.2 in /apps/block_scout_web/assets
- [#6668](https://github.com/blockscout/blockscout/pull/6668) - Bump babel-loader from 9.1.0 to 9.1.2 in /apps/block_scout_web/assets
- [#6670](https://github.com/blockscout/blockscout/pull/6670) - Bump json5 from 1.0.1 to 1.0.2 in /apps/block_scout_web/assets
- [#6673](https://github.com/blockscout/blockscout/pull/6673) - Bump chart.js from 4.1.1 to 4.1.2 in /apps/block_scout_web/assets
- [#6674](https://github.com/blockscout/blockscout/pull/6674) - Bump luxon from 3.2.0 to 3.2.1 in /apps/block_scout_web/assets
- [#6675](https://github.com/blockscout/blockscout/pull/6675) - Bump web3modal from 1.9.10 to 1.9.11 in /apps/block_scout_web/assets
- [#6679](https://github.com/blockscout/blockscout/pull/6679) - Bump gettext from 0.20.0 to 0.21.0
- [#6680](https://github.com/blockscout/blockscout/pull/6680) - Bump flow from 1.2.1 to 1.2.2
- [#6689](https://github.com/blockscout/blockscout/pull/6689) - Bump postcss from 8.4.20 to 8.4.21 in /apps/block_scout_web/assets
- [#6690](https://github.com/blockscout/blockscout/pull/6690) - Bump bamboo from 2.2.0 to 2.3.0
- [#6691](https://github.com/blockscout/blockscout/pull/6691) - Bump flow from 1.2.2 to 1.2.3
- [#6696](https://github.com/blockscout/blockscout/pull/6696) - Bump briefly from 1dd66ee to 13a9790
- [#6697](https://github.com/blockscout/blockscout/pull/6697) - Bump mime from 1.6.0 to 2.0.3
- [#6053](https://github.com/blockscout/blockscout/pull/6053) - Bump jest-environment-jsdom from 29.0.1 to 29.0.2 in /apps/block_scout_web/assets
- [#6055](https://github.com/blockscout/blockscout/pull/6055) - Bump @babel/core from 7.18.13 to 7.19.0 in /apps/block_scout_web/assets
- [#6054](https://github.com/blockscout/blockscout/pull/6054) - Bump jest from 29.0.1 to 29.0.2 in /apps/block_scout_web/assets
- [#6056](https://github.com/blockscout/blockscout/pull/6056) - Bump @babel/preset-env from 7.18.10 to 7.19.0 in /apps/block_scout_web/assets
- [#6064](https://github.com/blockscout/blockscout/pull/6064) - Bump sweetalert2 from 11.4.29 to 11.4.31 in /apps/block_scout_web/assets
- [#6075](https://github.com/blockscout/blockscout/pull/6075) - Bump sweetalert2 from 11.4.31 to 11.4.32 in /apps/block_scout_web/assets
- [#6082](https://github.com/blockscout/blockscout/pull/6082) - Bump core-js from 3.25.0 to 3.25.1 in /apps/block_scout_web/assets
- [#6083](https://github.com/blockscout/blockscout/pull/6083) - Bump sass from 1.54.8 to 1.54.9 in /apps/block_scout_web/assets
- [#6095](https://github.com/blockscout/blockscout/pull/6095) - Bump jest-environment-jsdom from 29.0.2 to 29.0.3 in /apps/block_scout_web/assets
- [#6096](https://github.com/blockscout/blockscout/pull/6096) - Bump exvcr from 0.13.3 to 0.13.4
- [#6101](https://github.com/blockscout/blockscout/pull/6101) - Bump ueberauth from 0.10.1 to 0.10.2
- [#6102](https://github.com/blockscout/blockscout/pull/6102) - Bump eslint from 8.23.0 to 8.23.1 in /apps/block_scout_web/assets
- [#6098](https://github.com/blockscout/blockscout/pull/6098) - Bump ex_json_schema from 0.9.1 to 0.9.2
- [#6097](https://github.com/blockscout/blockscout/pull/6097) - Bump autoprefixer from 10.4.8 to 10.4.9 in /apps/block_scout_web/assets
- [#6099](https://github.com/blockscout/blockscout/pull/6099) - Bump jest from 29.0.2 to 29.0.3 in /apps/block_scout_web/assets
- [#6103](https://github.com/blockscout/blockscout/pull/6103) - Bump css-minimizer-webpack-plugin from 4.0.0 to 4.1.0 in /apps/block_scout_web/assets
- [#6108](https://github.com/blockscout/blockscout/pull/6108) - Bump autoprefixer from 10.4.9 to 10.4.10 in /apps/block_scout_web/assets
- [#6116](https://github.com/blockscout/blockscout/pull/6116) - Bump autoprefixer from 10.4.10 to 10.4.11 in /apps/block_scout_web/assets
- [#6114](https://github.com/blockscout/blockscout/pull/6114) - Bump @babel/core from 7.19.0 to 7.19.1 in /apps/block_scout_web/assets
- [#6113](https://github.com/blockscout/blockscout/pull/6113) - Bump ueberauth from 0.10.2 to 0.10.3
- [#6112](https://github.com/blockscout/blockscout/pull/6112) - Bump @babel/preset-env from 7.19.0 to 7.19.1 in /apps/block_scout_web/assets
- [#6115](https://github.com/blockscout/blockscout/pull/6115) - Bump web3 from 1.7.5 to 1.8.0 in /apps/block_scout_web/assets
- [#6117](https://github.com/blockscout/blockscout/pull/6117) - Bump sweetalert2 from 11.4.32 to 11.4.33 in /apps/block_scout_web/assets
- [#6119](https://github.com/blockscout/blockscout/pull/6119) - Bump scss-tokenizer from 0.3.0 to 0.4.3 in /apps/block_scout_web/assets
- [#6138](https://github.com/blockscout/blockscout/pull/6138) - Bump core-js from 3.25.1 to 3.25.2 in /apps/block_scout_web/assets
- [#6147](https://github.com/blockscout/blockscout/pull/6147) - Bump autoprefixer from 10.4.11 to 10.4.12 in /apps/block_scout_web/assets
- [#6151](https://github.com/blockscout/blockscout/pull/6151) - Bump sass from 1.54.9 to 1.55.0 in /apps/block_scout_web/assets
- [#6173](https://github.com/blockscout/blockscout/pull/6173) - Bump core-js from 3.25.2 to 3.25.3 in /apps/block_scout_web/assets
- [#6174](https://github.com/blockscout/blockscout/pull/6174) - Bump sweetalert2 from 11.4.33 to 11.4.34 in /apps/block_scout_web/assets
- [#6175](https://github.com/blockscout/blockscout/pull/6175) - Bump luxon from 3.0.3 to 3.0.4 in /apps/block_scout_web/assets
- [#6176](https://github.com/blockscout/blockscout/pull/6176) - Bump @babel/preset-env from 7.19.1 to 7.19.3 in /apps/block_scout_web/assets
- [#6177](https://github.com/blockscout/blockscout/pull/6177) - Bump @babel/core from 7.19.1 to 7.19.3 in /apps/block_scout_web/assets
- [#6178](https://github.com/blockscout/blockscout/pull/6178) - Bump eslint from 8.23.1 to 8.24.0 in /apps/block_scout_web/assets
- [#6184](https://github.com/blockscout/blockscout/pull/6184) - Bump jest from 29.0.3 to 29.1.1 in /apps/block_scout_web/assets
- [#6186](https://github.com/blockscout/blockscout/pull/6186) - Bump jest-environment-jsdom from 29.0.3 to 29.1.1 in /apps/block_scout_web/assets
- [#6185](https://github.com/blockscout/blockscout/pull/6185) - Bump sweetalert2 from 11.4.34 to 11.4.35 in /apps/block_scout_web/assets
- [#6146](https://github.com/blockscout/blockscout/pull/6146) - Bump websocket_client from 1.3.0 to 1.5.0
- [#6191](https://github.com/blockscout/blockscout/pull/6191) - Bump css-minimizer-webpack-plugin from 4.1.0 to 4.2.0 in /apps/block_scout_web/assets
- [#6199](https://github.com/blockscout/blockscout/pull/6199) - Bump redix from 1.1.5 to 1.2.0
- [#6213](https://github.com/blockscout/blockscout/pull/6213) - Bump sweetalert2 from 11.4.35 to 11.4.37 in /apps/block_scout_web/assets
- [#6214](https://github.com/blockscout/blockscout/pull/6214) - Bump jest-environment-jsdom from 29.1.1 to 29.1.2 in /apps/block_scout_web/assets
- [#6215](https://github.com/blockscout/blockscout/pull/6215) - Bump postcss from 8.4.16 to 8.4.17 in /apps/block_scout_web/assets
- [#6216](https://github.com/blockscout/blockscout/pull/6216) - Bump core-js from 3.25.3 to 3.25.5 in /apps/block_scout_web/assets
- [#6217](https://github.com/blockscout/blockscout/pull/6217) - Bump jest from 29.1.1 to 29.1.2 in /apps/block_scout_web/assets
- [#6229](https://github.com/blockscout/blockscout/pull/6229) - Bump sweetalert2 from 11.4.37 to 11.4.38 in /apps/block_scout_web/assets
- [#6232](https://github.com/blockscout/blockscout/pull/6232) - Bump css-minimizer-webpack-plugin from 4.2.0 to 4.2.1 in /apps/block_scout_web/assets
- [#6230](https://github.com/blockscout/blockscout/pull/6230) - Bump sass-loader from 13.0.2 to 13.1.0 in /apps/block_scout_web/assets
- [#6251](https://github.com/blockscout/blockscout/pull/6251) - Bump sweetalert2 from 11.4.38 to 11.5.1 in /apps/block_scout_web/assets
- [#6246](https://github.com/blockscout/blockscout/pull/6246) - Bump @babel/preset-env from 7.19.3 to 7.19.4 in /apps/block_scout_web/assets
- [#6247](https://github.com/blockscout/blockscout/pull/6247) - Bump ex_abi from 0.5.14 to 0.5.15
- [#6248](https://github.com/blockscout/blockscout/pull/6248) - Bump eslint from 8.24.0 to 8.25.0 in /apps/block_scout_web/assets
- [#6255](https://github.com/blockscout/blockscout/pull/6255) - Bump postcss from 8.4.17 to 8.4.18 in /apps/block_scout_web/assets
- [#6256](https://github.com/blockscout/blockscout/pull/6256) - Bump css-minimizer-webpack-plugin from 4.2.1 to 4.2.2 in /apps/block_scout_web/assets
- [#6258](https://github.com/blockscout/blockscout/pull/6258) - Bump jest from 29.1.2 to 29.2.0 in /apps/block_scout_web/assets
- [#6259](https://github.com/blockscout/blockscout/pull/6259) - Bump jest-environment-jsdom from 29.1.2 to 29.2.0 in /apps/block_scout_web/assets
- [#6253](https://github.com/blockscout/blockscout/pull/6253) - Bump eslint-plugin-promise from 6.0.1 to 6.1.0 in /apps/block_scout_web/assets
- [#6279](https://github.com/blockscout/blockscout/pull/6279) - Bump util from 0.12.4 to 0.12.5 in /apps/block_scout_web/assets
- [#6280](https://github.com/blockscout/blockscout/pull/6280) - Bump ex_rlp from 0.5.4 to 0.5.5
- [#6281](https://github.com/blockscout/blockscout/pull/6281) - Bump ex_abi from 0.5.15 to 0.5.16
- [#6283](https://github.com/blockscout/blockscout/pull/6283) - Bump spandex_datadog from 1.2.0 to 1.3.0
- [#6282](https://github.com/blockscout/blockscout/pull/6282) - Bump sweetalert2 from 11.5.1 to 11.5.2 in /apps/block_scout_web/assets
- [#6284](https://github.com/blockscout/blockscout/pull/6284) - Bump spandex_phoenix from 1.0.6 to 1.1.0
- [#6298](https://github.com/blockscout/blockscout/pull/6298) - Bump jest-environment-jsdom from 29.2.0 to 29.2.1 in /apps/block_scout_web/assets
- [#6297](https://github.com/blockscout/blockscout/pull/6297) - Bump jest from 29.2.0 to 29.2.1 in /apps/block_scout_web/assets
- [#6254](https://github.com/blockscout/blockscout/pull/6254) - Bump ex_doc from 0.28.5 to 0.28.6
- [#6314](https://github.com/blockscout/blockscout/pull/6314) - Bump @babel/core from 7.19.3 to 7.19.6 in /apps/block_scout_web/assets
- [#6313](https://github.com/blockscout/blockscout/pull/6313) - Bump ex_doc from 0.28.6 to 0.29.0
- [#6305](https://github.com/blockscout/blockscout/pull/6305) - Bump sweetalert2 from 11.5.2 to 11.6.0 in /apps/block_scout_web/assets
- [#6312](https://github.com/blockscout/blockscout/pull/6312) - Bump eslint-plugin-promise from 6.1.0 to 6.1.1 in /apps/block_scout_web/assets
- [#6318](https://github.com/blockscout/blockscout/pull/6318) - Bump spandex from 3.1.0 to 3.2.0
- [#6335](https://github.com/blockscout/blockscout/pull/6335) - Bump eslint from 8.25.0 to 8.26.0 in /apps/block_scout_web/assets
- [#6334](https://github.com/blockscout/blockscout/pull/6334) - Bump ex_cldr_numbers from 2.27.3 to 2.28.0
- [#6333](https://github.com/blockscout/blockscout/pull/6333) - Bump core-js from 3.25.5 to 3.26.0 in /apps/block_scout_web/assets
- [#6332](https://github.com/blockscout/blockscout/pull/6332) - Bump ex_cldr from 2.33.2 to 2.34.0
- [#6339](https://github.com/blockscout/blockscout/pull/6339) - Bump sweetalert2 from 11.6.0 to 11.6.2 in /apps/block_scout_web/assets
- [#6330](https://github.com/blockscout/blockscout/pull/6330) - Bump ex_cldr_units from 3.14.0 to 3.15.0
- [#6341](https://github.com/blockscout/blockscout/pull/6341) - Bump jest-environment-jsdom from 29.2.1 to 29.2.2 in /apps/block_scout_web/assets
- [#6342](https://github.com/blockscout/blockscout/pull/6342) - Bump jest from 29.2.1 to 29.2.2 in /apps/block_scout_web/assets
- [#6359](https://github.com/blockscout/blockscout/pull/6359) - Bump babel-loader from 8.2.5 to 9.0.0 in /apps/block_scout_web/assets
- [#6360](https://github.com/blockscout/blockscout/pull/6360) - Bump sweetalert2 from 11.6.2 to 11.6.4 in /apps/block_scout_web/assets
- [#6363](https://github.com/blockscout/blockscout/pull/6363) - Bump autoprefixer from 10.4.12 to 10.4.13 in /apps/block_scout_web/assets
- [#6364](https://github.com/blockscout/blockscout/pull/6364) - Bump ueberauth_auth0 from 2.0.0 to 2.1.0
- [#6372](https://github.com/blockscout/blockscout/pull/6372) - Bump babel-loader from 9.0.0 to 9.0.1 in /apps/block_scout_web/assets
- [#6374](https://github.com/blockscout/blockscout/pull/6374) - Bump plug_cowboy from 2.5.2 to 2.6.0
- [#6373](https://github.com/blockscout/blockscout/pull/6373) - Bump luxon from 3.0.4 to 3.1.0 in /apps/block_scout_web/assets
- [#6375](https://github.com/blockscout/blockscout/pull/6375) - Bump sweetalert2 from 11.6.4 to 11.6.5 in /apps/block_scout_web/assets
- [#6393](https://github.com/blockscout/blockscout/pull/6393) - Bump babel-loader from 9.0.1 to 9.1.0 in /apps/block_scout_web/assets
- [#6417](https://github.com/blockscout/blockscout/pull/6417) - Bump loader-utils from 2.0.2 to 2.0.3 in /apps/block_scout_web/assets
- [#6410](https://github.com/blockscout/blockscout/pull/6410) - Bump sweetalert2 from 11.6.5 to 11.6.7 in /apps/block_scout_web/assets
- [#6411](https://github.com/blockscout/blockscout/pull/6411) - Bump eslint from 8.26.0 to 8.27.0 in /apps/block_scout_web/assets
- [#6412](https://github.com/blockscout/blockscout/pull/6412) - Bump sass from 1.55.0 to 1.56.0 in /apps/block_scout_web/assets
- [#6413](https://github.com/blockscout/blockscout/pull/6413) - Bump jest-environment-jsdom from 29.2.2 to 29.3.0 in /apps/block_scout_web/assets
- [#6414](https://github.com/blockscout/blockscout/pull/6414) - Bump @babel/core from 7.19.6 to 7.20.2 in /apps/block_scout_web/assets
- [#6416](https://github.com/blockscout/blockscout/pull/6416) - Bump @babel/preset-env from 7.19.4 to 7.20.2 in /apps/block_scout_web/assets
- [#6419](https://github.com/blockscout/blockscout/pull/6419) - Bump jest from 29.2.2 to 29.3.1 in /apps/block_scout_web/assets
- [#6421](https://github.com/blockscout/blockscout/pull/6421) - Bump webpack from 5.74.0 to 5.75.0 in /apps/block_scout_web/assets
- [#6423](https://github.com/blockscout/blockscout/pull/6423) - Bump jest-environment-jsdom from 29.3.0 to 29.3.1 in /apps/block_scout_web/assets
- [#6424](https://github.com/blockscout/blockscout/pull/6424) - Bump floki from 0.33.1 to 0.34.0
- [#6422](https://github.com/blockscout/blockscout/pull/6422) - Bump sass from 1.56.0 to 1.56.1 in /apps/block_scout_web/assets
- [#6430](https://github.com/blockscout/blockscout/pull/6430) - Bump web3 from 1.8.0 to 1.8.1 in /apps/block_scout_web/assets
- [#6431](https://github.com/blockscout/blockscout/pull/6431) - Bump sweetalert2 from 11.6.7 to 11.6.8 in /apps/block_scout_web/assets
- [#6432](https://github.com/blockscout/blockscout/pull/6432) - Bump sass-loader from 13.1.0 to 13.2.0 in /apps/block_scout_web/assets
- [#6445](https://github.com/blockscout/blockscout/pull/6445) - Bump postcss from 8.4.18 to 8.4.19 in /apps/block_scout_web/assets
- [#6446](https://github.com/blockscout/blockscout/pull/6446) - Bump core-js from 3.26.0 to 3.26.1 in /apps/block_scout_web/assets
- [#6452](https://github.com/blockscout/blockscout/pull/6452) - Bump @fortawesome/fontawesome-free from 6.2.0 to 6.2.1 in /apps/block_scout_web/assets
- [#6456](https://github.com/blockscout/blockscout/pull/6456) - Bump loader-utils from 2.0.3 to 2.0.4 in /apps/block_scout_web/assets
- [#6462](https://github.com/blockscout/blockscout/pull/6462) - Bump chartjs-adapter-luxon from 1.2.0 to 1.2.1 in /apps/block_scout_web/assets
- [#6469](https://github.com/blockscout/blockscout/pull/6469) - Bump sweetalert2 from 11.6.8 to 11.6.9 in /apps/block_scout_web/assets
- [#6471](https://github.com/blockscout/blockscout/pull/6471) - Bump mini-css-extract-plugin from 2.6.1 to 2.7.0 in /apps/block_scout_web/assets
- [#6470](https://github.com/blockscout/blockscout/pull/6470) - Bump chart.js from 3.9.1 to 4.0.1 in /apps/block_scout_web/assets
- [#6472](https://github.com/blockscout/blockscout/pull/6472) - Bump webpack-cli from 4.10.0 to 5.0.0 in /apps/block_scout_web/assets
- [#6487](https://github.com/blockscout/blockscout/pull/6487) - Bump eslint from 8.27.0 to 8.28.0 in /apps/block_scout_web/assets
- [#6488](https://github.com/blockscout/blockscout/pull/6488) - Bump ex_doc from 0.29.0 to 0.29.1
- [#6491](https://github.com/blockscout/blockscout/pull/6491) - Bump minimatch from 3.0.4 to 3.0.8 in /apps/block_scout_web/assets
- [#6479](https://github.com/blockscout/blockscout/pull/6479) - Bump ecto_sql from 3.9.0 to 3.9.1
- [#6486](https://github.com/blockscout/blockscout/pull/6486) - Bump sweetalert2 from 11.6.9 to 11.6.10 in /apps/block_scout_web/assets
- [#6498](https://github.com/blockscout/blockscout/pull/6498) - Bump sweetalert2 from 11.6.10 to 11.6.13 in /apps/block_scout_web/assets
- [#6506](https://github.com/blockscout/blockscout/pull/6506) - Bump web3modal from 1.9.9 to 1.9.10 in /apps/block_scout_web/assets
- [#6505](https://github.com/blockscout/blockscout/pull/6505) - Bump highlight.js from 11.6.0 to 11.7.0 in /apps/block_scout_web/assets
- [#6504](https://github.com/blockscout/blockscout/pull/6504) - Bump sweetalert2 from 11.6.13 to 11.6.14 in /apps/block_scout_web/assets
- [#6507](https://github.com/blockscout/blockscout/pull/6507) - Bump remote_ip from 1.0.0 to 1.1.0
- [#6497](https://github.com/blockscout/blockscout/pull/6497) - Bump chartjs-adapter-luxon from 1.2.1 to 1.3.0 in /apps/block_scout_web/assets
- [#6519](https://github.com/blockscout/blockscout/pull/6519) - Bump photoswipe from 5.3.3 to 5.3.4 in /apps/block_scout_web/assets
- [#6520](https://github.com/blockscout/blockscout/pull/6520) - Bump @babel/core from 7.20.2 to 7.20.5 in /apps/block_scout_web/assets
- [#6527](https://github.com/blockscout/blockscout/pull/6527) - Bump luxon from 3.1.0 to 3.1.1 in /apps/block_scout_web/assets
- [#6526](https://github.com/blockscout/blockscout/pull/6526) - Bump mini-css-extract-plugin from 2.7.0 to 2.7.1 in /apps/block_scout_web/assets
- [#6533](https://github.com/blockscout/blockscout/pull/6533) - Bump postcss-loader from 7.0.1 to 7.0.2 in /apps/block_scout_web/assets
- [#6534](https://github.com/blockscout/blockscout/pull/6534) - Bump sweetalert2 from 11.6.14 to 11.6.15 in /apps/block_scout_web/assets
- [#6539](https://github.com/blockscout/blockscout/pull/6539) - Bump decode-uri-component from 0.2.0 to 0.2.2 in /apps/block_scout_web/assets
- [#6555](https://github.com/blockscout/blockscout/pull/6555) - Bump bignumber.js from 9.1.0 to 9.1.1 in /apps/block_scout_web/assets
- [#6557](https://github.com/blockscout/blockscout/pull/6557) - Bump webpack-cli from 5.0.0 to 5.0.1 in /apps/block_scout_web/assets
- [#6558](https://github.com/blockscout/blockscout/pull/6558) - Bump eslint from 8.28.0 to 8.29.0 in /apps/block_scout_web/assets
- [#6556](https://github.com/blockscout/blockscout/pull/6556) - Bump mini-css-extract-plugin from 2.7.1 to 2.7.2 in /apps/block_scout_web/assets
- [#6562](https://github.com/blockscout/blockscout/pull/6562) - Bump qs from 6.5.2 to 6.5.3 in /apps/block_scout_web/assets
- [#6577](https://github.com/blockscout/blockscout/pull/6577) - Bump postcss from 8.4.19 to 8.4.20 in /apps/block_scout_web/assets
- [#6578](https://github.com/blockscout/blockscout/pull/6578) - Bump sass from 1.56.1 to 1.56.2 in /apps/block_scout_web/assets

</details>

## 4.1.8-beta

### Features

- [#5968](https://github.com/blockscout/blockscout/pull/5968) - Add call type in the response of txlistinternal API method
- [#5860](https://github.com/blockscout/blockscout/pull/5860) - Integrate rust verifier micro-service ([blockscout-rs/verifier](https://github.com/blockscout/blockscout-rs/tree/main/verification))
- [#6001](https://github.com/blockscout/blockscout/pull/6001) - Add ETHEREUM_JSONRPC_DISABLE_ARCHIVE_BALANCES env var that filters requests and query node only if the block quantity is "latest"
- [#5944](https://github.com/blockscout/blockscout/pull/5944) - Add tab with state changes to transaction page

### Fixes

- [#6038](https://github.com/blockscout/blockscout/pull/6038) - Extend token name from string to text type
- [#6037](https://github.com/blockscout/blockscout/pull/6037) - Fix order of results in txlistinternal API endpoint
- [#6036](https://github.com/blockscout/blockscout/pull/6036) - Fix address checksum on transaction page
- [#6032](https://github.com/blockscout/blockscout/pull/6032) - Sort by address.hash column in accountlist API endpoint
- [#6017](https://github.com/blockscout/blockscout/pull/6017), [#6028](https://github.com/blockscout/blockscout/pull/6028) - Move "contract interaction" and "Add chain to MM" env vars to runtime
- [#6012](https://github.com/blockscout/blockscout/pull/6012) - Fix display of estimated addresses counter on the main page
- [#5978](https://github.com/blockscout/blockscout/pull/5978) - Allow timestamp param in the log of eth_getTransactionReceipt method
- [#5977](https://github.com/blockscout/blockscout/pull/5977) - Fix address overview.html.eex in case of nil implementation address hash
- [#5975](https://github.com/blockscout/blockscout/pull/5975) - Fix CSV export of internal transactions
- [#5957](https://github.com/blockscout/blockscout/pull/5957) - Server-side reCAPTCHA check for CSV export
- [#5954](https://github.com/blockscout/blockscout/pull/5954) - Fix ace editor appearance
- [#5942](https://github.com/blockscout/blockscout/pull/5942), [#5945](https://github.com/blockscout/blockscout/pull/5945) - Fix nightly solidity versions filtering UX
- [#5904](https://github.com/blockscout/blockscout/pull/5904) - Enhance health API endpoint: better parsing HEALTHY_BLOCKS_PERIOD and use it in the response
- [#5903](https://github.com/blockscout/blockscout/pull/5903) - Disable compile env validation
- [#5887](https://github.com/blockscout/blockscout/pull/5887) - Added missing environment variables to Makefile container params
- [#5850](https://github.com/blockscout/blockscout/pull/5850) - Fix too large postgres notifications
- [#5809](https://github.com/blockscout/blockscout/pull/5809) - Fix 404 on `/metadata` page
- [#5807](https://github.com/blockscout/blockscout/pull/5807) - Update Makefile migrate command due to release build
- [#5786](https://github.com/blockscout/blockscout/pull/5786) - Replace `current_path` with `Controller.current_full_path` in two controllers
- [#5948](https://github.com/blockscout/blockscout/pull/5948) - Fix unexpected messages in `CoinBalanceOnDemand`
- [#6013](https://github.com/blockscout/blockscout/pull/6013) - Fix ERC-1155 tokens fetching
- [#6043](https://github.com/blockscout/blockscout/pull/6043) - Fix token instance fetching
- [#6093](https://github.com/blockscout/blockscout/pull/6093) - Fix Indexer.Fetcher.TokenInstance for ERC-1155 tokens

### Chore

- [#5921](https://github.com/blockscout/blockscout/pull/5921) - Bump briefly from 25942fb to 1dd66ee
- [#6033](https://github.com/blockscout/blockscout/pull/6033) - Bump sass from 1.54.7 to 1.54.8 in /apps/block_scout_web/assets
- [#6046](https://github.com/blockscout/blockscout/pull/6046) - Bump credo from 1.6.6 to 1.6.7
- [#6045](https://github.com/blockscout/blockscout/pull/6045) - Re-use _btn_copy.html for raw trace page
- [#6035](https://github.com/blockscout/blockscout/pull/6035) - Hide copy btn if no raw trace
- [#6034](https://github.com/blockscout/blockscout/pull/6034) - Suppress empty sections in supported chain dropdown
- [#5939](https://github.com/blockscout/blockscout/pull/5939) - Bump sweetalert2 from 11.4.26 to 11.4.27 in /apps/block_scout_web/assets
- [#5938](https://github.com/blockscout/blockscout/pull/5938) - Bump xss from 1.0.13 to 1.0.14 in /apps/block_scout_web/assets
- [#5743](https://github.com/blockscout/blockscout/pull/5743) - Fixing tracer not found #5729
- [#5952](https://github.com/blockscout/blockscout/pull/5952) - Bump sweetalert2 from 11.4.27 to 11.4.28 in /apps/block_scout_web/assets
- [#5955](https://github.com/blockscout/blockscout/pull/5955) - Bump ex_doc from 0.28.4 to 0.28.5
- [#5956](https://github.com/blockscout/blockscout/pull/5956) - Bump bcrypt_elixir from 2.3.1 to 3.0.1
- [#5964](https://github.com/blockscout/blockscout/pull/5964) - Bump sweetalert2 from 11.4.28 to 11.4.29 in /apps/block_scout_web/assets
- [#5966](https://github.com/blockscout/blockscout/pull/5966) - Bump sass from 1.54.4 to 1.54.5 in /apps/block_scout_web/assets
- [#5967](https://github.com/blockscout/blockscout/pull/5967) - Bump @babel/core from 7.18.10 to 7.18.13 in /apps/block_scout_web/assets
- [#5973](https://github.com/blockscout/blockscout/pull/5973) - Bump prometheus from 4.9.0 to 4.9.1
- [#5974](https://github.com/blockscout/blockscout/pull/5974) - Bump cldr_utils from 2.19.0 to 2.19.1
- [#5884](https://github.com/blockscout/blockscout/pull/5884) - Bump nimble_csv from 1.1.0 to 1.2.0
- [#5984](https://github.com/blockscout/blockscout/pull/5984) - Bump jest from 28.1.3 to 29.0.0 in /apps/block_scout_web/assets
- [#5983](https://github.com/blockscout/blockscout/pull/5983) - Bump core-js from 3.24.1 to 3.25.0 in /apps/block_scout_web/assets
- [#5981](https://github.com/blockscout/blockscout/pull/5981) - Bump eslint-plugin-promise from 6.0.0 to 6.0.1 in /apps/block_scout_web/assets
- [#5982](https://github.com/blockscout/blockscout/pull/5982) - Bump jest-environment-jsdom from 28.1.3 to 29.0.0 in /apps/block_scout_web/assets
- [#5987](https://github.com/blockscout/blockscout/pull/5987) - Bump jest from 29.0.0 to 29.0.1 in /apps/block_scout_web/assets
- [#5988](https://github.com/blockscout/blockscout/pull/5988) - Bump jest-environment-jsdom from 29.0.0 to 29.0.1 in /apps/block_scout_web/assets
- [#5989](https://github.com/blockscout/blockscout/pull/5989) - Bump jquery from 3.6.0 to 3.6.1 in /apps/block_scout_web/assets
- [#5990](https://github.com/blockscout/blockscout/pull/5990) - Bump web3modal from 1.9.8 to 1.9.9 in /apps/block_scout_web/assets
- [#6004](https://github.com/blockscout/blockscout/pull/6004) - Bump luxon from 3.0.1 to 3.0.3 in /apps/block_scout_web/assets
- [#6005](https://github.com/blockscout/blockscout/pull/6005) - Bump ex_cldr from 2.33.1 to 2.33.2
- [#6006](https://github.com/blockscout/blockscout/pull/6006) - Bump eslint from 8.22.0 to 8.23.0 in /apps/block_scout_web/assets
- [#6015](https://github.com/blockscout/blockscout/pull/6015) - Bump @fortawesome/fontawesome-free from 6.1.2 to 6.2.0 in /apps/block_scout_web/assets
- [#6021](https://github.com/blockscout/blockscout/pull/6021) - Bump sass from 1.54.5 to 1.54.7 in /apps/block_scout_web/assets
- [#6018](https://github.com/blockscout/blockscout/pull/6018) - Update chromedriver version
- [#5836](https://github.com/blockscout/blockscout/pull/5836) - Bump comeonin from 4.1.2 to 5.3.3
- [#5869](https://github.com/blockscout/blockscout/pull/5869) - Bump reduce-reducers from 0.4.3 to 1.0.4 in /apps/block_scout_web/assets
- [#5919](https://github.com/blockscout/blockscout/pull/5919) - Bump floki from 0.32.1 to 0.33.1
- [#5930](https://github.com/blockscout/blockscout/pull/5930) - Bump eslint from 8.21.0 to 8.22.0 in /apps/block_scout_web/assets
- [#5845](https://github.com/blockscout/blockscout/pull/5845) - Bump autoprefixer from 10.4.2 to 10.4.8 in /apps/block_scout_web/assets
- [#5877](https://github.com/blockscout/blockscout/pull/5877) - Bump eslint from 8.17.0 to 8.21.0 in /apps/block_scout_web/assets
- [#5875](https://github.com/blockscout/blockscout/pull/5875) - Bump sass from 1.49.8 to 1.54.3 in /apps/block_scout_web/assets
- [#5873](https://github.com/blockscout/blockscout/pull/5873) - Bump highlight.js from 11.4.0 to 11.6.0 in /apps/block_scout_web/assets
- [#5870](https://github.com/blockscout/blockscout/pull/5870) - Bump spandex_ecto from 0.6.2 to 0.7.0
- [#5867](https://github.com/blockscout/blockscout/pull/5867) - Bump @babel/preset-env from 7.16.11 to 7.18.10 in /apps/block_scout_web/assets
- [#5876](https://github.com/blockscout/blockscout/pull/5876) - Bump bignumber.js from 9.0.2 to 9.1.0 in /apps/block_scout_web/assets
- [#5871](https://github.com/blockscout/blockscout/pull/5871) - Bump redux from 4.1.2 to 4.2.0 in /apps/block_scout_web/assets
- [#5868](https://github.com/blockscout/blockscout/pull/5868) - Bump ex_rlp from 0.5.3 to 0.5.4
- [#5874](https://github.com/blockscout/blockscout/pull/5874) - Bump core-js from 3.20.3 to 3.24.1 in /apps/block_scout_web/assets
- [#5882](https://github.com/blockscout/blockscout/pull/5882) - Bump math from 0.3.1 to 0.7.0
- [#5878](https://github.com/blockscout/blockscout/pull/5878) - Bump css-minimizer-webpack-plugin from 3.4.1 to 4.0.0 in /apps/block_scout_web/assets
- [#5883](https://github.com/blockscout/blockscout/pull/5883) - Bump postgrex from 0.15.10 to 0.15.13
- [#5885](https://github.com/blockscout/blockscout/pull/5885) - Bump hammer from 6.0.0 to 6.1.0
- [#5893](https://github.com/blockscout/blockscout/pull/5893) - Bump prometheus from 4.8.1 to 4.9.0
- [#5892](https://github.com/blockscout/blockscout/pull/5892) - Bump babel-loader from 8.2.3 to 8.2.5 in /apps/block_scout_web/assets
- [#5890](https://github.com/blockscout/blockscout/pull/5890) - Bump sweetalert2 from 11.3.10 to 11.4.26 in /apps/block_scout_web/assets
- [#5889](https://github.com/blockscout/blockscout/pull/5889) - Bump sass from 1.54.3 to 1.54.4 in /apps/block_scout_web/assets
- [#5894](https://github.com/blockscout/blockscout/pull/5894) - Bump jest from 27.4.7 to 28.1.3 in /apps/block_scout_web/assets
- [#5865](https://github.com/blockscout/blockscout/pull/5865) - Bump timex from 3.7.1 to 3.7.9
- [#5872](https://github.com/blockscout/blockscout/pull/5872) - Bump benchee from 0.13.2 to 0.99.0
- [#5895](https://github.com/blockscout/blockscout/pull/5895) - Bump wallaby from 0.29.1 to 0.30.1
- [#5905](https://github.com/blockscout/blockscout/pull/5905) - Bump absinthe from 1.6.5 to 1.6.8
- [#5881](https://github.com/blockscout/blockscout/pull/5881) - Bump dataloader from 1.0.9 to 1.0.10
- [#5909](https://github.com/blockscout/blockscout/pull/5909) - Bump junit_formatter from 3.3.0 to 3.3.1
- [#5912](https://github.com/blockscout/blockscout/pull/5912) - Bump credo from 1.6.4 to 1.6.6
- [#5911](https://github.com/blockscout/blockscout/pull/5911) - Bump absinthe_relay from 1.5.1 to 1.5.2
- [#5915](https://github.com/blockscout/blockscout/pull/5915) - Bump flow from 0.15.0 to 1.2.0
- [#5916](https://github.com/blockscout/blockscout/pull/5916) - Bump dialyxir from 1.1.0 to 1.2.0
- [#5910](https://github.com/blockscout/blockscout/pull/5910) - Bump benchee from 0.99.0 to 1.1.0
- [#5917](https://github.com/blockscout/blockscout/pull/5917) - Bump bypass from 1.0.0 to 2.1.0
- [#5920](https://github.com/blockscout/blockscout/pull/5920) - Bump spandex_datadog from 1.1.0 to 1.2.0
- [#5918](https://github.com/blockscout/blockscout/pull/5918) - Bump logger_file_backend from 0.0.12 to 0.0.13
- [#5863](https://github.com/blockscout/blockscout/pull/5863) - Update Poison hex package
- [#5861](https://github.com/blockscout/blockscout/pull/5861) - Add cache for docker build
- [#5859](https://github.com/blockscout/blockscout/pull/5859) - Update ex_cldr hex packages
- [#5858](https://github.com/blockscout/blockscout/pull/5858) - Update CHANGELOG; revert update of css-loader; rename fontawesome icons selectors
- [#5811](https://github.com/blockscout/blockscout/pull/5811) - Bump chartjs-adapter-luxon from 1.1.0 to 1.2.0 in /apps/block_scout_web/assets
- [#5814](https://github.com/blockscout/blockscout/pull/5814) - Bump webpack from 5.69.1 to 5.74.0 in /apps/block_scout_web/assets
- [#5812](https://github.com/blockscout/blockscout/pull/5812) - Bump mini-css-extract-plugin from 2.5.3 to 2.6.1 in /apps/block_scout_web/assets
- [#5819](https://github.com/blockscout/blockscout/pull/5819) - Bump xss from 1.0.10 to 1.0.13 in /apps/block_scout_web/assets
- [#5818](https://github.com/blockscout/blockscout/pull/5818) - Bump @fortawesome/fontawesome-free from 6.0.0-beta3 to 6.1.2 in /apps/block_scout_web/assets
- [#5821](https://github.com/blockscout/blockscout/pull/5821) - Bump spandex from 3.0.3 to 3.1.0
- [#5830](https://github.com/blockscout/blockscout/pull/5830) - Bump spandex_phoenix from 1.0.5 to 1.0.6
- [#5825](https://github.com/blockscout/blockscout/pull/5825) - Bump postcss from 8.4.6 to 8.4.16 in /apps/block_scout_web/assets
- [#5816](https://github.com/blockscout/blockscout/pull/5816) - Bump webpack-cli from 4.9.2 to 4.10.0 in /apps/block_scout_web/assets
- [#5822](https://github.com/blockscout/blockscout/pull/5822) - Bump chart.js from 3.7.0 to 3.9.1 in /apps/block_scout_web/assets
- [#5829](https://github.com/blockscout/blockscout/pull/5829) - Bump mox from 0.5.2 to 1.0.2
- [#5823](https://github.com/blockscout/blockscout/pull/5823) - Bump luxon from 2.4.0 to 3.0.1 in /apps/block_scout_web/assets
- [#5837](https://github.com/blockscout/blockscout/pull/5837) - Bump @walletconnect/web3-provider from 1.7.8 to 1.8.0 in /apps/block_scout_web/assets
- [#5840](https://github.com/blockscout/blockscout/pull/5840) - Bump web3modal from 1.9.5 to 1.9.8 in /apps/block_scout_web/assets
- [#5842](https://github.com/blockscout/blockscout/pull/5842) - Bump copy-webpack-plugin from 10.2.1 to 11.0.0 in /apps/block_scout_web/assets
- [#5835](https://github.com/blockscout/blockscout/pull/5835) - Bump tesla from 1.3.3 to 1.4.4
- [#5841](https://github.com/blockscout/blockscout/pull/5841) - Bump sass-loader from 12.6.0 to 13.0.2 in /apps/block_scout_web/assets
- [#5844](https://github.com/blockscout/blockscout/pull/5844) - Bump postcss-loader from 6.2.1 to 7.0.1 in /apps/block_scout_web/assets
- [#5838](https://github.com/blockscout/blockscout/pull/5838) - Bump path-parser from 4.2.0 to 6.1.0 in /apps/block_scout_web/assets
- [#5843](https://github.com/blockscout/blockscout/pull/5843) - Bump @tarekraafat/autocomplete.js from 10.2.6 to 10.2.7 in /apps/block_scout_web/assets
- [#5834](https://github.com/blockscout/blockscout/pull/5834) - Bump clipboard from 2.0.9 to 2.0.11 in /apps/block_scout_web/assets
- [#5827](https://github.com/blockscout/blockscout/pull/5827) - Bump @babel/core from 7.16.12 to 7.18.10 in /apps/block_scout_web/assets
- [#5851](https://github.com/blockscout/blockscout/pull/5851) - Bump exvcr from 0.13.2 to 0.13.3
- [#5824](https://github.com/blockscout/blockscout/pull/5824) - Bump ex_json_schema from 0.6.2 to 0.9.1
- [#5849](https://github.com/blockscout/blockscout/pull/5849) - Bump gettext 0.18.2 -> 0.20.0
- [#5806](https://github.com/blockscout/blockscout/pull/5806) - Update target Postgres version in Docker: 13 -> 14

## 4.1.7-beta

### Features

- [#5783](https://github.com/blockscout/blockscout/pull/5783) - Allow to setup multiple ranges of blocks to index

### Fixes

- [#5799](https://github.com/blockscout/blockscout/pull/5799) - Fix address_tokens_usd_sum function
- [#5798](https://github.com/blockscout/blockscout/pull/5798) - Copy explorer node_modules to result image
- [#5797](https://github.com/blockscout/blockscout/pull/5797) - Fix flickering token tooltip

### Chore

- [#5796](https://github.com/blockscout/blockscout/pull/5796) - Add job for e2e tests on every push to master + fix job "Merge 'master' to specific branch after release"

## 4.1.6-beta

### Features

- [#5739](https://github.com/blockscout/blockscout/pull/5739) - Erigon archive node support
- [#5732](https://github.com/blockscout/blockscout/pull/5732) - Manage testnet label (right to the navbar logo)
- [#5699](https://github.com/blockscout/blockscout/pull/5699) - Switch to basic (non-pro) API endpoint for Coingecko requests, if API key is not provided
- [#5542](https://github.com/blockscout/blockscout/pull/5542) - Add `jq` in docker image
- [#5345](https://github.com/blockscout/blockscout/pull/5345) - Graphql: add user-selected ordering to transactions for address query

### Fixes

- [#5768](https://github.com/blockscout/blockscout/pull/5768) - Outstanding rows limit for missing blocks query (catchup fetcher)
- [#5737](https://github.com/blockscout/blockscout/pull/5737), [#5772](https://github.com/blockscout/blockscout/pull/5772) - Fix double requests; Fix token balances dropdown view
- [#5723](https://github.com/blockscout/blockscout/pull/5723) - Add nil clause for Data.to_string/1
- [#5714](https://github.com/blockscout/blockscout/pull/5714) - Add clause for EthereumJSONRPC.Transaction.elixir_to_params/1 when gas_price is missing in the response
- [#5697](https://github.com/blockscout/blockscout/pull/5697) - Gas price oracle: ignore gas price rounding for values less than 0.01
- [#5690](https://github.com/blockscout/blockscout/pull/5690) - Allow special characters for password in DB URL parser
- [#5778](https://github.com/blockscout/blockscout/pull/5778) - Allow hyphen in database name

### Chore

- [#5787](https://github.com/blockscout/blockscout/pull/5787) - Add job for merging master to specific branch after release
- [#5788](https://github.com/blockscout/blockscout/pull/5788) - Update Docker image on every push to master branch
- [#5736](https://github.com/blockscout/blockscout/pull/5736) - Remove obsolete network selector
- [#5730](https://github.com/blockscout/blockscout/pull/5730) - Add primary keys for DB tables where they do not exist
- [#5703](https://github.com/blockscout/blockscout/pull/5703) - Remove bridged tokens functionality from Blockscout core
- [#5700](https://github.com/blockscout/blockscout/pull/5700) - Remove Staking dapp logic from Blockscout core
- [#5696](https://github.com/blockscout/blockscout/pull/5696) - Update .tool-versions
- [#5695](https://github.com/blockscout/blockscout/pull/5695) - Decimal hex package update 1.9 -> 2.0
- [#5684](https://github.com/blockscout/blockscout/pull/5684) - Block import timings logs

## 4.1.5-beta

### Features

- [#5667](https://github.com/blockscout/blockscout/pull/5667) - Address page: scroll to selected tab's data

### Fixes

- [#5680](https://github.com/blockscout/blockscout/pull/5680) - Fix broken token icons; Disable animation in lists; Fix doubled requests for some pages
- [#5671](https://github.com/blockscout/blockscout/pull/5671) - Fix double requests for token exchange rates; Disable fetching `btc_value` by default (add `EXCHANGE_RATES_FETCH_BTC_VALUE` env variable); Add `CACHE_EXCHANGE_RATES_PERIOD` env variable
- [#5676](https://github.com/blockscout/blockscout/pull/5676) - Fix wrong miner address shown for post EIP-1559 block for clique network

### Chore

- [#5679](https://github.com/blockscout/blockscout/pull/5679) - Optimize query in fetch_min_missing_block_cache function
- [#5674](https://github.com/blockscout/blockscout/pull/5674) - Disable token holder refreshing
- [#5661](https://github.com/blockscout/blockscout/pull/5661) - Fixes yaml syntax for boolean env variables in docker compose

## 4.1.4-beta

### Features

- [#5656](https://github.com/blockscout/blockscout/pull/5656) - Gas price oracle
- [#5613](https://github.com/blockscout/blockscout/pull/5613) - Exchange rates CoinMarketCap source module
- [#5588](https://github.com/blockscout/blockscout/pull/5588) - Add broadcasting of coin balance
- [#5560](https://github.com/blockscout/blockscout/pull/5560) - Manual fetch beneficiaries
- [#5479](https://github.com/blockscout/blockscout/pull/5479) - Remake of solidity verifier module; Verification UX improvements
- [#5540](https://github.com/blockscout/blockscout/pull/5540) - Tx page: scroll to selected tab's data

### Fixes

- [#5647](https://github.com/blockscout/blockscout/pull/5647) - Add handling for invalid Sourcify response
- [#5635](https://github.com/blockscout/blockscout/pull/5635) - Set CoinGecko source in exchange_rates_source function fix in case of token_bridge
- [#5629](https://github.com/blockscout/blockscout/pull/5629) - Fix empty coin balance for empty address
- [#5612](https://github.com/blockscout/blockscout/pull/5612) - Fix token transfers order
- [#5626](https://github.com/blockscout/blockscout/pull/5626) - Fix vyper compiler versions order
- [#5603](https://github.com/blockscout/blockscout/pull/5603) - Fix failing verification attempts
- [#5598](https://github.com/blockscout/blockscout/pull/5598) - Fix token dropdown
- [#5592](https://github.com/blockscout/blockscout/pull/5592) - Burn fees for legacy transactions
- [#5568](https://github.com/blockscout/blockscout/pull/5568) - Add regexp for ipfs checking
- [#5567](https://github.com/blockscout/blockscout/pull/5567) - Sanitize token name and symbol before insert into DB, display in the application
- [#5564](https://github.com/blockscout/blockscout/pull/5564) - Add fallback clauses to `string_to_..._hash` functions
- [#5538](https://github.com/blockscout/blockscout/pull/5538) - Fix internal transaction's tile bug

### Chore

- [#5660](https://github.com/blockscout/blockscout/pull/5660) - Display txs count chart by default, disable price chart by default, add chart titles
- [#5659](https://github.com/blockscout/blockscout/pull/5659) - Use chartjs-adapter-luxon instead chartjs-adapter-moment for charts
- [#5651](https://github.com/blockscout/blockscout/pull/5651), [#5657](https://github.com/blockscout/blockscout/pull/5657) - Gnosis chain rebranded theme and generalization of chart legend colors definition
- [#5640](https://github.com/blockscout/blockscout/pull/5640) - Clean up and fix tests, reduce amount of warnings
- [#5625](https://github.com/blockscout/blockscout/pull/5625) - Get rid of some redirects to checksummed address url
- [#5623](https://github.com/blockscout/blockscout/pull/5623) - Allow hyphen in DB password
- [#5543](https://github.com/blockscout/blockscout/pull/5543) - Increase max_restarts to 1_000 (from 3 by default) for explorer, block_scout_web supervisors
- [#5536](https://github.com/blockscout/blockscout/pull/5536) - NPM audit fix

## 4.1.3-beta

### Features

- [#5515](https://github.com/blockscout/blockscout/pull/5515) - Integrate ace editor to display contract sources
- [#5505](https://github.com/blockscout/blockscout/pull/5505) - Manage debug_traceTransaction JSON RPC method timeout
- [#5491](https://github.com/blockscout/blockscout/pull/5491) - Sequential blocks broadcast on the main page
- [#5312](https://github.com/blockscout/blockscout/pull/5312) - Add OpenZeppelin proxy storage slot
- [#5302](https://github.com/blockscout/blockscout/pull/5302) - Add specific tx receipt fields for the GoQuorum client
- [#5268](https://github.com/blockscout/blockscout/pull/5268), [#5313](https://github.com/blockscout/blockscout/pull/5313) - Contract names display improvement

### Fixes

- [#5528](https://github.com/blockscout/blockscout/pull/5528) - Token balances fetcher retry
- [#5524](https://github.com/blockscout/blockscout/pull/5524) - ContractState module resistance to unresponsive archive node
- [#5513](https://github.com/blockscout/blockscout/pull/5513) - Do not fill pending blocks ops with block numbers below TRACE_FIRST_BLOCK
- [#5508](https://github.com/blockscout/blockscout/pull/5508) - Hide indexing banner if we fetched internal transactions from TRACE_FIRST_BLOCK
- [#5504](https://github.com/blockscout/blockscout/pull/5504) - Extend TRACE_FIRST_BLOCK env var to geth variant
- [#5488](https://github.com/blockscout/blockscout/pull/5488) - Split long contract output to multiple lines
- [#5487](https://github.com/blockscout/blockscout/pull/5487) - Fix array displaying in decoded constructor args
- [#5482](https://github.com/blockscout/blockscout/pull/5482) - Fix for querying of the contract read functions
- [#5455](https://github.com/blockscout/blockscout/pull/5455) - Fix unverified_smart_contract function: add md5 of bytecode to the changeset
- [#5454](https://github.com/blockscout/blockscout/pull/5454) - Docker: Fix the qemu-x86_64 signal 11 error on Apple Silicon
- [#5443](https://github.com/blockscout/blockscout/pull/5443) - Geth: display tx revert reason
- [#5420](https://github.com/blockscout/blockscout/pull/5420) - Deduplicate addresses and coin balances before inserting to the DB
- [#5416](https://github.com/blockscout/blockscout/pull/5416) - Fix getsourcecode for EOA addresses
- [#5413](https://github.com/blockscout/blockscout/pull/5413) - Fix params encoding for read contracts methods
- [#5411](https://github.com/blockscout/blockscout/pull/5411) - Fix character_not_in_repertoire error for tx revert reason
- [#5410](https://github.com/blockscout/blockscout/pull/5410) - Handle exited realtime fetcher
- [#5383](https://github.com/blockscout/blockscout/pull/5383) - Fix reload transactions button
- [#5381](https://github.com/blockscout/blockscout/pull/5381), [#5397](https://github.com/blockscout/blockscout/pull/5397) - Fix exchange rate broadcast error
- [#5375](https://github.com/blockscout/blockscout/pull/5375) - Fix pending transactions fetcher
- [#5374](https://github.com/blockscout/blockscout/pull/5374) - Return all ERC-1155's token instances in tokenList api endpoint
- [#5342](https://github.com/blockscout/blockscout/pull/5342) - Fix 500 error on NF token page with nil metadata
- [#5319](https://github.com/blockscout/blockscout/pull/5319), [#5357](https://github.com/blockscout/blockscout/pull/5357), [#5425](https://github.com/blockscout/blockscout/pull/5425) - Empty blocks sanitizer performance improvement
- [#5310](https://github.com/blockscout/blockscout/pull/5310) - Fix flash on reload in dark mode
- [#5306](https://github.com/blockscout/blockscout/pull/5306) - Fix indexer bug
- [#5300](https://github.com/blockscout/blockscout/pull/5300), [#5305](https://github.com/blockscout/blockscout/pull/5305) - Token instance page: general video improvements
- [#5136](https://github.com/blockscout/blockscout/pull/5136) - Improve contract verification
- [#5285](https://github.com/blockscout/blockscout/pull/5285) - Fix verified smart-contract bytecode twins feature
- [#5269](https://github.com/blockscout/blockscout/pull/5269) - Address Page: Fix implementation address align
- [#5264](https://github.com/blockscout/blockscout/pull/5264) - Fix bug with 500 response on `partial` sourcify status
- [#5263](https://github.com/blockscout/blockscout/pull/5263) - Fix bug with name absence for contract
- [#5259](https://github.com/blockscout/blockscout/pull/5259) - Fix `coin-balances/by-day` bug
- [#5239](https://github.com/blockscout/blockscout/pull/5239) - Add accounting for block rewards in `getblockreward` api method

### Chore

- [#5506](https://github.com/blockscout/blockscout/pull/5506) - Refactor config files
- [#5480](https://github.com/blockscout/blockscout/pull/5480) - Remove duplicate of balances_params_to_address_params function
- [#5473](https://github.com/blockscout/blockscout/pull/5473) - Refactor daily coin balances fetcher
- [#5458](https://github.com/blockscout/blockscout/pull/5458) - Decrease min safe polling period for realtime fetcher
- [#5456](https://github.com/blockscout/blockscout/pull/5456) - Ignore arbitrary block details fields for custom Ethereum clients
- [#5450](https://github.com/blockscout/blockscout/pull/5450) - Logging error in publishing of smart-contract
- [#5433](https://github.com/blockscout/blockscout/pull/5433) - Caching modules refactoring
- [#5419](https://github.com/blockscout/blockscout/pull/5419) - Add check if address exists for some api methods
- [#5408](https://github.com/blockscout/blockscout/pull/5408) - Update websocket_client hex package
- [#5407](https://github.com/blockscout/blockscout/pull/5407) - Update hackney, certifi, tzdata
- [#5369](https://github.com/blockscout/blockscout/pull/5369) - Manage indexer memory limit
- [#5368](https://github.com/blockscout/blockscout/pull/5368) - Refactoring from SourcifyFilePathBackfiller
- [#5367](https://github.com/blockscout/blockscout/pull/5367) - Resolve Prototype Pollution in minimist dependency
- [#5366](https://github.com/blockscout/blockscout/pull/5366) - Fix Vyper smart-contract verification form tooltips
- [#5348](https://github.com/blockscout/blockscout/pull/5348) - Block data for Avalanche: pass blockExtraData param
- [#5341](https://github.com/blockscout/blockscout/pull/5341) - Remove unused broadcasts
- [#5318](https://github.com/blockscout/blockscout/pull/5318) - Eliminate Jquery import from chart-loader.js
- [#5317](https://github.com/blockscout/blockscout/pull/5317) - NPM audit
- [#5303](https://github.com/blockscout/blockscout/pull/5303) - Besu: revertReason support in trace
- [#5301](https://github.com/blockscout/blockscout/pull/5301) - Allow specific block keys for sgb/ava
- [#5295](https://github.com/blockscout/blockscout/pull/5295) - CI pipeline: build and push Docker image to Docker Hub on every release
- [#5290](https://github.com/blockscout/blockscout/pull/5290) - Bump ex_doc from 0.25.2 to 0.28.2
- [#5289](https://github.com/blockscout/blockscout/pull/5289) - Bump ex_abi from 1.5.9 to 1.5.11
- [#5288](https://github.com/blockscout/blockscout/pull/5288) - Makefile: find exact container by name
- [#5287](https://github.com/blockscout/blockscout/pull/5287) - Docker: modify native token symbol
- [#5286](https://github.com/blockscout/blockscout/pull/5286) - Change namespace for one of the SmartContractViewTest test
- [#5260](https://github.com/blockscout/blockscout/pull/5260) - Makefile release task to prerelease and release task
- [#5082](https://github.com/blockscout/blockscout/pull/5082) - Elixir 1.12 -> 1.13

## 4.1.2-beta

### Features

- [#5232](https://github.com/blockscout/blockscout/pull/5232) - Contract Read Page: Add functions overloading support
- [#5220](https://github.com/blockscout/blockscout/pull/5220) - Add info about proxy contracts to api methods response
- [#5200](https://github.com/blockscout/blockscout/pull/5200) - Docker-compose configuration
- [#5105](https://github.com/blockscout/blockscout/pull/5105) - Redesign token page
- [#5016](https://github.com/blockscout/blockscout/pull/5016) - Add view for internal transactions error
- [#4690](https://github.com/blockscout/blockscout/pull/4690) - Improve pagination: introduce pagination with random access to pages; Integrate it to the Transactions List page

### Fixes

- [#5248](https://github.com/blockscout/blockscout/pull/5248) - Speedup query for getting verified smart-contract bytecode twin
- [#5241](https://github.com/blockscout/blockscout/pull/5241) - Fix DB hostname Regex pattern
- [#5216](https://github.com/blockscout/blockscout/pull/5216) - Add token-transfers-toggle.js to the `block_transaction/index.html.eex`
- [#5212](https://github.com/blockscout/blockscout/pull/5212) - Fix `gas_used` value bug
- [#5197](https://github.com/blockscout/blockscout/pull/5197) - Fix contract functions outputs
- [#5196](https://github.com/blockscout/blockscout/pull/5196) - Various Docker setup fixes
- [#5192](https://github.com/blockscout/blockscout/pull/5192) - Fix DATABASE_URL config parser
- [#5191](https://github.com/blockscout/blockscout/pull/5191) - Add empty view for new addresses
- [#5184](https://github.com/blockscout/blockscout/pull/5184) - eth_call method: remove from param from the request, if it is null
- [#5172](https://github.com/blockscout/blockscout/pull/5172), [#5182](https://github.com/blockscout/blockscout/pull/5182) - Reduced the size of js bundles
- [#5169](https://github.com/blockscout/blockscout/pull/5169) - Fix several UI bugs; Add tooltip to the prev/next block buttons
- [#5166](https://github.com/blockscout/blockscout/pull/5166), [#5198](https://github.com/blockscout/blockscout/pull/5198) - Fix contracts verification bugs
- [#5160](https://github.com/blockscout/blockscout/pull/5160) - Fix blocks validated hint
- [#5155](https://github.com/blockscout/blockscout/pull/5155) - Fix get_implementation_abi_from_proxy/2 implementation
- [#5154](https://github.com/blockscout/blockscout/pull/5154) - Fix token counters bug
- [#4862](https://github.com/blockscout/blockscout/pull/4862) - Fix internal transactions pagination

### Chore

- [#5230](https://github.com/blockscout/blockscout/pull/5230) - Contract verification forms refactoring
- [#5227](https://github.com/blockscout/blockscout/pull/5227) - Major update of css-loader npm package
- [#5226](https://github.com/blockscout/blockscout/pull/5226) - Update mini-css-extract-plugin, css-minimizer-webpack-plugin packages
- [#5224](https://github.com/blockscout/blockscout/pull/5224) - Webpack config refactoring
- [#5223](https://github.com/blockscout/blockscout/pull/5223) - Migrate fontawesome 5 -> 6
- [#5202](https://github.com/blockscout/blockscout/pull/5202), [#5229](https://github.com/blockscout/blockscout/pull/5229) - Docker setup Makefile release/publish tasks
- [#5195](https://github.com/blockscout/blockscout/pull/5195) - Add Berlin, London to the list of default EVM versions
- [#5190](https://github.com/blockscout/blockscout/pull/5190) - Set 8545 as default port everywhere except Ganache JSON RPC variant
- [#5189](https://github.com/blockscout/blockscout/pull/5189) - ENV var to manage pending transactions fetcher switching off
- [#5171](https://github.com/blockscout/blockscout/pull/5171) - Replace lodash NPM package with tiny lodash modules
- [#5170](https://github.com/blockscout/blockscout/pull/5170) - Token price row name fix
- [#5153](https://github.com/blockscout/blockscout/pull/5153) - Discord link instead of Gitter
- [#5142](https://github.com/blockscout/blockscout/pull/5142) - Updated some outdated npm packages
- [#5140](https://github.com/blockscout/blockscout/pull/5140) - Babel minor and core-js major updates
- [#5139](https://github.com/blockscout/blockscout/pull/5139) - Eslint major update
- [#5138](https://github.com/blockscout/blockscout/pull/5138) - Webpack minor update
- [#5119](https://github.com/blockscout/blockscout/pull/5119) - Inventory controller refactoring
- [#5118](https://github.com/blockscout/blockscout/pull/5118) - Fix top navigation template

## 4.1.1-beta

### Features

- [#5090](https://github.com/blockscout/blockscout/pull/5090) - Allotted rate limit by IP
- [#5080](https://github.com/blockscout/blockscout/pull/5080) - Allotted rate limit by a global API key

### Fixes

- [#5085](https://github.com/blockscout/blockscout/pull/5085) - Fix wallet style
- [#5088](https://github.com/blockscout/blockscout/pull/5088) - Store address transactions/token transfers in the DB
- [#5071](https://github.com/blockscout/blockscout/pull/5071) - Fix write page contract tuple input
- [#5066](https://github.com/blockscout/blockscout/pull/5066) - Fix read contract page bug
- [#5034](https://github.com/blockscout/blockscout/pull/5034) - Fix broken functions input at transaction page
- [#5025](https://github.com/blockscout/blockscout/pull/5025) - Add standard input JSON files validation
- [#5051](https://github.com/blockscout/blockscout/pull/5051) - Fix 500 response when ABI method was parsed as nil

### Chore

- [#5092](https://github.com/blockscout/blockscout/pull/5092) - Resolve vulnerable follow-redirects npm dep in ./apps/explorer
- [#5091](https://github.com/blockscout/blockscout/pull/5091) - Refactor search page template
- [#5081](https://github.com/blockscout/blockscout/pull/5081) - Add internal transactions fetcher disabled? config parameter
- [#5063](https://github.com/blockscout/blockscout/pull/5063) - Resolve moderate NPM vulnerabilities with npm audit tool
- [#5053](https://github.com/blockscout/blockscout/pull/5053) - Update ex_keccak lib

## 4.1.0-beta

### Features

- [#5030](https://github.com/blockscout/blockscout/pull/5030) - API rate limiting
- [#4924](https://github.com/blockscout/blockscout/pull/4924) - Add daily bytecode verification to prevent metamorphic contracts vulnerability
- [#4908](https://github.com/blockscout/blockscout/pull/4908) - Add verification via standard JSON input
- [#5004](https://github.com/blockscout/blockscout/pull/5004) - Add ability to set up a separate DB endpoint for the API endpoints
- [#4989](https://github.com/blockscout/blockscout/pull/4989), [#4991](https://github.com/blockscout/blockscout/pull/4991) - Bridged tokens list API endpoint
- [#4931](https://github.com/blockscout/blockscout/pull/4931) - Web3 modal with Wallet Connect for Write contract page and Staking Dapp

### Fixes

- [#5045](https://github.com/blockscout/blockscout/pull/5045) - Contracts interaction improvements
- [#5032](https://github.com/blockscout/blockscout/pull/5032) - Fix token transfer csv export
- [#5020](https://github.com/blockscout/blockscout/pull/5020) - Token instance image display improvement
- [#5019](https://github.com/blockscout/blockscout/pull/5019) - Fix fetch_last_token_balance function termination
- [#5011](https://github.com/blockscout/blockscout/pull/5011) - Fix `0x0` implementation address
- [#5008](https://github.com/blockscout/blockscout/pull/5008) - Extend decimals cap in format_according_to_decimals up to 24
- [#5005](https://github.com/blockscout/blockscout/pull/5005) - Fix falsy appearance `Connection Lost` warning on reload/switch page
- [#5003](https://github.com/blockscout/blockscout/pull/5003) - API router refactoring
- [#4992](https://github.com/blockscout/blockscout/pull/4992) - Fix `type` field in transactions after enabling 1559
- [#4979](https://github.com/blockscout/blockscout/pull/4979), [#4993](https://github.com/blockscout/blockscout/pull/4993) - Store total gas_used in addresses table
- [#4977](https://github.com/blockscout/blockscout/pull/4977) - Export token transfers on address: include transfers on contract itself
- [#4976](https://github.com/blockscout/blockscout/pull/4976) - Handle :econnrefused in pending transactions fetcher
- [#4965](https://github.com/blockscout/blockscout/pull/4965) - Fix search field appearance on medium size screens
- [#4945](https://github.com/blockscout/blockscout/pull/4945) - Fix `Verify & Publish` button link
- [#4938](https://github.com/blockscout/blockscout/pull/4938) - Fix displaying of nested arrays for contracts read
- [#4888](https://github.com/blockscout/blockscout/pull/4888) - Fix fetch_top_tokens method: add nulls last for token holders desc order
- [#4867](https://github.com/blockscout/blockscout/pull/4867) - Fix bug in querying contracts method and improve contracts interactions

### Chore

- [#5047](https://github.com/blockscout/blockscout/pull/5047) - At contract write use wei precision
- [#5023](https://github.com/blockscout/blockscout/pull/5023) - Capability to leave an empty logo
- [#5018](https://github.com/blockscout/blockscout/pull/5018) - Resolve npm vulnerabilities via npm audix fix
- [#5014](https://github.com/blockscout/blockscout/pull/5014) - Separate FIRST_BLOCK and TRACE_FIRST_BLOCK option for blocks import and tracing methods
- [#4998](https://github.com/blockscout/blockscout/pull/4998) - API endpoints logger
- [#4983](https://github.com/blockscout/blockscout/pull/4983), [#5038](https://github.com/blockscout/blockscout/pull/5038) - Fix contract verification tests
- [#4861](https://github.com/blockscout/blockscout/pull/4861) - Add separate column for token icons

## 4.0.0-beta

### Features

- [#4807](https://github.com/blockscout/blockscout/pull/4807) - Added support for BeaconProxy pattern
- [#4777](https://github.com/blockscout/blockscout/pull/4777), [#4791](https://github.com/blockscout/blockscout/pull/4791), [#4799](https://github.com/blockscout/blockscout/pull/4799), [#4847](https://github.com/blockscout/blockscout/pull/4847) - Added decoding revert reason
- [#4776](https://github.com/blockscout/blockscout/pull/4776) - Added view for unsuccessfully fetched values from read functions
- [#4761](https://github.com/blockscout/blockscout/pull/4761) - ERC-1155 support
- [#4739](https://github.com/blockscout/blockscout/pull/4739) - Improve logs and inputs decoding
- [#4747](https://github.com/blockscout/blockscout/pull/4747) - Advanced CSV export
- [#4745](https://github.com/blockscout/blockscout/pull/4745) - Vyper contracts verification
- [#4699](https://github.com/blockscout/blockscout/pull/4699), [#4793](https://github.com/blockscout/blockscout/pull/4793), [#4820](https://github.com/blockscout/blockscout/pull/4820), [#4827](https://github.com/blockscout/blockscout/pull/4827) - Address page facelifting
- [#4667](https://github.com/blockscout/blockscout/pull/4667) - Transaction Page: Add expand/collapse button for long contract method data
- [#4641](https://github.com/blockscout/blockscout/pull/4641), [#4733](https://github.com/blockscout/blockscout/pull/4733) - Improve Read Contract page logic
- [#4660](https://github.com/blockscout/blockscout/pull/4660) - Save Sourcify path instead of filename
- [#4656](https://github.com/blockscout/blockscout/pull/4656) - Open in Tenderly button
- [#4655](https://github.com/blockscout/blockscout/pull/4655), [#4676](https://github.com/blockscout/blockscout/pull/4676) - EIP-3091 support
- [#4621](https://github.com/blockscout/blockscout/pull/4621) - Add beacon contract address slot for proxy
- [#4625](https://github.com/blockscout/blockscout/pull/4625) - Contract address page: Add implementation link to the overview of proxy contracts
- [#4624](https://github.com/blockscout/blockscout/pull/4624) - Support HTML tags in alert message
- [#4608](https://github.com/blockscout/blockscout/pull/4608), [#4622](https://github.com/blockscout/blockscout/pull/4622) - Block Details page: Improved style of transactions button
- [#4596](https://github.com/blockscout/blockscout/pull/4596), [#4681](https://github.com/blockscout/blockscout/pull/4681), [#4693](https://github.com/blockscout/blockscout/pull/4693) - Display token icon for bridged with Mainnet tokens or identicons for other tokens
- [#4520](https://github.com/blockscout/blockscout/pull/4520) - Add support for EIP-1559
- [#4593](https://github.com/blockscout/blockscout/pull/4593) - Add status in `Position` pane for txs have no block
- [#4579](https://github.com/blockscout/blockscout/pull/4579) - Write contract page: Resize inputs; Improve multiplier selector

### Fixes

- [#4857](https://github.com/blockscout/blockscout/pull/4857) - Fix `tx/raw-trace` Internal Server Error
- [#4854](https://github.com/blockscout/blockscout/pull/4854) - Fix infinite gas usage count loading
- [#4853](https://github.com/blockscout/blockscout/pull/4853) - Allow custom optimizations runs for contract verifications via API
- [#4840](https://github.com/blockscout/blockscout/pull/4840) - Replace Enum.dedup with Enum.uniq where actually uniq items are expected
- [#4835](https://github.com/blockscout/blockscout/pull/4835) - Fix view for broken token icons
- [#4830](https://github.com/blockscout/blockscout/pull/4830) - Speed up txs per day chart data collection
- [#4818](https://github.com/blockscout/blockscout/pull/4818) - Fix for extract_omni_bridged_token_metadata_wrapper method
- [#4812](https://github.com/blockscout/blockscout/pull/4812), [#4815](https://github.com/blockscout/blockscout/pull/4815) - Check if exists custom_cap property of extended token object before access it
- [#4810](https://github.com/blockscout/blockscout/pull/4810) - Show `nil` block.size as `N/A bytes`
- [#4806](https://github.com/blockscout/blockscout/pull/4806) - Get token type for token balance update if it is empty
- [#4802](https://github.com/blockscout/blockscout/pull/4802) - Fix floating tooltip on the main page
- [#4801](https://github.com/blockscout/blockscout/pull/4801) - Added clauses and tests for get_total_staked_and_ordered/1
- [#4798](https://github.com/blockscout/blockscout/pull/4798) - Token instance View contract icon Safari fix
- [#4796](https://github.com/blockscout/blockscout/pull/4796) - Fix nil.timestamp issue
- [#4764](https://github.com/blockscout/blockscout/pull/4764) - Add cleaning of substrings of `require` messages from parsed constructor arguments
- [#4778](https://github.com/blockscout/blockscout/pull/4778) - Migrate :optimization_runs field type: `int4 -> int8` in `smart_contracts` table
- [#4768](https://github.com/blockscout/blockscout/pull/4768) - Block Details page: handle zero division
- [#4751](https://github.com/blockscout/blockscout/pull/4751) - Change text and link for `trade STAKE` button
- [#4746](https://github.com/blockscout/blockscout/pull/4746) - Fix comparison of decimal value
- [#4711](https://github.com/blockscout/blockscout/pull/4711) - Add trimming to the contract functions inputs
- [#4729](https://github.com/blockscout/blockscout/pull/4729) - Fix bugs with fees in cases of txs with `gas price = 0`
- [#4725](https://github.com/blockscout/blockscout/pull/4725) - Fix hardcoded coin name on transaction's and block's page
- [#4724](https://github.com/blockscout/blockscout/pull/4724), [#4842](https://github.com/blockscout/blockscout/pull/4841) - Sanitizer of "empty" blocks
- [#4717](https://github.com/blockscout/blockscout/pull/4717) - Contract verification fix: check only success creation tx
- [#4713](https://github.com/blockscout/blockscout/pull/4713) - Search input field: sanitize input
- [#4703](https://github.com/blockscout/blockscout/pull/4703) - Block Details page: Fix pagination on the Transactions tab
- [#4686](https://github.com/blockscout/blockscout/pull/4686) - Block page: check gas limit value before division
- [#4678](https://github.com/blockscout/blockscout/pull/4678) - Internal transactions indexer: fix issue of some pending transactions never become confirmed
- [#4668](https://github.com/blockscout/blockscout/pull/4668) - Fix css for dark theme
- [#4654](https://github.com/blockscout/blockscout/pull/4654) - AddressView: Change `@burn_address` to string `0x0000000000000000000000000000000000000000`
- [#4626](https://github.com/blockscout/blockscout/pull/4626) - Refine view of popup for reverted tx
- [#4640](https://github.com/blockscout/blockscout/pull/4640) - Token page: fixes in mobile view
- [#4612](https://github.com/blockscout/blockscout/pull/4612) - Hide error selector in the contract's functions list
- [#4615](https://github.com/blockscout/blockscout/pull/4615) - Fix broken style for `View more transfers` button
- [#4592](https://github.com/blockscout/blockscout/pull/4592) - Add `type` field for `receive` and `fallback` entities of a Smart Contract
- [#4601](https://github.com/blockscout/blockscout/pull/4601) - Fix endless Fetching tokens... message on empty addresses
- [#4591](https://github.com/blockscout/blockscout/pull/4591) - Add step and min value for txValue input field
- [#4589](https://github.com/blockscout/blockscout/pull/4589) - Fix solid outputs on contract read page
- [#4586](https://github.com/blockscout/blockscout/pull/4586) - Fix floating tooltips on the token transfer family blocks
- [#4587](https://github.com/blockscout/blockscout/pull/4587) - Enable navbar menu on Search results page
- [#4582](https://github.com/blockscout/blockscout/pull/4582) - Fix NaN input on write contract page

### Chore

- [#4876](https://github.com/blockscout/blockscout/pull/4876) - Add missing columns updates when INSERT ... ON CONFLICT DO UPDATE ... happens
- [#4872](https://github.com/blockscout/blockscout/pull/4872) - Set explicit ascending order by hash in acquire transactions query of internal transactions import
- [#4871](https://github.com/blockscout/blockscout/pull/4871) - Remove cumulative gas used update duplicate
- [#4860](https://github.com/blockscout/blockscout/pull/4860) - Node 16 support
- [#4828](https://github.com/blockscout/blockscout/pull/4828) - Logging for txs/day chart
- [#4823](https://github.com/blockscout/blockscout/pull/4823) - Various error handlers with unresponsive JSON RPC endpoint
- [#4821](https://github.com/blockscout/blockscout/pull/4821) - Block Details page: Remove crossing at the Burnt Fee line
- [#4819](https://github.com/blockscout/blockscout/pull/4819) - Add config for GasUsage Cache
- [#4781](https://github.com/blockscout/blockscout/pull/4781) - PGAnalyze index suggestions
- [#4735](https://github.com/blockscout/blockscout/pull/4735) - Code clean up: Remove clauses for outdated ganache bugs
- [#4726](https://github.com/blockscout/blockscout/pull/4726) - Update chart.js
- [#4707](https://github.com/blockscout/blockscout/pull/4707) - Top navigation: Move Accounts tab to Tokens
- [#4704](https://github.com/blockscout/blockscout/pull/4704) - Update to Erlang/OTP 24
- [#4682](https://github.com/blockscout/blockscout/pull/4682) - Update all possible outdated mix dependencies
- [#4663](https://github.com/blockscout/blockscout/pull/4663) - Migrate to Elixir 1.12.x
- [#4661](https://github.com/blockscout/blockscout/pull/4661) - Update NPM packages to resolve vulnerabilities
- [#4649](https://github.com/blockscout/blockscout/pull/4649) - 1559 Transaction Page: Convert Burnt Fee to ether and add price in USD
- [#4646](https://github.com/blockscout/blockscout/pull/4646) - Transaction page: Rename burned to burnt
- [#4611](https://github.com/blockscout/blockscout/pull/4611) - Ability to hide miner in block views

## 3.7.3-beta

### Features

- [#4569](https://github.com/blockscout/blockscout/pull/4569) - Smart-Contract: remove comment with the submission date
- [#4568](https://github.com/blockscout/blockscout/pull/4568) - TX page: Token transfer and minting section improvements
- [#4540](https://github.com/blockscout/blockscout/pull/4540) - Align copy buttons for `Block Details` and `Transaction Details` pages
- [#4528](https://github.com/blockscout/blockscout/pull/4528) - Block Details page: rework view
- [#4531](https://github.com/blockscout/blockscout/pull/4531) - Add Arbitrum support
- [#4524](https://github.com/blockscout/blockscout/pull/4524) - Add index position of transaction in the block
- [#4489](https://github.com/blockscout/blockscout/pull/4489) - Search results page
- [#4475](https://github.com/blockscout/blockscout/pull/4475) - Tx page facelifting
- [#4452](https://github.com/blockscout/blockscout/pull/4452) - Add names for smart-contract's function response

### Fixes

- [#4553](https://github.com/blockscout/blockscout/pull/4553) - Indexer performance update: skip genesis block in requesting of trace_block API endpoint
- [#4544](https://github.com/blockscout/blockscout/pull/4544) - Indexer performance update: Add skip_metadata flag for token if indexer failed to get any of [name, symbol, decimals, totalSupply]
- [#4542](https://github.com/blockscout/blockscout/pull/4542) - Indexer performance update: Deduplicate tokens in the indexer token transfers transformer
- [#4535](https://github.com/blockscout/blockscout/pull/4535) - Indexer performance update:: Eliminate multiple updates of the same token while parsing mint/burn token transfers batch
- [#4527](https://github.com/blockscout/blockscout/pull/4527) - Indexer performance update: refactor coin balance daily fetcher
- [#4525](https://github.com/blockscout/blockscout/pull/4525) - Uncataloged token transfers query performance improvement
- [#4513](https://github.com/blockscout/blockscout/pull/4513) - Fix installation with custom default path: add NETWORK_PATH variable to the current_path
- [#4500](https://github.com/blockscout/blockscout/pull/4500) - `/tokens/{addressHash}/instance/{id}/token-transfers`: fix incorrect next page url
- [#4493](https://github.com/blockscout/blockscout/pull/4493) - Contract's code page: handle null contracts_creation_transaction
- [#4488](https://github.com/blockscout/blockscout/pull/4488) - Tx page: handle empty to_address
- [#4483](https://github.com/blockscout/blockscout/pull/4483) - Fix copy-paste typo in `token_transfers_counter.ex`
- [#4473](https://github.com/blockscout/blockscout/pull/4473), [#4481](https://github.com/blockscout/blockscout/pull/4481) - Search autocomplete: fix for address/block/tx hash
- [#4472](https://github.com/blockscout/blockscout/pull/4472) - Search autocomplete: fix Cannot read property toLowerCase of undefined
- [#4456](https://github.com/blockscout/blockscout/pull/4456) - URL encoding for NFT media files URLs
- [#4453](https://github.com/blockscout/blockscout/pull/4453) - Unescape characters for string output type in the contract response
- [#4401](https://github.com/blockscout/blockscout/pull/4401) - Fix displaying of token holders with the same amount

### Chore

- [#4550](https://github.com/blockscout/blockscout/pull/4550) - Update con_cache package to 1.0
- [#4523](https://github.com/blockscout/blockscout/pull/4523) - Change order of transactions in block's view
- [#4521](https://github.com/blockscout/blockscout/pull/4521) - Rewrite transaction page tooltips
- [#4516](https://github.com/blockscout/blockscout/pull/4516) - Add DB migrations step into Docker start script
- [#4497](https://github.com/blockscout/blockscout/pull/4497) - Handle error in fetch_validators_list method
- [#4444](https://github.com/blockscout/blockscout/pull/4444) - Main page performance cumulative update
- [#4439](https://github.com/blockscout/blockscout/pull/4439), - [#4465](https://github.com/blockscout/blockscout/pull/4465) - Fix revert response in contract's output

## 3.7.2-beta

### Features

- [#4424](https://github.com/blockscout/blockscout/pull/4424) - Display search results categories
- [#4423](https://github.com/blockscout/blockscout/pull/4423) - Add creation time of contract in the results of the search
- [#4391](https://github.com/blockscout/blockscout/pull/4391) - Add batched transactions on the `address/{addressHash}/transactions` page
- [#4353](https://github.com/blockscout/blockscout/pull/4353) - Added live-reload on the token holders page

### Fixes

- [#4437](https://github.com/blockscout/blockscout/pull/4437) - Fix `PendingTransactionsSanitizer` for non-consensus blocks
- [#4430](https://github.com/blockscout/blockscout/pull/4430) - Fix current token balance on-demand fetcher
- [#4429](https://github.com/blockscout/blockscout/pull/4429), [#4431](https://github.com/blockscout/blockscout/pull/4431) - Fix 500 response on `/tokens/{addressHash}/token-holders?type=JSON` when total supply is zero
- [#4419](https://github.com/blockscout/blockscout/pull/4419) - Order contracts in the search by inserted_at in descending order
- [#4418](https://github.com/blockscout/blockscout/pull/4418) - Fix empty search results for the full-word search criteria
- [#4406](https://github.com/blockscout/blockscout/pull/4406) - Fix internal server error on the validator's txs page
- [#4360](https://github.com/blockscout/blockscout/pull/4360) - Fix false-pending transactions in reorg blocks
- [#4388](https://github.com/blockscout/blockscout/pull/4388) - Fix internal server error on contract page for instances without sourcify envs
- [#4385](https://github.com/blockscout/blockscout/pull/4385) - Fix html template for transaction's input; Add copy text for tuples

### Chore

- [#4400](https://github.com/blockscout/blockscout/pull/4400) - Add "Token ID" label onto `tokens/.../instance/.../token-transfers` page
- [#4398](https://github.com/blockscout/blockscout/pull/4398) - Speed up the transactions loading on the front-end
- [#4384](https://github.com/blockscout/blockscout/pull/4384) - Fix Elixir version in `.tool-versions`
- [#4382](https://github.com/blockscout/blockscout/pull/4382) - Replace awesomplete with autocomplete.js
- [#4371](https://github.com/blockscout/blockscout/pull/4371) - Place search outside of burger in mobile view
- [#4355](https://github.com/blockscout/blockscout/pull/4355) - Do not redirect to 404 page with empty string in the search field

## 3.7.1-beta

### Features

- [#4331](https://github.com/blockscout/blockscout/pull/4331) - Added support for partially verified contracts via [Sourcify](https://sourcify.dev)
- [#4323](https://github.com/blockscout/blockscout/pull/4323) - Renamed Contract Byte Code, add Contract Creation Code on contract's page
- [#4312](https://github.com/blockscout/blockscout/pull/4312) - Display pending transactions on address page
- [#4299](https://github.com/blockscout/blockscout/pull/4299) - Added [Sourcify](https://sourcify.dev) verification API endpoint
- [#4267](https://github.com/blockscout/blockscout/pull/4267) - Extend verification through [Sourcify](https://sourcify.dev) smart-contract verification: fetch smart contract metadata from Sourcify repo if it has been already verified there
- [#4241](https://github.com/blockscout/blockscout/pull/4241) - Reload transactions on the main page without reloading of the whole page
- [#4218](https://github.com/blockscout/blockscout/pull/4218) - Hide long arrays in smart-contracts
- [#4205](https://github.com/blockscout/blockscout/pull/4205) - Total transactions fees per day API endpoint
- [#4158](https://github.com/blockscout/blockscout/pull/4158) - Calculate total fee per day
- [#4067](https://github.com/blockscout/blockscout/pull/4067) - Display LP tokens USD value and custom metadata in tokens dropdown at address page

### Fixes

- [#4351](https://github.com/blockscout/blockscout/pull/4351) - Support effectiveGasPrice property in tx receipt (Geth specific)
- [#4346](https://github.com/blockscout/blockscout/pull/4346) - Fix internal server error on raw-trace transaction page
- [#4345](https://github.com/blockscout/blockscout/pull/4345) - Fix bug on validator's address transactions page(Support effectiveGasPrice property in receipt (geth specific))
- [#4342](https://github.com/blockscout/blockscout/pull/4342) - Remove dropped/replaced txs from address transactions page
- [#4320](https://github.com/blockscout/blockscout/pull/4320) - Fix absence of imported smart-contracts' source code in `getsourcecode` API method
- [#4274](https://github.com/blockscout/blockscout/pull/4302) - Fix search token-autocomplete
- [#4316](https://github.com/blockscout/blockscout/pull/4316) - Fix `/decompiled-contracts` bug
- [#4310](https://github.com/blockscout/blockscout/pull/4310) - Fix logo URL redirection, set font-family defaults for chart.js
- [#4308](https://github.com/blockscout/blockscout/pull/4308) - Fix internal server error on contract verification options page
- [#4307](https://github.com/blockscout/blockscout/pull/4307) - Fix for composing IPFS URLs for NFTs images
- [#4306](https://github.com/blockscout/blockscout/pull/4306) - Check token instance images MIME types
- [#4295](https://github.com/blockscout/blockscout/pull/4295) - Mobile view fix: transaction tile tx hash overflow
- [#4294](https://github.com/blockscout/blockscout/pull/4294) - User wont be able to open verification pages for verified smart-contract
- [#4240](https://github.com/blockscout/blockscout/pull/4240) - `[]` is accepted in write contract page
- [#4236](https://github.com/blockscout/blockscout/pull/4236), [#4242](https://github.com/blockscout/blockscout/pull/4242) - Fix typo, constructor instead of constructor
- [#4167](https://github.com/blockscout/blockscout/pull/4167) - Deduplicate block numbers in acquire_blocks function
- [#4149](https://github.com/blockscout/blockscout/pull/4149) - Exclude smart_contract_additional_sources from JSON encoding in address schema
- [#4137](https://github.com/blockscout/blockscout/pull/4137) - Get token balance query improvement
- [#4129](https://github.com/blockscout/blockscout/pull/4129) - Speedup procedure of finding missing block numbers for catchup fetcher
- [#4038](https://github.com/blockscout/blockscout/pull/4038) - Add clause for abi_decode_address_output/1 when is_nil(address)
- [#3989](https://github.com/blockscout/blockscout/pull/3989), [4061](https://github.com/blockscout/blockscout/pull/4061) - Fixed bug that sometimes lead to incorrect ordering of token transfers
- [#3946](https://github.com/blockscout/blockscout/pull/3946) - Get NFT metadata from URIs with status_code 301
- [#3888](https://github.com/blockscout/blockscout/pull/3888) - EIP-1967 contract proxy pattern detection fix

### Chore

- [#4315](https://github.com/blockscout/blockscout/pull/4315) - Replace node_modules/ with ~ in app.scss
- [#4314](https://github.com/blockscout/blockscout/pull/4314) - Set infinite timeout for fetch_min_missing_block_cache method DB query
- [#4300](https://github.com/blockscout/blockscout/pull/4300) - Remove clear_build.sh script
- [#4268](https://github.com/blockscout/blockscout/pull/4268) - Migration to Chart.js 3.0
- [#4253](https://github.com/blockscout/blockscout/pull/4253) - Elixir 1.11.4, npm audit fix
- [#4231](https://github.com/blockscout/blockscout/pull/4231) - Transactions stats: get min/max blocks in one query
- [#4157](https://github.com/blockscout/blockscout/pull/4157) - Fix internal docs generation
- [#4127](https://github.com/blockscout/blockscout/pull/4127) - Update ex_keccak package
- [#4063](https://github.com/blockscout/blockscout/pull/4063) - Do not display 4bytes signature in the tx tile for contract creation
- [#3934](https://github.com/blockscout/blockscout/pull/3934) - Update nimble_csv package
- [#3902](https://github.com/blockscout/blockscout/pull/3902) - Increase number of left symbols in short address view
- [#3894](https://github.com/blockscout/blockscout/pull/3894) - Refactoring: replace inline style display: none with d-none class
- [#3893](https://github.com/blockscout/blockscout/pull/3893) - Add left/right paddings in tx tile
- [#3870](https://github.com/blockscout/blockscout/pull/3870) - Manage token balance on-demand fetcher threshold via env var

## 3.7.0-beta

### Features

- [#3858](https://github.com/blockscout/blockscout/pull/3858) - Integration with Sourcify
- [#3834](https://github.com/blockscout/blockscout/pull/3834) - Method name in tx tile
- [#3792](https://github.com/blockscout/blockscout/pull/3792) - Cancel pending transaction
- [#3786](https://github.com/blockscout/blockscout/pull/3786) - Read contract: enable methods with StateMutability: pure
- [#3758](https://github.com/blockscout/blockscout/pull/3758) - Add pool metadata display/change to Staking DApp
- [#3750](https://github.com/blockscout/blockscout/pull/3750) - getblocknobytime block module API endpoint

### Fixes

- [#3835](https://github.com/blockscout/blockscout/pull/3835) - Fix getTokenHolders API endpoint pagination
- [#3787](https://github.com/blockscout/blockscout/pull/3787) - Improve tokens list elements display
- [#3785](https://github.com/blockscout/blockscout/pull/3785) - Fix for write contract functionality: false and 0 boolean inputs are parsed as true
- [#3783](https://github.com/blockscout/blockscout/pull/3783) - Fix number of block confirmations
- [#3773](https://github.com/blockscout/blockscout/pull/3773) - Inventory pagination query performance improvement
- [#3767](https://github.com/blockscout/blockscout/pull/3767) - Decoded contract method input tuple reader fix
- [#3748](https://github.com/blockscout/blockscout/pull/3748) - Skip null topics in eth_getLogs API endpoint

### Chore

- [#3831](https://github.com/blockscout/blockscout/pull/3831) - Process type field in eth_getTransactionReceipt response
- [#3802](https://github.com/blockscout/blockscout/pull/3802) - Extend Become a Candidate popup in Staking DApp
- [#3801](https://github.com/blockscout/blockscout/pull/3801) - Poison package update
- [#3799](https://github.com/blockscout/blockscout/pull/3799) - Update credo, dialyxir mix packages
- [#3789](https://github.com/blockscout/blockscout/pull/3789) - Update repo organization
- [#3788](https://github.com/blockscout/blockscout/pull/3788) - Update fontawesome NPM package

## 3.6.0-beta

### Features

- [#3743](https://github.com/blockscout/blockscout/pull/3743) - Minimal proxy pattern support (EIP-1167)
- [#3722](https://github.com/blockscout/blockscout/pull/3722) - Allow double quotes for (u)int arrays inputs during contract interaction
- [#3694](https://github.com/blockscout/blockscout/pull/3694) - LP tokens total liquidity
- [#3676](https://github.com/blockscout/blockscout/pull/3676) - Bridged tokens TLV in USD
- [#3674](https://github.com/blockscout/blockscout/pull/3674) - Display Sushiswap pools data
- [#3637](https://github.com/blockscout/blockscout/pull/3637) - getsourcecode API endpoint: show data for unverified contract from verified contract with the same bytecode
- [#3631](https://github.com/blockscout/blockscout/pull/3631) - Tokens search
- [#3631](https://github.com/blockscout/blockscout/pull/3631) - BSC OMNI bridge support
- [#3603](https://github.com/blockscout/blockscout/pull/3603) - Display method output parameter name at contract read page
- [#3597](https://github.com/blockscout/blockscout/pull/3597) - Show APY for delegators in Staking DApp
- [#3584](https://github.com/blockscout/blockscout/pull/3584) - Token holders API endpoint
- [#3564](https://github.com/blockscout/blockscout/pull/3564) - Staking welcome message

### Fixes

- [#3742](https://github.com/blockscout/blockscout/pull/3742) - Fix Sushiswap LP tokens custom metadata fetcher: bytes(n) symbol and name support
- [#3741](https://github.com/blockscout/blockscout/pull/3741) - Contract reader fix when there are multiple input params including an array type
- [#3735](https://github.com/blockscout/blockscout/pull/3735) - Token balance on demand fetcher memory leak fix
- [#3732](https://github.com/blockscout/blockscout/pull/3732) - POSDAO: fix snapshotting and remove temporary code
- [#3731](https://github.com/blockscout/blockscout/pull/3731) - Handle bad gateway at pending transactions fetcher
- [#3730](https://github.com/blockscout/blockscout/pull/3730) - Set default period for average block time counter refresh interval
- [#3729](https://github.com/blockscout/blockscout/pull/3729) - Token on-demand balance fetcher: handle nil balance
- [#3728](https://github.com/blockscout/blockscout/pull/3728) - Coinprice api endpoint: handle nil rates
- [#3723](https://github.com/blockscout/blockscout/pull/3723) - Fix losing digits at value conversion back from WEI
- [#3715](https://github.com/blockscout/blockscout/pull/3715) - Pending transactions sanitizer process
- [#3710](https://github.com/blockscout/blockscout/pull/3710) - Missing @destination in bridged-tokens template
- [#3707](https://github.com/blockscout/blockscout/pull/3707) - Fetch bridged token price by address of foreign token, not by symbol
- [#3686](https://github.com/blockscout/blockscout/pull/3686) - BSC bridged tokens detection fix
- [#3683](https://github.com/blockscout/blockscout/pull/3683) - Token instance image IPFS link display fix
- [#3655](https://github.com/blockscout/blockscout/pull/3655) - Handle absence of readAll function in some old/legacy browsers
- [#3634](https://github.com/blockscout/blockscout/pull/3634) - Fix transaction decoding view: support tuple types
- [#3623](https://github.com/blockscout/blockscout/pull/3623) - Ignore unrecognized messages in bridge counter processes
- [#3622](https://github.com/blockscout/blockscout/pull/3622) - Contract reader: fix int type output Ignore unrecognized messages in bridge counter processes
- [#3621](https://github.com/blockscout/blockscout/pull/3621) - Contract reader: :binary input/output fix
- [#3620](https://github.com/blockscout/blockscout/pull/3620) - Ignore unfamiliar messages by Explorer.Staking.ContractState module
- [#3611](https://github.com/blockscout/blockscout/pull/3611) - Fix logo size
- [#3600](https://github.com/blockscout/blockscout/pull/3600) - Prevent update validator metadata with empty name from contract
- [#3592](https://github.com/blockscout/blockscout/pull/3592), [#3601](https://github.com/blockscout/blockscout/pull/3601), [#3607](https://github.com/blockscout/blockscout/pull/3607) - Contract interaction: fix nested tuples in the output view, add formatting
- [#3583](https://github.com/blockscout/blockscout/pull/3583) - Reduce RPC requests and DB changes by Staking DApp
- [#3577](https://github.com/blockscout/blockscout/pull/3577) - Eliminate GraphiQL page XSS attack

### Chore

- [#3745](https://github.com/blockscout/blockscout/pull/3745) - Refactor and optimize Staking DApp
- [#3744](https://github.com/blockscout/blockscout/pull/3744) - Update Mix packages: timex, hackney, tzdata certifi
- [#3736](https://github.com/blockscout/blockscout/pull/3736), [#3739](https://github.com/blockscout/blockscout/pull/3739) - Contract writer: Fix sending a transaction with tuple input type
- [#3719](https://github.com/blockscout/blockscout/pull/3719) - Rename ethprice API endpoint
- [#3717](https://github.com/blockscout/blockscout/pull/3717) - Update alpine-elixir-phoenix 1.11.3
- [#3714](https://github.com/blockscout/blockscout/pull/3714) - Application announcements management: whole explorer, staking dapp
- [#3712](https://github.com/blockscout/blockscout/pull/3712) - POSDAO refactoring: use pool ID instead of staking address
- [#3709](https://github.com/blockscout/blockscout/pull/3709) - Fix 413 Request Entity Too Large returned from single request batch
- [#3708](https://github.com/blockscout/blockscout/pull/3708) - NPM 6 -> 7
- [#3701](https://github.com/blockscout/blockscout/pull/3701) - Increase LP tokens calc process re-check interval
- [#3700](https://github.com/blockscout/blockscout/pull/3700) - Update tool versions
- [#3697](https://github.com/blockscout/blockscout/pull/3697) - Update hackney dependency
- [#3696](https://github.com/blockscout/blockscout/pull/3696) - Table loader fix
- [#3688](https://github.com/blockscout/blockscout/pull/3688) - Reorganize staking buttons
- [#3687](https://github.com/blockscout/blockscout/pull/3687) - Miscellaneous minor fixes
- [#3667](https://github.com/blockscout/blockscout/pull/3667) - Store bridged token price in the DB
- [#3662](https://github.com/blockscout/blockscout/pull/3662) - Order bridged tokens in descending order by tokens holder for Omni bridge cap calculation
- [#3659](https://github.com/blockscout/blockscout/pull/3659) - Staking Dapp new buttons: swap, bridge
- [#3645](https://github.com/blockscout/blockscout/pull/3645) - Change Twitter handle
- [#3644](https://github.com/blockscout/blockscout/pull/3644) - Correct exchange rate for SURF.finance token
- [#3618](https://github.com/blockscout/blockscout/pull/3618) - Contracts verification up to 10 libraries
- [#3616](https://github.com/blockscout/blockscout/pull/3616) - POSDAO refactoring: use zero address instead of staker address for certain cases
- [#3612](https://github.com/blockscout/blockscout/pull/3612) - POSDAO refactoring: use 'getDelegatorPools' getter instead of 'getStakerPools' in Staking DApp
- [#3585](https://github.com/blockscout/blockscout/pull/3585) - Add autoswitching from eth_subscribe to eth_blockNumber in Staking DApp
- [#3574](https://github.com/blockscout/blockscout/pull/3574) - Correct UNI token price
- [#3569](https://github.com/blockscout/blockscout/pull/3569) - Allow re-define cache period vars at runtime
- [#3567](https://github.com/blockscout/blockscout/pull/3567) - Force to show filter at the page where filtered items list is empty
- [#3565](https://github.com/blockscout/blockscout/pull/3565) - Staking dapp: unhealthy state alert message

## 3.5.1-beta

### Features

- [#3558](https://github.com/blockscout/blockscout/pull/3558) - Focus to search field with a forward slash key
- [#3541](https://github.com/blockscout/blockscout/pull/3541) - Staking dapp stats: total number of delegators, total staked amount
- [#3540](https://github.com/blockscout/blockscout/pull/3540) - Apply DarkForest custom theme to NFT instances

### Fixes

- [#3551](https://github.com/blockscout/blockscout/pull/3551) - Fix contract's method's output of tuple type

### Chore

- [#3557](https://github.com/blockscout/blockscout/pull/3557) - Single Staking menu
- [#3540](https://github.com/blockscout/blockscout/pull/3540), [#3545](https://github.com/blockscout/blockscout/pull/3545) - Support different versions of DarkForest (0.4 - 0.5)

## 3.5.0-beta

### Features

- [#3536](https://github.com/blockscout/blockscout/pull/3536) - Revert reason in the result of contract's method call
- [#3532](https://github.com/blockscout/blockscout/pull/3532) - Contract interaction: an easy setting of precision for integer input
- [#3531](https://github.com/blockscout/blockscout/pull/3531) - Allow double quotes in input data of contract methods
- [#3515](https://github.com/blockscout/blockscout/pull/3515) - CRC total balance
- [#3513](https://github.com/blockscout/blockscout/pull/3513) - Allow square brackets for an array input data in contracts interaction
- [#3480](https://github.com/blockscout/blockscout/pull/3480) - Add support of Autonity client
- [#3470](https://github.com/blockscout/blockscout/pull/3470) - Display sum of tokens' USD value at tokens holder's address page
- [#3462](https://github.com/blockscout/blockscout/pull/3462) - Display price for bridged tokens

### Fixes

- [#3535](https://github.com/blockscout/blockscout/pull/3535) - Improve speed of tokens dropdown loading at owner address page
- [#3530](https://github.com/blockscout/blockscout/pull/3530) - Allow trailing/leading whitespaces for inputs for contract read methods
- [#3526](https://github.com/blockscout/blockscout/pull/3526) - Order staking pools
- [#3525](https://github.com/blockscout/blockscout/pull/3525), [#3533](https://github.com/blockscout/blockscout/pull/3533) - Address token balance on demand fetcher
- [#3514](https://github.com/blockscout/blockscout/pull/3514) - Read contract: fix internal server error
- [#3513](https://github.com/blockscout/blockscout/pull/3513) - Fix input data processing for method call (array type of data)
- [#3509](https://github.com/blockscout/blockscout/pull/3509) - Fix QR code tooltip appearance in mobile view
- [#3507](https://github.com/blockscout/blockscout/pull/3507), [#3510](https://github.com/blockscout/blockscout/pull/3510) - Fix left margin of balance card in mobile view
- [#3506](https://github.com/blockscout/blockscout/pull/3506) - Fix token transfer's tile styles: prevent overlapping of long names
- [#3505](https://github.com/blockscout/blockscout/pull/3505) - Fix Staking DApp first loading
- [#3433](https://github.com/blockscout/blockscout/pull/3433) - Token balances and rewards tables deadlocks elimination
- [#3494](https://github.com/blockscout/blockscout/pull/3494), [#3497](https://github.com/blockscout/blockscout/pull/3497), [#3504](https://github.com/blockscout/blockscout/pull/3504), [#3517](https://github.com/blockscout/blockscout/pull/3517) - Contracts interaction: fix method call with array[] inputs
- [#3494](https://github.com/blockscout/blockscout/pull/3494), [#3495](https://github.com/blockscout/blockscout/pull/3495) - Contracts interaction: fix tuple output display
- [#3479](https://github.com/blockscout/blockscout/pull/3479) - Fix working with big numbers in Staking DApp
- [#3477](https://github.com/blockscout/blockscout/pull/3477) - Contracts interaction: fix broken call of GnosisProxy contract methods with parameters
- [#3477](https://github.com/blockscout/blockscout/pull/3477) - Contracts interaction: fix broken call of fallback function
- [#3476](https://github.com/blockscout/blockscout/pull/3476) - Fix contract verification of precompiled contracts
- [#3467](https://github.com/blockscout/blockscout/pull/3467) - Fix Firefox styles
- [#3464](https://github.com/blockscout/blockscout/pull/3464) - Fix display of token transfers list at token page (fix unique identifier of a tile)

- [#3457](https://github.com/blockscout/blockscout/pull/3457) - Fix endless block invalidation issue
- [#3457](https://github.com/blockscout/blockscout/pull/3457) - Fix doubled total transferred/minted/burnt tokens on transaction's page if block has reorg
- [#3457](https://github.com/blockscout/blockscout/pull/3457) - Fix doubled token transfer on block's page if block has reorg

### Chore

- [#3500](https://github.com/blockscout/blockscout/pull/3500) - Update solc version in explorer folder
- [#3498](https://github.com/blockscout/blockscout/pull/3498) - Make Staking DApp work with transferAndCall function
- [#3496](https://github.com/blockscout/blockscout/pull/3496) - Rollback websocket_client module to 1.3.0
- [#3489](https://github.com/blockscout/blockscout/pull/3489) - Migrate to Webpack@5
- [#3487](https://github.com/blockscout/blockscout/pull/3487) - Docker setup update to be compatible with Erlang OTP 23
- [#3484](https://github.com/blockscout/blockscout/pull/3484) - Elixir upgrade to 11.2
- [#3483](https://github.com/blockscout/blockscout/pull/3483) - Update outdated dependencies
- [#3483](https://github.com/blockscout/blockscout/pull/3483) - Migrate to Erlang/OTP 23
- [#3468](https://github.com/blockscout/blockscout/pull/3468) - Do not check supported networks on application loading page
- [#3467](https://github.com/blockscout/blockscout/pull/3467) - NodeJS engine upgrade up to 14
- [#3460](https://github.com/blockscout/blockscout/pull/3460) - Update Staking DApp scripts due to MetaMask breaking changes

## 3.4.0-beta

### Features

- [#3442](https://github.com/blockscout/blockscout/pull/3442) - Constructor arguments autodetection in API verify endpoint
- [#3435](https://github.com/blockscout/blockscout/pull/3435) - Token transfers counter cache
- [#3420](https://github.com/blockscout/blockscout/pull/3420) - Enable read/write proxy tabs for Gnosis safe proxy contract
- [#3411](https://github.com/blockscout/blockscout/pull/3411) - Circles UBI theme
- [#3406](https://github.com/blockscout/blockscout/pull/3406), [#3409](https://github.com/blockscout/blockscout/pull/3409) - Adding mp4 files support for NFTs
- [#3398](https://github.com/blockscout/blockscout/pull/3398) - Collect and display gas usage per day at the main page
- [#3385](https://github.com/blockscout/blockscout/pull/3385), [#3397](https://github.com/blockscout/blockscout/pull/3397) - Total gas usage at the main page
- [#3384](https://github.com/blockscout/blockscout/pull/3384), [#3386](https://github.com/blockscout/blockscout/pull/3386) - Address total gas usage
- [#3377](https://github.com/blockscout/blockscout/pull/3377) - Add links to contract libraries
- [#2292](https://github.com/blockscout/blockscout/pull/2292), [#3356](https://github.com/blockscout/blockscout/pull/3356), [#3359](https://github.com/blockscout/blockscout/pull/3359), [#3360](https://github.com/blockscout/blockscout/pull/3360), [#3365](https://github.com/blockscout/blockscout/pull/3365) - Add Web UI for POSDAO Staking DApp
- [#3354](https://github.com/blockscout/blockscout/pull/3354) - Tx hash in EOA coin balance history
- [#3333](https://github.com/blockscout/blockscout/pull/3333), [#3337](https://github.com/blockscout/blockscout/pull/3337), [#3393](https://github.com/blockscout/blockscout/pull/3393) - Dark forest contract custom theme
- [#3330](https://github.com/blockscout/blockscout/pull/3330) - Caching of address transactions counter, remove query 10_000 rows limit

### Fixes

- [#3449](https://github.com/blockscout/blockscout/pull/3449) - Correct avg time calculation
- [#3443](https://github.com/blockscout/blockscout/pull/3443) - Improve blocks handling in Staking DApp
- [#3440](https://github.com/blockscout/blockscout/pull/3440) - Rewrite missing blocks range query
- [#3439](https://github.com/blockscout/blockscout/pull/3439) - Dark mode color fixes (search, charts)
- [#3437](https://github.com/blockscout/blockscout/pull/3437) - Fix Postgres Docker container
- [#3428](https://github.com/blockscout/blockscout/pull/3428) - Fix address tokens search
- [#3424](https://github.com/blockscout/blockscout/pull/3424) - Fix display of long NFT IDs
- [#3422](https://github.com/blockscout/blockscout/pull/3422) - Fix contract reader: tuple type
- [#3408](https://github.com/blockscout/blockscout/pull/3408) - Fix (total) difficulty display
- [#3401](https://github.com/blockscout/blockscout/pull/3401), [#3432](https://github.com/blockscout/blockscout/pull/3432) - Fix procedure of marking internal transactions as failed
- [#3400](https://github.com/blockscout/blockscout/pull/3400) - Add :last_block_number realtime chain event
- [#3399](https://github.com/blockscout/blockscout/pull/3399) - Fix Token transfers CSV export
- [#3396](https://github.com/blockscout/blockscout/pull/3396) - Handle exchange rates request throttled
- [#3382](https://github.com/blockscout/blockscout/pull/3382) - Check ets table exists for known tokens
- [#3376](https://github.com/blockscout/blockscout/pull/3376) - Fix contract nested inputs
- [#3375](https://github.com/blockscout/blockscout/pull/3375) - Prevent terminating of tokens/contracts process
- [#3374](https://github.com/blockscout/blockscout/pull/3374) - Fix find block timestamp query
- [#3373](https://github.com/blockscout/blockscout/pull/3373) - Fix horizontal scroll in Tokens table
- [#3370](https://github.com/blockscout/blockscout/pull/3370) - Improve contracts verification: refine constructor arguments extractor
- [#3368](https://github.com/blockscout/blockscout/pull/3368) - Fix Verify contract loading button width
- [#3357](https://github.com/blockscout/blockscout/pull/3357) - Fix token transfer realtime fetcher
- [#3353](https://github.com/blockscout/blockscout/pull/3353) - Fix xDai buttons hover color
- [#3352](https://github.com/blockscout/blockscout/pull/3352) - Fix dark body background
- [#3350](https://github.com/blockscout/blockscout/pull/3350) - Fix tokens list pagination
- [#3347](https://github.com/blockscout/blockscout/pull/3347) - Contract interaction: fix encoding of bytes output
- [#3346](https://github.com/blockscout/blockscout/pull/3346), [#3351](https://github.com/blockscout/blockscout/pull/3351) - Fix inventory tab pagination
- [#3344](https://github.com/blockscout/blockscout/pull/3344) - Fix logs search on address page
- [#3342](https://github.com/blockscout/blockscout/pull/3342) - Fix mobile styles for contract code tab
- [#3341](https://github.com/blockscout/blockscout/pull/3341) - Change Solc binary downloader path to official primary supported path
- [#3339](https://github.com/blockscout/blockscout/pull/3339) - Repair websocket subscription
- [#3329](https://github.com/blockscout/blockscout/pull/3329) - Fix pagination for bridged tokens list page
- [#3335](https://github.com/blockscout/blockscout/pull/3335) - MarketCap calculation: check that ETS tables exist before inserting new data or lookup from the table

### Chore

- [#5240](https://github.com/blockscout/blockscout/pull/5240) - Managing invalidation of address coin balance cache
- [#3450](https://github.com/blockscout/blockscout/pull/3450) - Replace window.web3 with window.ethereum
- [#3446](https://github.com/blockscout/blockscout/pull/3446), [#3448](https://github.com/blockscout/blockscout/pull/3448) - Set infinity timeout and increase cache invalidation period for counters
- [#3431](https://github.com/blockscout/blockscout/pull/3431) - Standardize token name definition, if name is empty
- [#3421](https://github.com/blockscout/blockscout/pull/3421) - Functions to enable GnosisSafe app link
- [#3414](https://github.com/blockscout/blockscout/pull/3414) - Manage lis of other explorers in the footer via env var
- [#3407](https://github.com/blockscout/blockscout/pull/3407) - Add EthereumJSONRPC.HTTP.HTTPoison.json_rpc function clause when URL is null
- [#3405](https://github.com/blockscout/blockscout/pull/3405) - N/A instead of 0 for market cap if it is not fetched
- [#3404](https://github.com/blockscout/blockscout/pull/3404) - DISABLE_KNOWN_TOKENS env var
- [#3403](https://github.com/blockscout/blockscout/pull/3403) - Refactor Coingecko interaction
- [#3394](https://github.com/blockscout/blockscout/pull/3394) - Actualize docker vars list
- [#3372](https://github.com/blockscout/blockscout/pull/3372), [#3380](https://github.com/blockscout/blockscout/pull/3380) - Improve all lists header container
- [#3371](https://github.com/blockscout/blockscout/pull/3371) - Eliminate dark background except Dark forest theme
- [#3366](https://github.com/blockscout/blockscout/pull/3366) - Stabilize tests execution in Github Actions CI
- [#3343](https://github.com/blockscout/blockscout/pull/3343) - Make (Bridged) Tokens' list page's header more compact

## 3.3.3-beta

### Features

- [#3320](https://github.com/blockscout/blockscout/pull/3320) - Bridged tokens from AMB extensions support
- [#3311](https://github.com/blockscout/blockscout/pull/3311) - List of addresses with restricted access option
- [#3293](https://github.com/blockscout/blockscout/pull/3293) - Composite market cap for xDai: TokenBridge + OmniBridge
- [#3282](https://github.com/blockscout/blockscout/pull/3282), [#3318](https://github.com/blockscout/blockscout/pull/3318) - Import bridged tokens custom metadata
- [#3281](https://github.com/blockscout/blockscout/pull/3281) - Write contract: display currently connected address
- [#3279](https://github.com/blockscout/blockscout/pull/3279) - NFT instance: link to the app
- [#3278](https://github.com/blockscout/blockscout/pull/3278) - Support of fetching of NFT metadata from IPFS
- [#3273](https://github.com/blockscout/blockscout/pull/3273) - Update token metadata at burn/mint events
- [#3268](https://github.com/blockscout/blockscout/pull/3268) - Token total supply on-demand fetcher
- [#3261](https://github.com/blockscout/blockscout/pull/3261) - Bridged tokens table

### Fixes

- [#3323](https://github.com/blockscout/blockscout/pull/3323) - Fix logs list API endpoint response
- [#3319](https://github.com/blockscout/blockscout/pull/3319) - Eliminate horizontal scroll
- [#3314](https://github.com/blockscout/blockscout/pull/3314) - Handle nil values from response of CoinGecko price API
- [#3313](https://github.com/blockscout/blockscout/pull/3313) - Fix xDai styles: invisible tokens on address
- [#3312](https://github.com/blockscout/blockscout/pull/3312) - Replace symbol for some tokens to be able to find price in CoinGecko for OmniBridge balance
- [#3307](https://github.com/blockscout/blockscout/pull/3307) - Replace "latest" compiler version with the actual one
- [#3303](https://github.com/blockscout/blockscout/pull/3303) - Address contract twins feature performance
- [#3295](https://github.com/blockscout/blockscout/pull/3295) - Token instance: check if external_url is not null before trimming
- [#3291](https://github.com/blockscout/blockscout/pull/3291) - Support unlimited number of external rewards in block
- [#3290](https://github.com/blockscout/blockscout/pull/3290) - Eliminate protocol Jason.Encoder not implemented for... error
- [#3284](https://github.com/blockscout/blockscout/pull/3284) - Fix fetch_coin_balance query: coin balance delta
- [#3276](https://github.com/blockscout/blockscout/pull/3276) - Bridged tokens status/metadata fetcher refactoring
- [#3264](https://github.com/blockscout/blockscout/pull/3264) - Fix encoding of address output if function input exists
- [#3259](https://github.com/blockscout/blockscout/pull/3259), [#3269](https://github.com/blockscout/blockscout/pull/3269) - Contract interaction: array input type parsing fix
- [#3257](https://github.com/blockscout/blockscout/pull/3257) - Contracts read/write: method_id instead function_name as a key
- [#3256](https://github.com/blockscout/blockscout/pull/3256) - Fix for invisible validator address at block page and wrong alert text color at xDai

### Chore

- [#3327](https://github.com/blockscout/blockscout/pull/3327) - Handle various indexer fetchers errors in setup with non-archive node
- [#3325](https://github.com/blockscout/blockscout/pull/3325) - Dark theme improvements
- [#3316](https://github.com/blockscout/blockscout/pull/3316), [#3317](https://github.com/blockscout/blockscout/pull/3317) - xDai smile logo
- [#3315](https://github.com/blockscout/blockscout/pull/3315) - Environment variable to disable Bridge market cap updater
- [#3308](https://github.com/blockscout/blockscout/pull/3308) - Fixate latest stable release of Elixir, Node, Postgres
- [#3297](https://github.com/blockscout/blockscout/pull/3297) - Actualize names of default chains
- [#3285](https://github.com/blockscout/blockscout/pull/3285) - Switch to RPC endpoint polling if ETHEREUM_JSONRPC_WS_URL is an empty string
- [#3274](https://github.com/blockscout/blockscout/pull/3274) - Replace underscore with hyphen in routes
- [#3260](https://github.com/blockscout/blockscout/pull/3260) - Update NPM dependencies to fix known vulnerabilities
- [#3258](https://github.com/blockscout/blockscout/pull/3258) - Token transfer: check that block exists before retrieving timestamp

## 3.3.2-beta

### Features

- [#3252](https://github.com/blockscout/blockscout/pull/3252) - Gas price at the main page
- [#3239](https://github.com/blockscout/blockscout/pull/3239) - Hide address page tabs if no items
- [#3236](https://github.com/blockscout/blockscout/pull/3236) - Easy verification of contracts which has verified twins (the same bytecode)
- [#3227](https://github.com/blockscout/blockscout/pull/3227) - Distinguishing of bridged tokens
- [#3224](https://github.com/blockscout/blockscout/pull/3224) - Top tokens page

### Fixes

- [#3249](https://github.com/blockscout/blockscout/pull/3249) - Fix incorrect ABI decoding of address in tuple output
- [#3237](https://github.com/blockscout/blockscout/pull/3237) - Refine contract method signature detection for read/write feature
- [#3235](https://github.com/blockscout/blockscout/pull/3235) - Fix coin supply api edpoint
- [#3233](https://github.com/blockscout/blockscout/pull/3233) - Fix for the contract verifiaction for solc 0.5 family with experimental features enabled
- [#3231](https://github.com/blockscout/blockscout/pull/3231) - Improve search: unlimited number of searching results
- [#3231](https://github.com/blockscout/blockscout/pull/3231) - Improve search: allow search with space
- [#3231](https://github.com/blockscout/blockscout/pull/3231) - Improve search: order by token holders in descending order and token/contract name is ascending order
- [#3226](https://github.com/blockscout/blockscout/pull/3226) - Fix notifier query for live update of token transfers
- [#3220](https://github.com/blockscout/blockscout/pull/3220) - Allow interaction with navbar menu at block-not-found page

### Chore

- [#3326](https://github.com/blockscout/blockscout/pull/3326) - Chart smooth lines
- [#3250](https://github.com/blockscout/blockscout/pull/3250) - Eliminate occurrences of obsolete env variable ETHEREUM_JSONRPC_JSON_RPC_TRANSPORT
- [#3240](https://github.com/blockscout/blockscout/pull/3240), [#3251](https://github.com/blockscout/blockscout/pull/3251) - various CSS imroving
- [f3a720](https://github.com/blockscout/blockscout/commit/2dd909c10a79b0bf4b7541a486be114152f3a720) - Make wobserver optional

## 3.3.1-beta

### Features

- [#3216](https://github.com/blockscout/blockscout/pull/3216) - Display new token transfers at token page and address page without refreshing the page
- [#3199](https://github.com/blockscout/blockscout/pull/3199) - Show compilation error at contract verification
- [#3193](https://github.com/blockscout/blockscout/pull/3193) - Raw trace copy button
- [#3184](https://github.com/blockscout/blockscout/pull/3184) - Apps navbar menu item
- [#3145](https://github.com/blockscout/blockscout/pull/3145) - Pending txs per address API endpoint

### Fixes

- [#3219](https://github.com/blockscout/blockscout/pull/3219) - Fix revert reason message detection
- [#3215](https://github.com/blockscout/blockscout/pull/3215) - Coveralls in CI through Github Actions
- [#3214](https://github.com/blockscout/blockscout/pull/3214) - Fix current token balances fetcher
- [#3143](https://github.com/blockscout/blockscout/pull/3143) - Fix "Connection lost..." error at address page
- [#3209](https://github.com/blockscout/blockscout/pull/3209) - GraphQL: fix internal server error at request of internal transactions at address
- [#3207](https://github.com/blockscout/blockscout/pull/3207) - Fix read contract bytes array type output
- [#3203](https://github.com/blockscout/blockscout/pull/3203) - Improve "get mined blocks" query performance
- [#3202](https://github.com/blockscout/blockscout/pull/3202) - Fix contracts verification with experimental features enabled
- [#3201](https://github.com/blockscout/blockscout/pull/3201) - Connect to Metamask button
- [#3192](https://github.com/blockscout/blockscout/pull/3192) - Dropdown menu doesn't open at "not found" page
- [#3190](https://github.com/blockscout/blockscout/pull/3190) - Contract log/method decoded view improvements: eliminate horizontal scroll, remove excess borders, whitespaces
- [#3185](https://github.com/blockscout/blockscout/pull/3185) - Transaction page: decoding logs from nested contracts calls
- [#3182](https://github.com/blockscout/blockscout/pull/3182) - Besu: support revertReason key in eth_getTransactionReceipt endpoint
- [#3178](https://github.com/blockscout/blockscout/pull/3178) - Fix permanent fetching tokens...  when read/write proxy tab is active
- [#3178](https://github.com/blockscout/blockscout/pull/3178) - Fix unavailable navbar menu when read/write proxy tab is active

### Chore

- [#3212](https://github.com/blockscout/blockscout/pull/3212) - GitHub actions CI config
- [#3210](https://github.com/blockscout/blockscout/pull/3210) - Update Phoenix up to 1.4.17
- [#3206](https://github.com/blockscout/blockscout/pull/3206) - Update Elixir version: 1.10.2 -> 1.10.3
- [#3204](https://github.com/blockscout/blockscout/pull/3204) - GraphQL Absinthe related packages update up to stable versions
- [#3180](https://github.com/blockscout/blockscout/pull/3180) - Return correct status in verify API endpoint if contract verified
- [#3180](https://github.com/blockscout/blockscout/pull/3180) - Remove Kovan from the list of default chains

## 3.3.0-beta

### Features

- [#3174](https://github.com/blockscout/blockscout/pull/3174) - EIP-1967 support: transparent proxy pattern
- [#3173](https://github.com/blockscout/blockscout/pull/3173) - Display implementation address at read/write proxy tabs
- [#3171](https://github.com/blockscout/blockscout/pull/3171) - Import accounts/contracts/balances from Geth genesis.json
- [#3161](https://github.com/blockscout/blockscout/pull/3161) - Write proxy contracts feature
- [#3160](https://github.com/blockscout/blockscout/pull/3160) - Write contracts feature
- [#3157](https://github.com/blockscout/blockscout/pull/3157) - Read methods of implementation on proxy contract

### Fixes

- [#3168](https://github.com/blockscout/blockscout/pull/3168) - Eliminate internal server error at /accounts page with token-bridge type of supply and inexistent bridge contracts
- [#3169](https://github.com/blockscout/blockscout/pull/3169) - Fix for verification of contracts defined in genesis block

### Chore

## 3.2.0-beta

### Features

- [#3154](https://github.com/blockscout/blockscout/pull/3154) - Support of Hyperledger Besu client
- [#3153](https://github.com/blockscout/blockscout/pull/3153) - Proxy contracts: logs decoding using implementation ABI
- [#3153](https://github.com/blockscout/blockscout/pull/3153) - Proxy contracts: methods decoding using implementation ABI
- [#3149](https://github.com/blockscout/blockscout/pull/3149) - Display and store revert reason of tx on demand at transaction details page and at gettxinfo API endpoint.

### Fixes

### Chore

- [#3152](https://github.com/blockscout/blockscout/pull/3152) - Fix contract compilation tests for old versions of compiler

## 3.1.3-beta

### Features

- [#3125](https://github.com/blockscout/blockscout/pull/3125)  - Availability to configure a number of days to consider at coin balance history chart via environment variable

### Fixes

- [#3146](https://github.com/blockscout/blockscout/pull/3146) - Fix coin balance history page: order of items, fix if no balance changes
- [#3142](https://github.com/blockscout/blockscout/pull/3142) - Speed-up last coin balance timestamp query (coin balance history page performance improvement)
- [#3140](https://github.com/blockscout/blockscout/pull/3140) - Fix performance of the balance changing history list loading
- [#3133](https://github.com/blockscout/blockscout/pull/3133) - Take into account FIRST_BLOCK in trace_ReplayBlockTransactions requests
- [#3132](https://github.com/blockscout/blockscout/pull/3132) - Fix performance of coin supply API endpoints
- [#3130](https://github.com/blockscout/blockscout/pull/3130) - Take into account FIRST_BLOCK for block rewards fetching
- [#3128](https://github.com/blockscout/blockscout/pull/3128) - Token instance metadata retriever refinement: add processing of token metadata if only image URL is passed to token URI
- [#3126](https://github.com/blockscout/blockscout/pull/3126) - Fetch balance only for blocks which are greater or equal block with FIRST_BLOCK number
- [#3125](https://github.com/blockscout/blockscout/pull/3125) - Fix performance of coin balance history chart
- [#3122](https://github.com/blockscout/blockscout/pull/3122) - Exclude balance percentage calculation for burn address on accounts page
- [#3121](https://github.com/blockscout/blockscout/pull/3121) - Geth: handle response from eth_getblockbyhash JSON RPC method without totalDifficulty (uncle blocks)
- [#3119](https://github.com/blockscout/blockscout/pull/3119), [#3120](https://github.com/blockscout/blockscout/pull/3120) - Fix performance of Inventory tab loading for ERC-721 tokens
- [#3114](https://github.com/blockscout/blockscout/pull/3114) - Fix performance of "Blocks validated" page
- [#3112](https://github.com/blockscout/blockscout/pull/3112) - Fix verification of contracts, compiled with nightly builds of solc compiler
- [#3112](https://github.com/blockscout/blockscout/pull/3112) - Check compiler version at contract verification
- [#3106](https://github.com/blockscout/blockscout/pull/3106) - Fix verification of contracts with `immutable` declaration
- [#3106](https://github.com/blockscout/blockscout/pull/3106), [#3115](https://github.com/blockscout/blockscout/pull/3115) - Fix verification of contracts, created from factory (from internal transaction)

### Chore

- [#3137](https://github.com/blockscout/blockscout/pull/3137) - RSK Papyrus Release v2.0.1 hardfork: cumulativeDifficulty
- [#3134](https://github.com/blockscout/blockscout/pull/3134) - Get last value of fetched coinsupply API endpoint from DB if cache is empty
- [#3124](https://github.com/blockscout/blockscout/pull/3124) - Display upper border for tx speed if the value cannot be calculated

## 3.1.2-beta

### Features

- [#3089](https://github.com/blockscout/blockscout/pull/3089) - CoinGecko API coin id environment variable
- [#3069](https://github.com/blockscout/blockscout/pull/3069) - Make a link to address page on decoded constructor argument of address type
- [#3067](https://github.com/blockscout/blockscout/pull/3067) - Show proper title of the tile or container for token burnings/mintings instead of "Token Transfer"
- [#3066](https://github.com/blockscout/blockscout/pull/3066) - ERC-721 token instance page: link to token added
- [#3065](https://github.com/blockscout/blockscout/pull/3065) - Transactions history chart

### Fixes

- [#3097](https://github.com/blockscout/blockscout/pull/3097) - Fix contract reader decoding
- [#3095](https://github.com/blockscout/blockscout/pull/3095) - Fix constructor arguments decoding
- [#3092](https://github.com/blockscout/blockscout/pull/3092) - Contract verification: constructor arguments search search refinement
- [#3077](https://github.com/blockscout/blockscout/pull/3077) - Finally speedup pending tx list
- [#3076](https://github.com/blockscout/blockscout/pull/3076) - Speedup tx list query on address page: check if an address has a reward, check if this is actual payout key of the validator - beneficiary, return only mined txs in tx list query
- [#3071](https://github.com/blockscout/blockscout/pull/3071) - Speedup list of token transfers per token query
- [#3070](https://github.com/blockscout/blockscout/pull/3070) - Index creation to blazingly speedup token holders query
- [#3064](https://github.com/blockscout/blockscout/pull/3064) - Automatically define Block reward contract address in TokenBridge supply module
- [#3061](https://github.com/blockscout/blockscout/pull/3061) - Fix verification of contracts with error messages in require in parent contract
- [#2756](https://github.com/blockscout/blockscout/pull/2756) - Improve subquery joins

### Chore

- [#3100](https://github.com/blockscout/blockscout/pull/3100) - Update npm packages
- [#3099](https://github.com/blockscout/blockscout/pull/3099) - Remove pending txs cache
- [#3093](https://github.com/blockscout/blockscout/pull/3093) - Extend list of env vars for Docker setup
- [#3084](https://github.com/blockscout/blockscout/pull/3084) - Bump Elixir version 1.10.2
- [#3079](https://github.com/blockscout/blockscout/pull/3079) - Extend optionality of websockets to Geth

## 3.1.1-beta

### Features

- [#3058](https://github.com/blockscout/blockscout/pull/3058) - Searching by verified contract name

### Fixes

- [#3053](https://github.com/blockscout/blockscout/pull/3053) - Fix ABI decoding in contracts methods, logs (migrate to ex_abi 0.3.0)
- [#3044](https://github.com/blockscout/blockscout/pull/3044) - Prevent division by zero on /accounts page
- [#3043](https://github.com/blockscout/blockscout/pull/3043) - Extract host name for split couple of indexer and web app
- [#3042](https://github.com/blockscout/blockscout/pull/3042) - Speedup pending txs list query
- [#2944](https://github.com/blockscout/blockscout/pull/2944), [#3046](https://github.com/blockscout/blockscout/pull/3046) - Split js logic into multiple files

## 3.1.0-beta

### Features

- [#3013](https://github.com/blockscout/blockscout/pull/3013), [#3026](https://github.com/blockscout/blockscout/pull/3026), [#3031](https://github.com/blockscout/blockscout/pull/3031) - Raw trace of transaction on-demand
- [#3000](https://github.com/blockscout/blockscout/pull/3000) - Get rid of storing of first trace for all types of transactions for Parity variant
- [#2875](https://github.com/blockscout/blockscout/pull/2875) - Save contract code from Parity genesis file
- [#2834](https://github.com/blockscout/blockscout/pull/2834), [#3009](https://github.com/blockscout/blockscout/pull/3009), [#3014](https://github.com/blockscout/blockscout/pull/3014), [#3033](https://github.com/blockscout/blockscout/pull/3033) - always redirect to checksummed hash

### Fixes

- [#3037](https://github.com/blockscout/blockscout/pull/3037) - Make buttons color at verification page consistent
- [#3034](https://github.com/blockscout/blockscout/pull/3034) - Support stateMutability=view to define reading functions in smart-contracts
- [#3029](https://github.com/blockscout/blockscout/pull/3029) - Fix transactions and blocks appearance on the main page
- [#3028](https://github.com/blockscout/blockscout/pull/3028) - Decrease polling period value for realtime fetcher
- [#3027](https://github.com/blockscout/blockscout/pull/3027) - Rescue for SUPPORTED_CHAINS env var parsing
- [#3025](https://github.com/blockscout/blockscout/pull/3025) - Fix splitting of indexer/web components setup
- [#3024](https://github.com/blockscout/blockscout/pull/3024) - Fix pool size default value in config
- [#3021](https://github.com/blockscout/blockscout/pull/3021), [#3022](https://github.com/blockscout/blockscout/pull/3022) - Refine dev/test config
- [#3016](https://github.com/blockscout/blockscout/pull/3016), [#3017](https://github.com/blockscout/blockscout/pull/3017) - Fix token instance QR code data
- [#3012](https://github.com/blockscout/blockscout/pull/3012) - Speedup token transfers list query
- [#3011](https://github.com/blockscout/blockscout/pull/3011) - Revert realtime fetcher small skips feature
- [#3007](https://github.com/blockscout/blockscout/pull/3007) - Fix copy UTF8 tx input action
- [#2996](https://github.com/blockscout/blockscout/pull/2996) - Fix awesomplete lib loading in Firefox
- [#2993](https://github.com/blockscout/blockscout/pull/2993) - Fix path definition for contract verification endpoint
- [#2990](https://github.com/blockscout/blockscout/pull/2990) - Fix import of Parity spec file
- [#2989](https://github.com/blockscout/blockscout/pull/2989) - Introduce API_PATH env var
- [#2988](https://github.com/blockscout/blockscout/pull/2988) - Fix web manifest accessibility
- [#2967](https://github.com/blockscout/blockscout/pull/2967) - Fix styles loading for firefox
- [#2950](https://github.com/blockscout/blockscout/pull/2950) - Add `creationMethod` to `EthereumJSONRPC.Parity.Trace.Action.entry_to_elixir`
- [#2897](https://github.com/blockscout/blockscout/pull/2897) - remove duplicate indexes
- [#2883](https://github.com/blockscout/blockscout/pull/2883) - Fix long contracts names

### Chore

- [#3032](https://github.com/blockscout/blockscout/pull/3032) - Remove indexing status alert for Ganache variant
- [#3030](https://github.com/blockscout/blockscout/pull/3030) - Remove default websockets URL from config
- [#2995](https://github.com/blockscout/blockscout/pull/2995) - Support API_PATH env var in Docker file

## 3.0.0-beta

### Features

- [#2835](https://github.com/blockscout/blockscout/pull/2835), [#2871](https://github.com/blockscout/blockscout/pull/2871), [#2872](https://github.com/blockscout/blockscout/pull/2872), [#2886](https://github.com/blockscout/blockscout/pull/2886), [#2925](https://github.com/blockscout/blockscout/pull/2925), [#2936](https://github.com/blockscout/blockscout/pull/2936), [#2949](https://github.com/blockscout/blockscout/pull/2949), [#2940](https://github.com/blockscout/blockscout/pull/2940), [#2958](https://github.com/blockscout/blockscout/pull/2958) - Add "block_hash" to logs, token_transfers and internal transactions and "pending blocks operations" approach
- [#2975](https://github.com/blockscout/blockscout/pull/2975) - Refine UX of contracts verification
- [#2926](https://github.com/blockscout/blockscout/pull/2926) - API endpoint: sum balances except burnt address
- [#2918](https://github.com/blockscout/blockscout/pull/2918) - Add tokenID for tokentx API action explicitly

### Fixes

- [#2969](https://github.com/blockscout/blockscout/pull/2969) - Fix contract constructor require msg appearance in constructor arguments encoded view
- [#2964](https://github.com/blockscout/blockscout/pull/2964) - Fix bug in skipping of constructor arguments in contract verification
- [#2961](https://github.com/blockscout/blockscout/pull/2961) - Add a guard that addresses is enum in `values` function in `read contract` page
- [#2960](https://github.com/blockscout/blockscout/pull/2960) - Add BLOCKSCOUT_HOST to docker setup
- [#2956](https://github.com/blockscout/blockscout/pull/2956) - Add support of 0.6.x version of compiler
- [#2955](https://github.com/blockscout/blockscout/pull/2955) - Move socket path to env
- [#2938](https://github.com/blockscout/blockscout/pull/2938) - utf8 copy tx input tooltip
- [#2934](https://github.com/blockscout/blockscout/pull/2934) - RSK release 1.2.0 breaking changes support
- [#2933](https://github.com/blockscout/blockscout/pull/2933) - Get rid of deadlock in the query to address_current_token_balance table
- [#2932](https://github.com/blockscout/blockscout/pull/2932) - fix duplicate websocket connection
- [#2928](https://github.com/blockscout/blockscout/pull/2928) - Speedup pending block ops int txs to fetch query
- [#2924](https://github.com/blockscout/blockscout/pull/2924) - Speedup address to logs query
- [#2915](https://github.com/blockscout/blockscout/pull/2915) - Speedup of blocks_without_reward_query
- [#2914](https://github.com/blockscout/blockscout/pull/2914) - Reduce execution time of stream_unfetched_token_instances query
- [#2910](https://github.com/blockscout/blockscout/pull/2910) - Reorganize queries and indexes for internal_transactions table
- [#2908](https://github.com/blockscout/blockscout/pull/2908) - Fix performance of address page
- [#2906](https://github.com/blockscout/blockscout/pull/2906) - fix address sum cache
- [#2902](https://github.com/blockscout/blockscout/pull/2902) - Offset in blocks retrieval for average block time
- [#2900](https://github.com/blockscout/blockscout/pull/2900) - check fetched instance metadata in multiple places
- [#2899](https://github.com/blockscout/blockscout/pull/2899) - fix empty buffered task
- [#2887](https://github.com/blockscout/blockscout/pull/2887) - increase chart loading speed

### Chore

- [#2959](https://github.com/blockscout/blockscout/pull/2959) - Remove logs from test folder too in the cleaning script
- [#2954](https://github.com/blockscout/blockscout/pull/2954) - Upgrade absinthe and ecto deps
- [#2947](https://github.com/blockscout/blockscout/pull/2947) - Upgrade Circle CI postgres Docker image
- [#2946](https://github.com/blockscout/blockscout/pull/2946) - Fix vulnerable NPM deps
- [#2942](https://github.com/blockscout/blockscout/pull/2942) - Actualize Docker setup
- [#2896](https://github.com/blockscout/blockscout/pull/2896) - Disable Parity websockets tests
- [#2873](https://github.com/blockscout/blockscout/pull/2873) - bump elixir to 1.9.4

## 2.1.1-beta

### Features

- [#2862](https://github.com/blockscout/blockscout/pull/2862) - Coin total supply from DB API endpoint
- [#2857](https://github.com/blockscout/blockscout/pull/2857) - Extend getsourcecode API view with new output fields
- [#2822](https://github.com/blockscout/blockscout/pull/2822) - Estimated address count on the main page, if cache is empty
- [#2821](https://github.com/blockscout/blockscout/pull/2821) - add autodetection of constructor arguments
- [#2825](https://github.com/blockscout/blockscout/pull/2825) - separate token transfers and transactions
- [#2787](https://github.com/blockscout/blockscout/pull/2787) - async fetching of address counters
- [#2791](https://github.com/blockscout/blockscout/pull/2791) - add ipc client
- [#2449](https://github.com/blockscout/blockscout/pull/2449) - add ability to send notification events through postgres notify

### Fixes

- [#2864](https://github.com/blockscout/blockscout/pull/2864) - add token instance metadata type check
- [#2855](https://github.com/blockscout/blockscout/pull/2855) - Fix favicons load
- [#2854](https://github.com/blockscout/blockscout/pull/2854) - Fix all npm vulnerabilities
- [#2851](https://github.com/blockscout/blockscout/pull/2851) - Fix paths for front assets
- [#2843](https://github.com/blockscout/blockscout/pull/2843) - fix realtime fetcher small skips feature
- [#2841](https://github.com/blockscout/blockscout/pull/2841) - LUKSO dashboard height fix
- [#2837](https://github.com/blockscout/blockscout/pull/2837) - fix txlist ordering issue
- [#2830](https://github.com/blockscout/blockscout/pull/2830) - Fix wrong color of contract icon on xDai chain
- [#2829](https://github.com/blockscout/blockscout/pull/2829) - Fix for stuck gas limit label and value
- [#2828](https://github.com/blockscout/blockscout/pull/2828) - Fix for script that clears compilation/launching assets
- [#2800](https://github.com/blockscout/blockscout/pull/2800) - return not found for not verified contract for token read_contract
- [#2806](https://github.com/blockscout/blockscout/pull/2806) - Fix blocks fetching on the main page
- [#2803](https://github.com/blockscout/blockscout/pull/2803) - Fix block validator custom tooltip
- [#2748](https://github.com/blockscout/blockscout/pull/2748) - Rewrite token updater
- [#2704](https://github.com/blockscout/blockscout/pull/2704) - refetch null values in token balances
- [#2690](https://github.com/blockscout/blockscout/pull/2690) - do not stich json rpc config into module for net version cache

### Chore

- [#2878](https://github.com/blockscout/blockscout/pull/2878) - Decrease loaders showing delay on the main page
- [#2859](https://github.com/blockscout/blockscout/pull/2859) - Add eth_blockNumber API endpoint to eth_rpc section
- [#2846](https://github.com/blockscout/blockscout/pull/2846) - Remove networks images preload
- [#2845](https://github.com/blockscout/blockscout/pull/2845) - Set outline none for nav dropdown item in mobile view (fix for Safari)
- [#2844](https://github.com/blockscout/blockscout/pull/2844) - Extend external reward types up to 20
- [#2827](https://github.com/blockscout/blockscout/pull/2827) - Node js 12.13.0 (latest LTS release) support
- [#2818](https://github.com/blockscout/blockscout/pull/2818) - allow hiding marketcap percentage
- [#2817](https://github.com/blockscout/blockscout/pull/2817) - move docker integration documentation to blockscout docs
- [#2808](https://github.com/blockscout/blockscout/pull/2808) - Add tooltip for tx input
- [#2807](https://github.com/blockscout/blockscout/pull/2807) - 422 page
- [#2805](https://github.com/blockscout/blockscout/pull/2805) - Update supported chains default option
- [#2801](https://github.com/blockscout/blockscout/pull/2801) - remove unused clause in address_to_unique_tokens query

## 2.1.0-beta

### Features

- [#2776](https://github.com/blockscout/blockscout/pull/2776) - fetch token counters async
- [#2772](https://github.com/blockscout/blockscout/pull/2772) - add token instance images to the token inventory tab
- [#2733](https://github.com/blockscout/blockscout/pull/2733) - Add cache for first page of uncles
- [#2735](https://github.com/blockscout/blockscout/pull/2735) - Add pending transactions cache
- [#2726](https://github.com/blockscout/blockscout/pull/2726) - Remove internal_transaction block_number setting from blocks runner
- [#2717](https://github.com/blockscout/blockscout/pull/2717) - Improve speed of nonconsensus data removal
- [#2679](https://github.com/blockscout/blockscout/pull/2679) - added fixed height for card chain blocks and card chain transactions
- [#2678](https://github.com/blockscout/blockscout/pull/2678) - fixed dashboard banner height bug
- [#2672](https://github.com/blockscout/blockscout/pull/2672) - added new theme for xUSDT
- [#2667](https://github.com/blockscout/blockscout/pull/2667) - Add ETS-based cache for accounts page
- [#2666](https://github.com/blockscout/blockscout/pull/2666) - fetch token counters in parallel
- [#2665](https://github.com/blockscout/blockscout/pull/2665) - new menu layout for mobile devices
- [#2663](https://github.com/blockscout/blockscout/pull/2663) - Fetch address counters in parallel
- [#2642](https://github.com/blockscout/blockscout/pull/2642) - add ERC721 coin instance page
- [#2762](https://github.com/blockscout/blockscout/pull/2762) - on-fly fetching of token instances
- [#2470](https://github.com/blockscout/blockscout/pull/2470) - Allow Realtime Fetcher to wait for small skips

### Fixes

- [#4325](https://github.com/blockscout/blockscout/pull/4325) - Fix search on `/tokens` page
- [#2793](https://github.com/blockscout/blockscout/pull/2793) - Hide "We are indexing this chain right now. Some of the counts may be inaccurate" banner if no txs in blockchain
- [#2779](https://github.com/blockscout/blockscout/pull/2779) - fix fetching `latin1` encoded data
- [#2799](https://github.com/blockscout/blockscout/pull/2799) - fix catchup fetcher for empty node and db
- [#2783](https://github.com/blockscout/blockscout/pull/2783) - Fix stuck value and ticker on the token page
- [#2781](https://github.com/blockscout/blockscout/pull/2781) - optimize txlist json rpc
- [#2777](https://github.com/blockscout/blockscout/pull/2777) - Remove duplicate blocks from changes_list before import
- [#2770](https://github.com/blockscout/blockscout/pull/2770) - do not re-fetch token instances without uris
- [#2769](https://github.com/blockscout/blockscout/pull/2769) - optimize token token transfers query
- [#2768](https://github.com/blockscout/blockscout/pull/2768) - Remove nonconsensus blocks from cache after internal transactions importing
- [#2761](https://github.com/blockscout/blockscout/pull/2761) - add indexes for token instances fetching queries
- [#2767](https://github.com/blockscout/blockscout/pull/2767) - fix websocket subscriptions with token instances
- [#2765](https://github.com/blockscout/blockscout/pull/2765) - fixed width issue for cards in mobile view for Transaction Details page
- [#2755](https://github.com/blockscout/blockscout/pull/2755) - various token instance fetcher fixes
- [#2753](https://github.com/blockscout/blockscout/pull/2753) - fix nft token instance images
- [#2750](https://github.com/blockscout/blockscout/pull/2750) - fixed contract buttons color for NFT token instance on each theme
- [#2746](https://github.com/blockscout/blockscout/pull/2746) - fixed wrong alignment in logs decoded view
- [#2745](https://github.com/blockscout/blockscout/pull/2745) - optimize addresses page
- [#2742](https://github.com/blockscout/blockscout/pull/2742) -
fixed menu hovers in dark mode desktop view
- [#2737](https://github.com/blockscout/blockscout/pull/2737) - switched hardcoded subnetwork value to elixir expression for mobile menu
- [#2736](https://github.com/blockscout/blockscout/pull/2736) - do not update cache if no blocks were inserted
- [#2731](https://github.com/blockscout/blockscout/pull/2731) - fix library verification
- [#2718](https://github.com/blockscout/blockscout/pull/2718) - Include all addresses taking part in transactions in wallets' addresses counter
- [#2709](https://github.com/blockscout/blockscout/pull/2709) - Fix stuck label and value for uncle block height
- [#2707](https://github.com/blockscout/blockscout/pull/2707) - fix for dashboard banner chart legend items
- [#2706](https://github.com/blockscout/blockscout/pull/2706) - fix empty total_supply in coin gecko response
- [#2701](https://github.com/blockscout/blockscout/pull/2701) - Exclude nonconsensus blocks from avg block time calculation by default
- [#2696](https://github.com/blockscout/blockscout/pull/2696) - do not update fetched_coin_balance with nil
- [#2693](https://github.com/blockscout/blockscout/pull/2693) - remove non consensus internal transactions
- [#2691](https://github.com/blockscout/blockscout/pull/2691) - fix exchange rate websocket update for Rootstock
- [#2688](https://github.com/blockscout/blockscout/pull/2688) - fix try it out section
- [#2687](https://github.com/blockscout/blockscout/pull/2687) - remove non-consensus token transfers, logs when inserting new consensus blocks
- [#2684](https://github.com/blockscout/blockscout/pull/2684) - do not filter pending logs
- [#2682](https://github.com/blockscout/blockscout/pull/2682) - Use Task.start instead of Task.async in caches
- [#2671](https://github.com/blockscout/blockscout/pull/2671) - fixed buttons color at smart contract section
- [#2660](https://github.com/blockscout/blockscout/pull/2660) - set correct last value for coin balances chart data
- [#2619](https://github.com/blockscout/blockscout/pull/2619) - Enforce DB transaction's order to prevent deadlocks
- [#2738](https://github.com/blockscout/blockscout/pull/2738) - do not fail block `internal_transactions_indexed_at` field update

### Chore

- [#2797](https://github.com/blockscout/blockscout/pull/2797) - Return old style menu
- [#2796](https://github.com/blockscout/blockscout/pull/2796) - Optimize all images with ImageOptim
- [#2794](https://github.com/blockscout/blockscout/pull/2786) - update hosted versions in readme
- [#2789](https://github.com/blockscout/blockscout/pull/2786) - remove projects table in readme, link to docs version
- [#2786](https://github.com/blockscout/blockscout/pull/2786) - updated docs links, removed docs folder
- [#2752](https://github.com/blockscout/blockscout/pull/2752) - allow enabling internal transactions for simple token transfers txs
- [#2749](https://github.com/blockscout/blockscout/pull/2749) - fix opt 22.1 support
- [#2744](https://github.com/blockscout/blockscout/pull/2744) - Disable Geth tests in CI
- [#2724](https://github.com/blockscout/blockscout/pull/2724) - fix ci by commenting a line in hackney library
- [#2708](https://github.com/blockscout/blockscout/pull/2708) - add log index to logs view
- [#2723](https://github.com/blockscout/blockscout/pull/2723) - get rid of ex_json_schema warnings
- [#2740](https://github.com/blockscout/blockscout/pull/2740) - add verify contract rpc doc

## 2.0.4-beta

### Features

- [#2636](https://github.com/blockscout/blockscout/pull/2636) - Execute all address' transactions page queries in parallel
- [#2596](https://github.com/blockscout/blockscout/pull/2596) - support AuRa's empty step reward type
- [#2588](https://github.com/blockscout/blockscout/pull/2588) - add verification submission comment
- [#2505](https://github.com/blockscout/blockscout/pull/2505) - support POA Network emission rewards
- [#2581](https://github.com/blockscout/blockscout/pull/2581) - Add generic Map-like Cache behaviour and implementation
- [#2561](https://github.com/blockscout/blockscout/pull/2561) - Add token's type to the response of tokenlist method
- [#2555](https://github.com/blockscout/blockscout/pull/2555) - find and show decoding candidates for logs
- [#2499](https://github.com/blockscout/blockscout/pull/2499) - import emission reward ranges
- [#2497](https://github.com/blockscout/blockscout/pull/2497) - Add generic Ordered Cache behaviour and implementation

### Fixes

- [#2659](https://github.com/blockscout/blockscout/pull/2659) - Multipurpose front-end part update
- [#2640](https://github.com/blockscout/blockscout/pull/2640) - SVG network icons
- [#2635](https://github.com/blockscout/blockscout/pull/2635) - optimize ERC721 inventory query
- [#2626](https://github.com/blockscout/blockscout/pull/2626) - Fixing 2 Mobile UI Issues
- [#2623](https://github.com/blockscout/blockscout/pull/2623) - fix a blinking test
- [#2616](https://github.com/blockscout/blockscout/pull/2616) - deduplicate coin history records by delta
- [#2613](https://github.com/blockscout/blockscout/pull/2613) - fix getminedblocks rpc endpoint
- [#2612](https://github.com/blockscout/blockscout/pull/2612) - Add cache updating independently from Indexer
- [#2610](https://github.com/blockscout/blockscout/pull/2610) - use CoinGecko instead of CoinMarketcap for exchange rates
- [#2592](https://github.com/blockscout/blockscout/pull/2592) - process new metadata format for whisper
- [#2591](https://github.com/blockscout/blockscout/pull/2591) - Fix url error in API page
- [#2572](https://github.com/blockscout/blockscout/pull/2572) - Ease non-critical css
- [#2570](https://github.com/blockscout/blockscout/pull/2570) - Network icons preload
- [#2569](https://github.com/blockscout/blockscout/pull/2569) - do not fetch emission rewards for transactions csv exporter
- [#2568](https://github.com/blockscout/blockscout/pull/2568) - filter pending token transfers
- [#2564](https://github.com/blockscout/blockscout/pull/2564) - fix first page button for uncles and reorgs
- [#2563](https://github.com/blockscout/blockscout/pull/2563) - Fix view less transfers button
- [#2538](https://github.com/blockscout/blockscout/pull/2538) - fetch the last not empty coin balance records
- [#2468](https://github.com/blockscout/blockscout/pull/2468) - fix confirmations for non consensus blocks

### Chore

- [#2662](https://github.com/blockscout/blockscout/pull/2662) - fetch coin gecko id based on the coin symbol
- [#2646](https://github.com/blockscout/blockscout/pull/2646) - Added Xerom to list of Additional Chains using BlockScout
- [#2634](https://github.com/blockscout/blockscout/pull/2634) - add Lukso to networks dropdown
- [#2617](https://github.com/blockscout/blockscout/pull/2617) - skip cache update if there are no blocks inserted
- [#2611](https://github.com/blockscout/blockscout/pull/2611) - fix js dependency vulnerabilities
- [#2594](https://github.com/blockscout/blockscout/pull/2594) - do not start genesis data fetching periodically
- [#2590](https://github.com/blockscout/blockscout/pull/2590) - restore backward compatablity with old releases
- [#2577](https://github.com/blockscout/blockscout/pull/2577) - Need recompile column in the env vars table
- [#2574](https://github.com/blockscout/blockscout/pull/2574) - limit request body in json rpc error
- [#2566](https://github.com/blockscout/blockscout/pull/2566) - upgrade absinthe phoenix

## 2.0.3-beta

### Features

- [#2433](https://github.com/blockscout/blockscout/pull/2433) - Add a functionality to try Eth RPC methods in the documentation
- [#2529](https://github.com/blockscout/blockscout/pull/2529) - show both eth value and token transfers on transaction overview page
- [#2376](https://github.com/blockscout/blockscout/pull/2376) - Split API and WebApp routes
- [#2477](https://github.com/blockscout/blockscout/pull/2477) - aggregate token transfers on transaction page
- [#2458](https://github.com/blockscout/blockscout/pull/2458) - Add LAST_BLOCK var to add ability indexing in the range of blocks
- [#2456](https://github.com/blockscout/blockscout/pull/2456) - fetch pending transactions for geth
- [#2403](https://github.com/blockscout/blockscout/pull/2403) - Return gasPrice field at the result of gettxinfo method

### Fixes

- [#2562](https://github.com/blockscout/blockscout/pull/2562) - Fix dark theme flickering
- [#2560](https://github.com/blockscout/blockscout/pull/2560) - fix slash before not empty path in docs
- [#2559](https://github.com/blockscout/blockscout/pull/2559) - fix rsk total supply for empty exchange rate
- [#2553](https://github.com/blockscout/blockscout/pull/2553) - Dark theme import to the end of sass
- [#2550](https://github.com/blockscout/blockscout/pull/2550) - correctly encode decimal values for frontend
- [#2549](https://github.com/blockscout/blockscout/pull/2549) - Fix wrong colour of tooltip
- [#2548](https://github.com/blockscout/blockscout/pull/2548) - CSS preload support in Firefox
- [#2547](https://github.com/blockscout/blockscout/pull/2547) - do not show eth value if it's zero on the transaction overview page
- [#2543](https://github.com/blockscout/blockscout/pull/2543) - do not hide search input during logs search
- [#2524](https://github.com/blockscout/blockscout/pull/2524) - fix dark theme validator data styles
- [#2532](https://github.com/blockscout/blockscout/pull/2532) - don't show empty token transfers on the transaction overview page
- [#2528](https://github.com/blockscout/blockscout/pull/2528) - fix coin history chart data
- [#2520](https://github.com/blockscout/blockscout/pull/2520) - Hide loading message when fetching is failed
- [#2523](https://github.com/blockscout/blockscout/pull/2523) - Avoid importing internal_transactions of pending transactions
- [#2519](https://github.com/blockscout/blockscout/pull/2519) - enable `First` page button in pagination
- [#2518](https://github.com/blockscout/blockscout/pull/2518) - create suggested indexes
- [#2517](https://github.com/blockscout/blockscout/pull/2517) - remove duplicate indexes
- [#2515](https://github.com/blockscout/blockscout/pull/2515) - do not aggregate NFT token transfers
- [#2514](https://github.com/blockscout/blockscout/pull/2514) - Isolating of staking dapp css && extracting of non-critical css
- [#2512](https://github.com/blockscout/blockscout/pull/2512) - alert link fix
- [#2509](https://github.com/blockscout/blockscout/pull/2509) - value-ticker gaps fix
- [#2508](https://github.com/blockscout/blockscout/pull/2508) - logs view columns fix
- [#2506](https://github.com/blockscout/blockscout/pull/2506) - fix two active tab in the top menu
- [#2503](https://github.com/blockscout/blockscout/pull/2503) - Mitigate autocompletion library influence to page loading performance
- [#2502](https://github.com/blockscout/blockscout/pull/2502) - increase reward task timeout
- [#2463](https://github.com/blockscout/blockscout/pull/2463) - dark theme fixes
- [#2496](https://github.com/blockscout/blockscout/pull/2496) - fix docker build
- [#2495](https://github.com/blockscout/blockscout/pull/2495) - fix logs for indexed chain
- [#2459](https://github.com/blockscout/blockscout/pull/2459) - fix top addresses query
- [#2425](https://github.com/blockscout/blockscout/pull/2425) - Force to show address view for checksummed address even if it is not in DB
- [#2551](https://github.com/blockscout/blockscout/pull/2551) - Correctly handle dynamically created Bootstrap tooltips

### Chore

- [#2554](https://github.com/blockscout/blockscout/pull/2554) - remove extra slash for endpoint url in docs
- [#2552](https://github.com/blockscout/blockscout/pull/2552) - remove brackets for token holders percentage
- [#2507](https://github.com/blockscout/blockscout/pull/2507) - update minor version of ecto, ex_machina, phoenix_live_reload
- [#2516](https://github.com/blockscout/blockscout/pull/2516) - update absinthe plug from fork
- [#2473](https://github.com/blockscout/blockscout/pull/2473) - get rid of cldr warnings
- [#2402](https://github.com/blockscout/blockscout/pull/2402) - bump otp version to 22.0
- [#2492](https://github.com/blockscout/blockscout/pull/2492) - hide decoded row if event is not decoded
- [#2490](https://github.com/blockscout/blockscout/pull/2490) - enable credo duplicated code check
- [#2432](https://github.com/blockscout/blockscout/pull/2432) - bump credo version
- [#2457](https://github.com/blockscout/blockscout/pull/2457) - update mix.lock
- [#2435](https://github.com/blockscout/blockscout/pull/2435) - Replace deprecated extract-text-webpack-plugin with mini-css-extract-plugin
- [#2450](https://github.com/blockscout/blockscout/pull/2450) - Fix clearance of logs and node_modules folders in clearing script
- [#2434](https://github.com/blockscout/blockscout/pull/2434) - get rid of timex warnings
- [#2402](https://github.com/blockscout/blockscout/pull/2402) - bump otp version to 22.0
- [#2373](https://github.com/blockscout/blockscout/pull/2373) - Add script to validate internal_transactions constraint for large DBs

## 2.0.2-beta

### Features

- [#2412](https://github.com/blockscout/blockscout/pull/2412) - dark theme
- [#2399](https://github.com/blockscout/blockscout/pull/2399) - decode verified smart contract's logs
- [#2391](https://github.com/blockscout/blockscout/pull/2391) - Controllers Improvements
- [#2379](https://github.com/blockscout/blockscout/pull/2379) - Disable network selector when is empty
- [#2374](https://github.com/blockscout/blockscout/pull/2374) - decode constructor arguments for verified smart contracts
- [#2366](https://github.com/blockscout/blockscout/pull/2366) - paginate eth logs
- [#2360](https://github.com/blockscout/blockscout/pull/2360) - add default evm version to smart contract verification
- [#2352](https://github.com/blockscout/blockscout/pull/2352) - Fetch rewards in parallel with transactions
- [#2294](https://github.com/blockscout/blockscout/pull/2294) - add healthy block period checking endpoint
- [#2324](https://github.com/blockscout/blockscout/pull/2324) - set timeout for loading message on the main page

### Fixes

- [#2421](https://github.com/blockscout/blockscout/pull/2421) - Fix hiding of loader for txs on the main page
- [#2420](https://github.com/blockscout/blockscout/pull/2420) - fetch data from cache in healthy endpoint
- [#2416](https://github.com/blockscout/blockscout/pull/2416) - Fix "page not found" handling in the router
- [#2413](https://github.com/blockscout/blockscout/pull/2413) - remove outer tables for decoded data
- [#2410](https://github.com/blockscout/blockscout/pull/2410) - preload smart contract for logs decoding
- [#2405](https://github.com/blockscout/blockscout/pull/2405) - added templates for table loader and tile loader
- [#2398](https://github.com/blockscout/blockscout/pull/2398) - show only one decoded candidate
- [#2389](https://github.com/blockscout/blockscout/pull/2389) - Reduce Lodash lib size (86% of lib methods are not used)
- [#2388](https://github.com/blockscout/blockscout/pull/2388) - add create2 support to geth's js tracer
- [#2387](https://github.com/blockscout/blockscout/pull/2387) - fix not existing keys in transaction json rpc
- [#2378](https://github.com/blockscout/blockscout/pull/2378) - Page performance: exclude moment.js localization files except EN, remove unused css
- [#2368](https://github.com/blockscout/blockscout/pull/2368) - add two columns of smart contract info
- [#2375](https://github.com/blockscout/blockscout/pull/2375) - Update created_contract_code_indexed_at on transaction import conflict
- [#2346](https://github.com/blockscout/blockscout/pull/2346) - Avoid fetching internal transactions of blocks that still need refetching
- [#2350](https://github.com/blockscout/blockscout/pull/2350) - fix invalid User agent headers
- [#2345](https://github.com/blockscout/blockscout/pull/2345) - do not override existing market records
- [#2337](https://github.com/blockscout/blockscout/pull/2337) - set url params for prod explicitly
- [#2341](https://github.com/blockscout/blockscout/pull/2341) - fix transaction input json encoding
- [#2311](https://github.com/blockscout/blockscout/pull/2311) - fix market history overriding with zeroes
- [#2310](https://github.com/blockscout/blockscout/pull/2310) - parse url for api docs
- [#2299](https://github.com/blockscout/blockscout/pull/2299) - fix interpolation in error message
- [#2303](https://github.com/blockscout/blockscout/pull/2303) - fix transaction csv download link
- [#2304](https://github.com/blockscout/blockscout/pull/2304) - footer grid fix for md resolution
- [#2291](https://github.com/blockscout/blockscout/pull/2291) - dashboard fix for md resolution, transactions load fix, block info row fix, addresses page issue, check mark issue
- [#2326](https://github.com/blockscout/blockscout/pull/2326) - fix nested constructor arguments

### Chore

- [#2422](https://github.com/blockscout/blockscout/pull/2422) - check if address_id is binary in token_transfers_csv endpoint
- [#2418](https://github.com/blockscout/blockscout/pull/2418) - Remove parentheses in market cap percentage
- [#2401](https://github.com/blockscout/blockscout/pull/2401) - add ENV vars to manage updating period of average block time and market history cache
- [#2363](https://github.com/blockscout/blockscout/pull/2363) - add parameters example for eth rpc
- [#2342](https://github.com/blockscout/blockscout/pull/2342) - Upgrade Postgres image version in Docker setup
- [#2325](https://github.com/blockscout/blockscout/pull/2325) - Reduce function input to address' hash only where possible
- [#2323](https://github.com/blockscout/blockscout/pull/2323) - Group Explorer caches
- [#2305](https://github.com/blockscout/blockscout/pull/2305) - Improve Address controllers
- [#2302](https://github.com/blockscout/blockscout/pull/2302) - fix names for xDai source
- [#2289](https://github.com/blockscout/blockscout/pull/2289) - Optional websockets for dev environment
- [#2307](https://github.com/blockscout/blockscout/pull/2307) - add GoJoy to README
- [#2293](https://github.com/blockscout/blockscout/pull/2293) - remove request idle timeout configuration
- [#2255](https://github.com/blockscout/blockscout/pull/2255) - bump elixir version to 1.9.0

## 2.0.1-beta

### Features

- [#2283](https://github.com/blockscout/blockscout/pull/2283) - Add transactions cache
- [#2182](https://github.com/blockscout/blockscout/pull/2182) - add market history cache
- [#2109](https://github.com/blockscout/blockscout/pull/2109) - use bigger updates instead of `Multi` transactions in BlocksTransactionsMismatch
- [#2075](https://github.com/blockscout/blockscout/pull/2075) - add blocks cache
- [#2151](https://github.com/blockscout/blockscout/pull/2151) - hide dropdown menu then other networks list is empty
- [#2191](https://github.com/blockscout/blockscout/pull/2191) - allow to configure token metadata update interval
- [#2146](https://github.com/blockscout/blockscout/pull/2146) - feat: add eth_getLogs rpc endpoint
- [#2216](https://github.com/blockscout/blockscout/pull/2216) - Improve token's controllers by avoiding unnecessary preloads
- [#2235](https://github.com/blockscout/blockscout/pull/2235) - save and show additional validation fields to smart contract
- [#2190](https://github.com/blockscout/blockscout/pull/2190) - show all token transfers
- [#2193](https://github.com/blockscout/blockscout/pull/2193) - feat: add BLOCKSCOUT_HOST, and use it in API docs
- [#2266](https://github.com/blockscout/blockscout/pull/2266) - allow excluding uncles from average block time calculation

### Fixes

- [#2290](https://github.com/blockscout/blockscout/pull/2290) - Add eth_get_balance.json to AddressView's render
- [#2286](https://github.com/blockscout/blockscout/pull/2286) - banner stats issues on sm resolutions, transactions title issue
- [#2284](https://github.com/blockscout/blockscout/pull/2284) - add 404 status for not existing pages
- [#2244](https://github.com/blockscout/blockscout/pull/2244) - fix internal transactions failing to be indexed because of constraint
- [#2281](https://github.com/blockscout/blockscout/pull/2281) - typo issues, dropdown issues
- [#2278](https://github.com/blockscout/blockscout/pull/2278) - increase threshold for scientific notation
- [#2275](https://github.com/blockscout/blockscout/pull/2275) - Description for networks selector
- [#2263](https://github.com/blockscout/blockscout/pull/2263) - added an ability to close network selector on outside click
- [#2257](https://github.com/blockscout/blockscout/pull/2257) - 'download csv' button added to different tabs
- [#2242](https://github.com/blockscout/blockscout/pull/2242) - added styles for 'download csv' button
- [#2261](https://github.com/blockscout/blockscout/pull/2261) - header logo aligned to the center properly
- [#2254](https://github.com/blockscout/blockscout/pull/2254) - search length issue, tile link wrapping issue
- [#2238](https://github.com/blockscout/blockscout/pull/2238) - header content alignment issue, hide navbar on outside click
- [#2229](https://github.com/blockscout/blockscout/pull/2229) - gap issue between qr and copy button in token transfers, top cards width and height issue
- [#2201](https://github.com/blockscout/blockscout/pull/2201) - footer columns fix
- [#2179](https://github.com/blockscout/blockscout/pull/2179) - fix docker build error
- [#2165](https://github.com/blockscout/blockscout/pull/2165) - sort blocks by timestamp when calculating average block time
- [#2175](https://github.com/blockscout/blockscout/pull/2175) - fix coinmarketcap response errors
- [#2164](https://github.com/blockscout/blockscout/pull/2164) - fix large numbers in balance view card
- [#2155](https://github.com/blockscout/blockscout/pull/2155) - fix pending transaction query
- [#2183](https://github.com/blockscout/blockscout/pull/2183) - tile content aligning for mobile resolution fix, dai logo fix
- [#2162](https://github.com/blockscout/blockscout/pull/2162) - contract creation tile color changed
- [#2144](https://github.com/blockscout/blockscout/pull/2144) - 'page not found' images path fixed for goerli
- [#2142](https://github.com/blockscout/blockscout/pull/2142) - Removed posdao theme and logo, added 'page not found' image for goerli
- [#2138](https://github.com/blockscout/blockscout/pull/2138) - badge colors issue, api titles issue
- [#2129](https://github.com/blockscout/blockscout/pull/2129) - Fix for width of explorer elements
- [#2121](https://github.com/blockscout/blockscout/pull/2121) - Binding of 404 page
- [#2120](https://github.com/blockscout/blockscout/pull/2120) - footer links and socials focus color issue
- [#2113](https://github.com/blockscout/blockscout/pull/2113) - renewed logos for rsk, dai, blockscout; themes color changes for lukso; error images for lukso
- [#2112](https://github.com/blockscout/blockscout/pull/2112) - themes color improvements, dropdown color issue
- [#2110](https://github.com/blockscout/blockscout/pull/2110) - themes colors issues, ui issues
- [#2103](https://github.com/blockscout/blockscout/pull/2103) - ui issues for all themes
- [#2090](https://github.com/blockscout/blockscout/pull/2090) - updated some ETC theme colors
- [#2096](https://github.com/blockscout/blockscout/pull/2096) - RSK theme fixes
- [#2093](https://github.com/blockscout/blockscout/pull/2093) - detect token transfer type for deprecated erc721 spec
- [#2111](https://github.com/blockscout/blockscout/pull/2111) - improve address transaction controller
- [#2108](https://github.com/blockscout/blockscout/pull/2108) - fix uncle fetching without full transactions
- [#2128](https://github.com/blockscout/blockscout/pull/2128) - add new function clause for uncle errors
- [#2123](https://github.com/blockscout/blockscout/pull/2123) - fix coins percentage view
- [#2119](https://github.com/blockscout/blockscout/pull/2119) - fix map logging
- [#2130](https://github.com/blockscout/blockscout/pull/2130) - fix navigation
- [#2148](https://github.com/blockscout/blockscout/pull/2148) - filter pending logs
- [#2147](https://github.com/blockscout/blockscout/pull/2147) - add rsk format of checksum
- [#2149](https://github.com/blockscout/blockscout/pull/2149) - remove pending transaction count
- [#2177](https://github.com/blockscout/blockscout/pull/2177) - remove duplicate entries from UncleBlock's Fetcher
- [#2169](https://github.com/blockscout/blockscout/pull/2169) - add more validator reward types for xDai
- [#2173](https://github.com/blockscout/blockscout/pull/2173) - handle correctly empty transactions
- [#2174](https://github.com/blockscout/blockscout/pull/2174) - fix reward channel joining
- [#2186](https://github.com/blockscout/blockscout/pull/2186) - fix net version test
- [#2196](https://github.com/blockscout/blockscout/pull/2196) - Nethermind client fixes
- [#2237](https://github.com/blockscout/blockscout/pull/2237) - fix rsk total_supply
- [#2198](https://github.com/blockscout/blockscout/pull/2198) - reduce transaction status and error constraint
- [#2167](https://github.com/blockscout/blockscout/pull/2167) - feat: document eth rpc api mimicking endpoints
- [#2225](https://github.com/blockscout/blockscout/pull/2225) - fix metadata decoding in Solidity 0.5.9 smart contract verification
- [#2204](https://github.com/blockscout/blockscout/pull/2204) - fix large contract verification
- [#2258](https://github.com/blockscout/blockscout/pull/2258) - reduce BlocksTransactionsMismatch memory footprint
- [#2247](https://github.com/blockscout/blockscout/pull/2247) - hide logs search if there are no logs
- [#2248](https://github.com/blockscout/blockscout/pull/2248) - sort block after query execution for average block time
- [#2249](https://github.com/blockscout/blockscout/pull/2249) - More transaction controllers improvements
- [#2267](https://github.com/blockscout/blockscout/pull/2267) - Modify implementation of `where_transaction_has_multiple_internal_transactions`
- [#2270](https://github.com/blockscout/blockscout/pull/2270) - Remove duplicate params in `Indexer.Fetcher.TokenBalance`
- [#2268](https://github.com/blockscout/blockscout/pull/2268) - remove not existing assigns in html code
- [#2276](https://github.com/blockscout/blockscout/pull/2276) - remove port in docs

### Chore

- [#2127](https://github.com/blockscout/blockscout/pull/2127) - use previouse chromedriver version
- [#2118](https://github.com/blockscout/blockscout/pull/2118) - show only the last decompiled contract
- [#2255](https://github.com/blockscout/blockscout/pull/2255) - upgrade elixir version to 1.9.0
- [#2256](https://github.com/blockscout/blockscout/pull/2256) - use the latest version of chromedriver

## 2.0.0-beta

### Features

- [#2044](https://github.com/blockscout/blockscout/pull/2044) - New network selector.
- [#2091](https://github.com/blockscout/blockscout/pull/2091) - Added "Question" modal.
- [#1963](https://github.com/blockscout/blockscout/pull/1963), [#1959](https://github.com/blockscout/blockscout/pull/1959), [#1948](https://github.com/blockscout/blockscout/pull/1948), [#1936](https://github.com/blockscout/blockscout/pull/1936), [#1925](https://github.com/blockscout/blockscout/pull/1925), [#1922](https://github.com/blockscout/blockscout/pull/1922), [#1903](https://github.com/blockscout/blockscout/pull/1903), [#1874](https://github.com/blockscout/blockscout/pull/1874), [#1895](https://github.com/blockscout/blockscout/pull/1895), [#2031](https://github.com/blockscout/blockscout/pull/2031), [#2073](https://github.com/blockscout/blockscout/pull/2073), [#2074](https://github.com/blockscout/blockscout/pull/2074),  - added new themes and logos for poa, eth, rinkeby, goerli, ropsten, kovan, sokol, xdai, etc, rsk and default theme
- [#1726](https://github.com/blockscout/blockscout/pull/2071) - Updated styles for the new smart contract page.
- [#2081](https://github.com/blockscout/blockscout/pull/2081) - Tooltip for 'more' button, explorers logos added
- [#2010](https://github.com/blockscout/blockscout/pull/2010) - added "block not found" and "tx not found pages"
- [#1928](https://github.com/blockscout/blockscout/pull/1928) - pagination styles were updated
- [#1940](https://github.com/blockscout/blockscout/pull/1940) - qr modal button and background issue
- [#1907](https://github.com/blockscout/blockscout/pull/1907) - dropdown color bug fix (lukso theme) and tooltip color bug fix
- [#1859](https://github.com/blockscout/blockscout/pull/1859) - feat: show raw transaction traces
- [#1941](https://github.com/blockscout/blockscout/pull/1941) - feat: add on demand fetching and stale attr to rpc
- [#1957](https://github.com/blockscout/blockscout/pull/1957) - Calculate stakes ratio before insert pools
- [#1956](https://github.com/blockscout/blockscout/pull/1956) - add logs tab to address
- [#1952](https://github.com/blockscout/blockscout/pull/1952) - feat: exclude empty contracts by default
- [#1954](https://github.com/blockscout/blockscout/pull/1954) - feat: use creation init on self destruct
- [#2036](https://github.com/blockscout/blockscout/pull/2036) - New tables for staking pools and delegators
- [#1974](https://github.com/blockscout/blockscout/pull/1974) - feat: previous page button logic
- [#1999](https://github.com/blockscout/blockscout/pull/1999) - load data async on addresses page
- [#1807](https://github.com/blockscout/blockscout/pull/1807) - New theming capabilities.
- [#2040](https://github.com/blockscout/blockscout/pull/2040) - Verification links to other explorers for ETH
- [#2037](https://github.com/blockscout/blockscout/pull/2037) - add address logs search functionality
- [#2012](https://github.com/blockscout/blockscout/pull/2012) - make all pages pagination async
- [#2064](https://github.com/blockscout/blockscout/pull/2064) - feat: add fields to tx apis, small cleanups
- [#2100](https://github.com/blockscout/blockscout/pull/2100) - feat: eth_get_balance rpc endpoint

### Fixes

- [#2228](https://github.com/blockscout/blockscout/pull/2228) - favorites duplication issues, active radio issue
- [#2207](https://github.com/blockscout/blockscout/pull/2207) - new 'download csv' button design
- [#2206](https://github.com/blockscout/blockscout/pull/2206) - added styles for 'Download All Transactions as CSV' button
- [#2099](https://github.com/blockscout/blockscout/pull/2099) - logs search input width
- [#2098](https://github.com/blockscout/blockscout/pull/2098) - nav dropdown issue, logo size issue
- [#2082](https://github.com/blockscout/blockscout/pull/2082) - dropdown styles, tooltip gap fix, 404 page added
- [#2077](https://github.com/blockscout/blockscout/pull/2077) - ui issues
- [#2072](https://github.com/blockscout/blockscout/pull/2072) - Fixed checkmarks not showing correctly in tabs.
- [#2066](https://github.com/blockscout/blockscout/pull/2066) - fixed length of logs search input
- [#2056](https://github.com/blockscout/blockscout/pull/2056) - log search form styles added
- [#2043](https://github.com/blockscout/blockscout/pull/2043) - Fixed modal dialog width for 'verify other explorers'
- [#2025](https://github.com/blockscout/blockscout/pull/2025) - Added a new color to display transactions' errors.
- [#2033](https://github.com/blockscout/blockscout/pull/2033) - Header nav. dropdown active element color issue
- [#2019](https://github.com/blockscout/blockscout/pull/2019) - Fixed the missing tx hashes.
- [#2020](https://github.com/blockscout/blockscout/pull/2020) - Fixed a bug triggered when a second click to a selected tab caused the other tabs to hide.
- [#1944](https://github.com/blockscout/blockscout/pull/1944) - fixed styles for token's dropdown.
- [#1926](https://github.com/blockscout/blockscout/pull/1926) - status label alignment
- [#1849](https://github.com/blockscout/blockscout/pull/1849) - Improve chains menu
- [#1868](https://github.com/blockscout/blockscout/pull/1868) - fix: logs list endpoint performance
- [#1822](https://github.com/blockscout/blockscout/pull/1822) - Fix style breaks in decompiled contract code view
- [#1885](https://github.com/blockscout/blockscout/pull/1885) - highlight reserved words in decompiled code
- [#1896](https://github.com/blockscout/blockscout/pull/1896) - re-query tokens in top nav automplete
- [#1905](https://github.com/blockscout/blockscout/pull/1905) - fix reorgs, uncles pagination
- [#1904](https://github.com/blockscout/blockscout/pull/1904) - fix `BLOCK_COUNT_CACHE_TTL` env var type
- [#1915](https://github.com/blockscout/blockscout/pull/1915) - fallback to 2 latest evm versions
- [#1937](https://github.com/blockscout/blockscout/pull/1937) - Check the presence of overlap[i] object before retrieving properties from it
- [#1960](https://github.com/blockscout/blockscout/pull/1960) - do not remove bold text in decompiled contacts
- [#1966](https://github.com/blockscout/blockscout/pull/1966) - fix: add fields for contract filter performance
- [#2017](https://github.com/blockscout/blockscout/pull/2017) - fix: fix to/from filters on tx list pages
- [#2008](https://github.com/blockscout/blockscout/pull/2008) - add new function clause for xDai network beneficiaries
- [#2009](https://github.com/blockscout/blockscout/pull/2009) - addresses page improvements
- [#2027](https://github.com/blockscout/blockscout/pull/2027) - fix: `BlocksTransactionsMismatch` ignoring blocks without transactions
- [#2062](https://github.com/blockscout/blockscout/pull/2062) - fix: uniq by hash, instead of transaction
- [#2052](https://github.com/blockscout/blockscout/pull/2052) - allow bytes32 for name and symbol
- [#2047](https://github.com/blockscout/blockscout/pull/2047) - fix: show creating internal transactions
- [#2014](https://github.com/blockscout/blockscout/pull/2014) - fix: use better queries for listLogs endpoint
- [#2027](https://github.com/blockscout/blockscout/pull/2027) - fix: `BlocksTransactionsMismatch` ignoring blocks without transactions
- [#2070](https://github.com/blockscout/blockscout/pull/2070) - reduce `max_concurrency` of `BlocksTransactionsMismatch` fetcher
- [#2083](https://github.com/blockscout/blockscout/pull/2083) - allow total_difficulty to be nil
- [#2086](https://github.com/blockscout/blockscout/pull/2086) - fix geth's staticcall without output

### Chore

- [#1900](https://github.com/blockscout/blockscout/pull/1900) - SUPPORTED_CHAINS ENV var
- [#1958](https://github.com/blockscout/blockscout/pull/1958) - Default value for release link env var
- [#1964](https://github.com/blockscout/blockscout/pull/1964) - ALLOWED_EVM_VERSIONS env var
- [#1975](https://github.com/blockscout/blockscout/pull/1975) - add log index to transaction view
- [#1988](https://github.com/blockscout/blockscout/pull/1988) - Fix wrong parity tasks names in Circle CI
- [#2000](https://github.com/blockscout/blockscout/pull/2000) - docker/Makefile: always set a container name
- [#2018](https://github.com/blockscout/blockscout/pull/2018) - Use PORT env variable in dev config
- [#2055](https://github.com/blockscout/blockscout/pull/2055) - Increase timeout for geth indexers
- [#2069](https://github.com/blockscout/blockscout/pull/2069) - Docsify integration: static docs page generation

## 1.3.15-beta

### Features

- [#1857](https://github.com/blockscout/blockscout/pull/1857) - Re-implement Geth JS internal transaction tracer in Elixir
- [#1989](https://github.com/blockscout/blockscout/pull/1989) - fix: consolidate address w/ balance one at a time
- [#2002](https://github.com/blockscout/blockscout/pull/2002) - Get estimated count of blocks when cache is empty

### Fixes

- [#1869](https://github.com/blockscout/blockscout/pull/1869) - Fix output and gas extraction in JS tracer for Geth
- [#1992](https://github.com/blockscout/blockscout/pull/1992) - fix: support https for wobserver polling
- [#2027](https://github.com/blockscout/blockscout/pull/2027) - fix: `BlocksTransactionsMismatch` ignoring blocks without transactions

## 1.3.14-beta

- [#1812](https://github.com/blockscout/blockscout/pull/1812) - add pagination to addresses page
- [#1920](https://github.com/blockscout/blockscout/pull/1920) - fix: remove source code fields from list endpoint
- [#1876](https://github.com/blockscout/blockscout/pull/1876) - async calculate a count of blocks

### Fixes

- [#1917](https://github.com/blockscout/blockscout/pull/1917) - Force block refetch if transaction is re-collated in a different block

### Chore

- [#1892](https://github.com/blockscout/blockscout/pull/1892) - Remove temporary worker modules

## 1.3.13-beta

### Features

- [#1933](https://github.com/blockscout/blockscout/pull/1933) - add eth_BlockNumber json rpc method

### Fixes

- [#1875](https://github.com/blockscout/blockscout/pull/1875) - fix: resolve false positive constructor arguments
- [#1881](https://github.com/blockscout/blockscout/pull/1881) - fix: store solc versions locally for performance
- [#1898](https://github.com/blockscout/blockscout/pull/1898) - check if the constructor has arguments before verifying constructor arguments

## 1.3.12-beta

Reverting of synchronous block counter, implemented in #1848

## 1.3.11-beta

### Features

- [#1815](https://github.com/blockscout/blockscout/pull/1815) - Be able to search without prefix "0x"
- [#1813](https://github.com/blockscout/blockscout/pull/1813) - Add total blocks counter to the main page
- [#1806](https://github.com/blockscout/blockscout/pull/1806) - Verify contracts with a post request
- [#1848](https://github.com/blockscout/blockscout/pull/1848) - Add cache for block counter

### Fixes

- [#1829](https://github.com/blockscout/blockscout/pull/1829) - Handle nil quantities in block decoding routine
- [#1830](https://github.com/blockscout/blockscout/pull/1830) - Make block size field nullable
- [#1840](https://github.com/blockscout/blockscout/pull/1840) - Handle case when total supply is nil
- [#1838](https://github.com/blockscout/blockscout/pull/1838) - Block counter calculates only consensus blocks

### Chore

- [#1814](https://github.com/blockscout/blockscout/pull/1814) - Clear build artifacts script
- [#1837](https://github.com/blockscout/blockscout/pull/1837) - Add -f flag to clear_build.sh script delete static folder

## 1.3.10-beta

### Features

- [#1739](https://github.com/blockscout/blockscout/pull/1739) - highlight decompiled source code
- [#1696](https://github.com/blockscout/blockscout/pull/1696) - full-text search by tokens
- [#1742](https://github.com/blockscout/blockscout/pull/1742) - Support RSK
- [#1777](https://github.com/blockscout/blockscout/pull/1777) - show ERC-20 token transfer info on transaction page
- [#1770](https://github.com/blockscout/blockscout/pull/1770) - set a websocket keepalive from config
- [#1789](https://github.com/blockscout/blockscout/pull/1789) - add ERC-721 info to transaction overview page
- [#1801](https://github.com/blockscout/blockscout/pull/1801) - Staking pools fetching

### Fixes

- [#1724](https://github.com/blockscout/blockscout/pull/1724) - Remove internal tx and token balance fetching from realtime fetcher
- [#1727](https://github.com/blockscout/blockscout/pull/1727) - add logs pagination in rpc api
- [#1740](https://github.com/blockscout/blockscout/pull/1740) - fix empty block time
- [#1743](https://github.com/blockscout/blockscout/pull/1743) - sort decompiled smart contracts in lexicographical order
- [#1756](https://github.com/blockscout/blockscout/pull/1756) - add today's token balance from the previous value
- [#1769](https://github.com/blockscout/blockscout/pull/1769) - add timestamp to block overview
- [#1768](https://github.com/blockscout/blockscout/pull/1768) - fix first block parameter
- [#1778](https://github.com/blockscout/blockscout/pull/1778) - Make websocket optional for realtime fetcher
- [#1790](https://github.com/blockscout/blockscout/pull/1790) - fix constructor arguments verification
- [#1793](https://github.com/blockscout/blockscout/pull/1793) - fix top nav autocomplete
- [#1795](https://github.com/blockscout/blockscout/pull/1795) - fix line numbers for decompiled contracts
- [#1803](https://github.com/blockscout/blockscout/pull/1803) - use coinmarketcap for total_supply by default
- [#1802](https://github.com/blockscout/blockscout/pull/1802) - make coinmarketcap's number of pages configurable
- [#1799](https://github.com/blockscout/blockscout/pull/1799) - Use eth_getUncleByBlockHashAndIndex for uncle block fetching
- [#1531](https://github.com/blockscout/blockscout/pull/1531) - docker: fix dockerFile for secp256k1 building
- [#1835](https://github.com/blockscout/blockscout/pull/1835) - fix: ignore `pong` messages without error

### Chore

- [#1804](https://github.com/blockscout/blockscout/pull/1804) - (Chore) Divide chains by Mainnet/Testnet in menu
- [#1783](https://github.com/blockscout/blockscout/pull/1783) - Update README with the chains that use Blockscout
- [#1780](https://github.com/blockscout/blockscout/pull/1780) - Update link to the Github repo in the footer
- [#1757](https://github.com/blockscout/blockscout/pull/1757) - Change twitter acc link to official Blockscout acc twitter
- [#1749](https://github.com/blockscout/blockscout/pull/1749) - Replace the link in the footer with the official POA announcements tg channel link
- [#1718](https://github.com/blockscout/blockscout/pull/1718) - Flatten indexer module hierarchy and supervisor tree
- [#1753](https://github.com/blockscout/blockscout/pull/1753) - Add a check mark to decompiled contract tab
- [#1744](https://github.com/blockscout/blockscout/pull/1744) - remove `0x0..0` from tests
- [#1763](https://github.com/blockscout/blockscout/pull/1763) - Describe indexer structure and list existing fetchers
- [#1800](https://github.com/blockscout/blockscout/pull/1800) - Disable lazy logging check in Credo

## 1.3.9-beta

### Features

- [#1662](https://github.com/blockscout/blockscout/pull/1662) - allow specifying number of optimization runs
- [#1654](https://github.com/blockscout/blockscout/pull/1654) - add decompiled code tab
- [#1661](https://github.com/blockscout/blockscout/pull/1661) - try to compile smart contract with the latest evm version
- [#1665](https://github.com/blockscout/blockscout/pull/1665) - Add contract verification RPC endpoint.
- [#1706](https://github.com/blockscout/blockscout/pull/1706) - allow setting update interval for addresses with b

### Fixes

- [#1669](https://github.com/blockscout/blockscout/pull/1669) - do not fail if multiple matching tokens are found
- [#1691](https://github.com/blockscout/blockscout/pull/1691) - decrease token metadata update interval
- [#1688](https://github.com/blockscout/blockscout/pull/1688) - do not fail if failure reason is atom
- [#1692](https://github.com/blockscout/blockscout/pull/1692) - exclude decompiled smart contract from encoding
- [#1684](https://github.com/blockscout/blockscout/pull/1684) - Discard child block with parent_hash not matching hash of imported block
- [#1699](https://github.com/blockscout/blockscout/pull/1699) - use seconds as transaction cache period measure
- [#1697](https://github.com/blockscout/blockscout/pull/1697) - fix failing in rpc if balance is empty
- [#1711](https://github.com/blockscout/blockscout/pull/1711) - rescue failing repo in block number cache update
- [#1712](https://github.com/blockscout/blockscout/pull/1712) - do not set contract code from transaction input
- [#1714](https://github.com/blockscout/blockscout/pull/1714) - fix average block time calculation

### Chore

- [#1693](https://github.com/blockscout/blockscout/pull/1693) - Add a checklist to the PR template

## 1.3.8-beta

### Features

- [#1611](https://github.com/blockscout/blockscout/pull/1611) - allow setting the first indexing block
- [#1596](https://github.com/blockscout/blockscout/pull/1596) - add endpoint to create decompiled contracts
- [#1634](https://github.com/blockscout/blockscout/pull/1634) - add transaction count cache

### Fixes

- [#1630](https://github.com/blockscout/blockscout/pull/1630) - (Fix) colour for release link in the footer
- [#1621](https://github.com/blockscout/blockscout/pull/1621) - Modify query to fetch failed contract creations
- [#1614](https://github.com/blockscout/blockscout/pull/1614) - Do not fetch burn address token balance
- [#1639](https://github.com/blockscout/blockscout/pull/1614) - Optimize token holder count updates when importing address current balances
- [#1643](https://github.com/blockscout/blockscout/pull/1643) - Set internal_transactions_indexed_at for empty blocks
- [#1647](https://github.com/blockscout/blockscout/pull/1647) - Fix typo in view
- [#1650](https://github.com/blockscout/blockscout/pull/1650) - Add petersburg evm version to smart contract verifier
- [#1657](https://github.com/blockscout/blockscout/pull/1657) - Force consensus loss for parent block if its hash mismatches parent_hash

### Chore

## 1.3.7-beta

### Features

### Fixes

- [#1615](https://github.com/blockscout/blockscout/pull/1615) - Add more logging to code fixer process
- [#1613](https://github.com/blockscout/blockscout/pull/1613) - Fix USD fee value
- [#1577](https://github.com/blockscout/blockscout/pull/1577) - Add process to fix contract with code
- [#1583](https://github.com/blockscout/blockscout/pull/1583) - Chunk JSON-RPC batches in case connection times out

### Chore

- [#1610](https://github.com/blockscout/blockscout/pull/1610) - Add PIRL to Readme

## 1.3.6-beta

### Features

- [#1589](https://github.com/blockscout/blockscout/pull/1589) - RPC endpoint to list addresses
- [#1567](https://github.com/blockscout/blockscout/pull/1567) - Allow setting different configuration just for realtime fetcher
- [#1562](https://github.com/blockscout/blockscout/pull/1562) - Add incoming transactions count to contract view
- [#1608](https://github.com/blockscout/blockscout/pull/1608) - Add listcontracts RPC Endpoint

### Fixes

- [#1595](https://github.com/blockscout/blockscout/pull/1595) - Reduce block_rewards in the catchup fetcher
- [#1590](https://github.com/blockscout/blockscout/pull/1590) - Added guard for fetching blocks with invalid number
- [#1588](https://github.com/blockscout/blockscout/pull/1588) - Fix usd value on address page
- [#1586](https://github.com/blockscout/blockscout/pull/1586) - Exact timestamp display
- [#1581](https://github.com/blockscout/blockscout/pull/1581) - Consider `creates` param when fetching transactions
- [#1559](https://github.com/blockscout/blockscout/pull/1559) - Change v column type for Transactions table

### Chore

- [#1579](https://github.com/blockscout/blockscout/pull/1579) - Add SpringChain to the list of Additional Chains Utilizing BlockScout
- [#1578](https://github.com/blockscout/blockscout/pull/1578) - Refine contributing procedure
- [#1572](https://github.com/blockscout/blockscout/pull/1572) - Add option to disable block rewards in indexer config

## 1.3.5-beta

### Features

- [#1560](https://github.com/blockscout/blockscout/pull/1560) - Allow executing smart contract functions in arbitrarily sized batches
- [#1543](https://github.com/blockscout/blockscout/pull/1543) - Use trace_replayBlockTransactions API for faster tracing
- [#1558](https://github.com/blockscout/blockscout/pull/1558) - Allow searching by token symbol
- [#1551](https://github.com/blockscout/blockscout/pull/1551) Exact date and time for Transaction details page
- [#1547](https://github.com/blockscout/blockscout/pull/1547) - Verify smart contracts with evm versions
- [#1540](https://github.com/blockscout/blockscout/pull/1540) - Fetch ERC721 token balances if sender is '0x0..0'
- [#1539](https://github.com/blockscout/blockscout/pull/1539) - Add the link to release in the footer
- [#1519](https://github.com/blockscout/blockscout/pull/1519) - Create contract methods
- [#1496](https://github.com/blockscout/blockscout/pull/1496) - Remove dropped/replaced transactions in pending transactions list
- [#1492](https://github.com/blockscout/blockscout/pull/1492) - Disable usd value for an empty exchange rate
- [#1466](https://github.com/blockscout/blockscout/pull/1466) - Decoding candidates for unverified contracts

### Fixes

- [#1545](https://github.com/blockscout/blockscout/pull/1545) - Fix scheduling of latest block polling in Realtime Fetcher
- [#1554](https://github.com/blockscout/blockscout/pull/1554) - Encode integer parameters when calling smart contract functions
- [#1537](https://github.com/blockscout/blockscout/pull/1537) - Fix test that depended on date
- [#1534](https://github.com/blockscout/blockscout/pull/1534) - Render a nicer error when creator cannot be determined
- [#1527](https://github.com/blockscout/blockscout/pull/1527) - Add index to value_fetched_at
- [#1518](https://github.com/blockscout/blockscout/pull/1518) - Select only distinct failed transactions
- [#1516](https://github.com/blockscout/blockscout/pull/1516) - Fix coin balance params reducer for pending transaction
- [#1511](https://github.com/blockscout/blockscout/pull/1511) - Set correct log level for production
- [#1510](https://github.com/blockscout/blockscout/pull/1510) - Fix test that fails every 1st day of the month
- [#1509](https://github.com/blockscout/blockscout/pull/1509) - Add index to blocks' consensus
- [#1508](https://github.com/blockscout/blockscout/pull/1508) - Remove duplicated indexes
- [#1505](https://github.com/blockscout/blockscout/pull/1505) - Use https instead of ssh for absinthe libs
- [#1501](https://github.com/blockscout/blockscout/pull/1501) - Constructor_arguments must be type `text`
- [#1498](https://github.com/blockscout/blockscout/pull/1498) - Add index for created_contract_address_hash in transactions
- [#1493](https://github.com/blockscout/blockscout/pull/1493) - Do not do work in process initialization
- [#1487](https://github.com/blockscout/blockscout/pull/1487) - Limit geth sync to 128 blocks
- [#1484](https://github.com/blockscout/blockscout/pull/1484) - Allow decoding input as utf-8
- [#1479](https://github.com/blockscout/blockscout/pull/1479) - Remove smoothing from coin balance chart

### Chore

- [https://github.com/blockscout/blockscout/pull/1532](https://github.com/blockscout/blockscout/pull/1532) - Upgrade elixir to 1.8.1
- [https://github.com/blockscout/blockscout/pull/1553](https://github.com/blockscout/blockscout/pull/1553) - Dockerfile: remove 1.7.1 version pin FROM bitwalker/alpine-elixir-phoenix
- [https://github.com/blockscout/blockscout/pull/1465](https://github.com/blockscout/blockscout/pull/1465) - Resolve lodash security alert<|MERGE_RESOLUTION|>--- conflicted
+++ resolved
@@ -4,11 +4,8 @@
 
 ### Features
 
-<<<<<<< HEAD
+- [#9351](https://github.com/blockscout/blockscout/pull/9351) - Noves.fi: add proxy endpoint for describeTxs endpoint
 - [#9202](https://github.com/blockscout/blockscout/pull/9202) - Add base and priority fee to gas oracle response
-=======
-- [#9351](https://github.com/blockscout/blockscout/pull/9351) - Noves.fi: add proxy endpoint for describeTxs endpoint
->>>>>>> e3024cb7
 
 ### Fixes
 
