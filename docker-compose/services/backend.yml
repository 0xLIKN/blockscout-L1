--- conflicted
+++ resolved
@@ -13,9 +13,5 @@
     env_file:
       -  ../envs/common-blockscout.env
     volumes:
-<<<<<<< HEAD
       - /data/blockscout/logs/:/app/logs/
-=======
-      - ./logs/:/app/logs/
-      - ./dets/:/app/dets/
->>>>>>> bc4930b9
+      - /data/blockscout/dets/:/app/dets/