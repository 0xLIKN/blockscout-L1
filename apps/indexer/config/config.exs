--- conflicted
+++ resolved
@@ -34,14 +34,9 @@
   metadata_updater_seconds_interval:
     String.to_integer(System.get_env("TOKEN_METADATA_UPDATE_INTERVAL") || "#{1 * 24 * 60 * 60}"),
   # bytes
-<<<<<<< HEAD
   memory_limit: 5 <<< 30,
-  first_block: System.get_env("FIRST_BLOCK") || "0"
-=======
-  memory_limit: 1 <<< 30,
   first_block: System.get_env("FIRST_BLOCK") || "0",
   last_block: System.get_env("LAST_BLOCK") || ""
->>>>>>> 3d35b371
 
 config :indexer, Indexer.Fetcher.ReplacedTransaction.Supervisor, disabled?: true
 # config :indexer, Indexer.Fetcher.BlockReward.Supervisor, disabled?: true
