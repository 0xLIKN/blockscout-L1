--- conflicted
+++ resolved
@@ -20,11 +20,11 @@
   prepare: :unnamed,
   timeout: :timer.seconds(60)
 
-<<<<<<< HEAD
 config :explorer, Explorer.Repo.PolygonZkevm,
-=======
+  prepare: :unnamed,
+  timeout: :timer.seconds(60)
+
 config :explorer, Explorer.Repo.RSK,
->>>>>>> 4369728c
   prepare: :unnamed,
   timeout: :timer.seconds(60)
 
