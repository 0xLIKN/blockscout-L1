--- conflicted
+++ resolved
@@ -27,22 +27,4 @@
   level: :debug,
   path: Path.absname("logs/prod/explorer/tokens/token_instances.log"),
   metadata_filter: [fetcher: :token_instances],
-<<<<<<< HEAD
-  rotate: %{max_bytes: 52_428_800, keep: 2}
-
-variant =
-  if is_nil(System.get_env("ETHEREUM_JSONRPC_VARIANT")) do
-    "parity"
-  else
-    System.get_env("ETHEREUM_JSONRPC_VARIANT")
-    |> String.split(".")
-    |> List.last()
-    |> String.downcase()
-  end
-
-# Import variant specific config. This must remain at the bottom
-# of this file so it overrides the configuration defined above.
-import_config "prod/#{variant}.exs"
-=======
-  rotate: %{max_bytes: 52_428_800, keep: 19}
->>>>>>> 146de36e
+  rotate: %{max_bytes: 52_428_800, keep: 2}