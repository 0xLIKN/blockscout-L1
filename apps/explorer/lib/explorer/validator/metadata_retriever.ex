defmodule Explorer.Validator.MetadataRetriever do
  @moduledoc """
  Consults the configured smart contracts to fetch the validators' metadata
  """

  alias Explorer.SmartContract.Reader

  def fetch_data do
    fetch_validators_list()
    |> Enum.map(fn validator ->
      validator
      |> fetch_validator_metadata_by_id
      |> translate_posdao_metadata
      |> Map.merge(%{address_hash: validator, primary: true})
    end)
  end

  def fetch_validators_list do
    validators_contract_address = config(:validators_contract_address)

    validators_contract_address_checked =
      if is_nil(validators_contract_address) and Mix.env() == :test do
        "0x0000000000000000000000000000000000006001"
      else
        validators_contract_address
      end

    # b7ab4db5 = keccak256(getValidators())
<<<<<<< HEAD
    case Reader.query_contract(
           config(:validators_contract_address),
           contract_abi("poa", "validators.json"),
           %{
             "b7ab4db5" => []
           },
           false
         ) do
      %{"b7ab4db5" => {:ok, [validators]}} -> validators
=======
    with false <- is_nil(validators_contract_address_checked),
         %{"b7ab4db5" => {:ok, [validators]}} <-
           Reader.query_contract(
             validators_contract_address_checked,
             contract_abi("validators.json"),
             %{"b7ab4db5" => []},
             false
           ) do
      validators
    else
>>>>>>> 4369728c
      _ -> []
    end
  end

  # deprecated
  # defp fetch_validator_metadata(validator_address) do
  #   # fa52c7d8 = keccak256(validators(address))
  #   %{"fa52c7d8" => {:ok, fields}} =
  #     Reader.query_contract(config(:metadata_contract_address), contract_abi("metadata.json"), %{
  #       "fa52c7d8" => [validator_address]
  #     },
  #     false
  #     )

  #   fields
  # end

  defp fetch_validator_metadata_by_id(validator_address) do
    # 2bbb7b72 = keccak256(idByMiningAddress(address))
    %{"2bbb7b72" => {:ok, [validator_id]}} =
      Reader.query_contract(
        config(:validators_contract_address),
        contract_abi("posdao", "ValidatorSetAuRa.json"),
        %{
          "2bbb7b72" => [validator_address]
        },
        false
      )

    # cccf3a02 = keccak256(poolName(uint256))
    %{"cccf3a02" => {:ok, [validator_name]}} =
      Reader.query_contract(
        config(:validators_contract_address),
        contract_abi("posdao", "ValidatorSetAuRa.json"),
        %{
          "cccf3a02" => [validator_id]
        },
        false
      )

    validator_name
  end

  # defp translate_metadata([
  #        first_name,
  #        last_name,
  #        license_id,
  #        full_address,
  #        state,
  #        zipcode,
  #        expiration_date,
  #        created_date,
  #        _updated_date,
  #        _min_threshold
  #      ]) do
  #       %{
  #         name: name,
  #         metadata: nil
  #       }
  # end

  defp translate_posdao_metadata(name) do
    %{
      name: name,
      metadata: nil
    }
  end

  # deprecated
  # defp trim_null_bytes(bytes) do
  #   String.trim_trailing(bytes, <<0>>)
  # end

  defp config(key) do
    Application.get_env(:explorer, __MODULE__, [])[key]
  end

  # sobelow_skip ["Traversal"]
  defp contract_abi(folder, file_name) do
    :explorer
    |> Application.app_dir("priv/contracts_abi/#{folder}/#{file_name}")
    |> File.read!()
    |> Jason.decode!()
  end
end<|MERGE_RESOLUTION|>--- conflicted
+++ resolved
@@ -26,17 +26,6 @@
       end
 
     # b7ab4db5 = keccak256(getValidators())
-<<<<<<< HEAD
-    case Reader.query_contract(
-           config(:validators_contract_address),
-           contract_abi("poa", "validators.json"),
-           %{
-             "b7ab4db5" => []
-           },
-           false
-         ) do
-      %{"b7ab4db5" => {:ok, [validators]}} -> validators
-=======
     with false <- is_nil(validators_contract_address_checked),
          %{"b7ab4db5" => {:ok, [validators]}} <-
            Reader.query_contract(
@@ -47,7 +36,6 @@
            ) do
       validators
     else
->>>>>>> 4369728c
       _ -> []
     end
   end
@@ -132,4 +120,12 @@
     |> File.read!()
     |> Jason.decode!()
   end
+
+  # sobelow_skip ["Traversal"]
+  defp contract_abi(file_name) do
+    :explorer
+    |> Application.app_dir("priv/contracts_abi/poa/#{file_name}")
+    |> File.read!()
+    |> Jason.decode!()
+  end
 end