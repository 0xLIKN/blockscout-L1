defmodule Explorer.History.Process do
  @moduledoc """
  Creates the GenServer process used by a Historian to compile_history and to save_records.
  Specifically used by Transaction.History.Historian
  """
  use GenServer
  require Logger

  alias Explorer.History.Historian

  @impl GenServer
  def init([:ok, historian]) do
    init_lag_milliseconds = Application.get_env(:explorer, historian, [])[:init_lag_milliseconds] || 0

    days_to_compile =
      case Application.get_env(:explorer, historian, [])[:days_to_compile_at_init] do
        days when is_integer(days) and days >= 1 -> days
        _ -> 365
      end

    Process.send_after(self(), {:compile_historical_records, days_to_compile}, init_lag_milliseconds)
    {:ok, %{historian: historian}}
  end

  @impl GenServer
  def handle_info({:compile_historical_records, day_count}, state) do
    compile_historical_records(day_count, state.historian)
    {:noreply, state}
  end

  @impl GenServer
  def handle_info({_ref, {_, _, {:ok, records}}}, state) do
    successful_compilation(records, state.historian)
    {:noreply, state}
  end

  @impl GenServer
  def handle_info({_ref, {day_count, failed_attempts, :error}}, state) do
    failed_compilation(day_count, state.historian, failed_attempts)
    {:noreply, state}
  end

  # Callback that a monitored process has shutdown.
  @impl GenServer
  def handle_info({:DOWN, _, :process, _, _}, state) do
    {:noreply, state}
  end

  # Actions

  @spec successful_compilation(Historian.record(), module()) :: any()
  defp successful_compilation(records, historian) do
    historian.save_records(records)
    schedule_next_compilation()
  end

  defp schedule_next_compilation do
<<<<<<< HEAD
    Logger.info("tx/per day chart: schedule_next_compilation")
    delay = config_or_default(:history_fetch_interval, :timer.minutes(60))
    Process.send_after(self(), {:compile_historical_records, 2}, delay)
=======
    Process.send_after(self(), {:compile_historical_records, 2}, calculate_delay_until_next_midnight())
>>>>>>> 5c9abcba
  end

  @spec failed_compilation(non_neg_integer(), module(), non_neg_integer()) :: any()
  defp failed_compilation(day_count, historian, failed_attempts) do
    Logger.warn(fn -> "Failed to fetch market history. Trying again." end)
    compile_historical_records(day_count, historian, failed_attempts + 1)
  end

  @spec compile_historical_records(non_neg_integer(), module(), non_neg_integer()) :: Task.t()
  defp compile_historical_records(day_count, historian, failed_attempts \\ 0) do
    Task.Supervisor.async_nolink(Explorer.HistoryTaskSupervisor, fn ->
      Process.sleep(delay(failed_attempts))

      try do
        {day_count, failed_attempts, historian.compile_records(day_count)}
      rescue
        exception ->
          Logger.error(fn ->
            [
              "Error on compile_historical_records (day_count=#{day_count}, failed_attempts=#{failed_attempts}):",
              Exception.format(:error, exception)
            ]
          end)

          {day_count, failed_attempts, :error}
      end
    end)
  end

  # Helper
  @typep milliseconds :: non_neg_integer()

  @spec config_or_default(atom(), term(), module()) :: term()
  def config_or_default(key, default, module \\ __MODULE__) do
    Application.get_env(:explorer, module, [])[key] || default
  end

  @spec base_backoff :: milliseconds()
  defp base_backoff do
    config_or_default(:base_backoff, 100)
  end

  @spec delay(non_neg_integer()) :: milliseconds()
  def delay(0), do: 0
  def delay(1), do: base_backoff()

  def delay(failed_attempts) do
    # Simulates 2^n
    multiplier = Enum.reduce(2..failed_attempts, 1, fn _, acc -> 2 * acc end)
    multiplier * base_backoff()
  end

  defp calculate_delay_until_next_midnight do
    now = DateTime.utc_now()
    # was added for testing possibility
    time_to_fetch_at = config_or_default(:time_to_fetch_at, Time.new!(0, 0, 0, 0))
    days_to_add = config_or_default(:days_to_add, 1)
    tomorrow = DateTime.new!(Date.add(Date.utc_today(), days_to_add), time_to_fetch_at, now.time_zone)

    DateTime.diff(tomorrow, now, :millisecond)
  end
end<|MERGE_RESOLUTION|>--- conflicted
+++ resolved
@@ -55,13 +55,7 @@
   end
 
   defp schedule_next_compilation do
-<<<<<<< HEAD
-    Logger.info("tx/per day chart: schedule_next_compilation")
-    delay = config_or_default(:history_fetch_interval, :timer.minutes(60))
-    Process.send_after(self(), {:compile_historical_records, 2}, delay)
-=======
     Process.send_after(self(), {:compile_historical_records, 2}, calculate_delay_until_next_midnight())
->>>>>>> 5c9abcba
   end
 
   @spec failed_compilation(non_neg_integer(), module(), non_neg_integer()) :: any()
