--- conflicted
+++ resolved
@@ -15,14 +15,6 @@
     ExchangeRates.lookup(symbol)
   end
 
-<<<<<<< HEAD
-  @spec get_exchange_rate(String.t(), String.t()) :: Token.t() | nil
-  def get_exchange_rate(token_contract_address_hash, symbol) do
-    ExchangeRates.lookup_by_address(token_contract_address_hash, symbol)
-  end
-
-=======
->>>>>>> f09f23ae
   @doc """
   Retrieves the history for the recent specified amount of days.
 
