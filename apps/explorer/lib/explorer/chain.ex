defmodule Explorer.Chain do
  @moduledoc """
  The chain context.
  """

  import Ecto.Query,
    only: [
      dynamic: 1,
      dynamic: 2,
      from: 2,
      join: 4,
      join: 5,
      limit: 2,
      lock: 2,
      offset: 2,
      order_by: 2,
      order_by: 3,
      preload: 2,
      preload: 3,
      select: 2,
      select: 3,
      subquery: 1,
      union: 2,
      where: 2,
      where: 3
    ]

  import EthereumJSONRPC, only: [integer_to_quantity: 1, json_rpc: 2, fetch_block_internal_transactions: 2]

  require Logger

<<<<<<< HEAD
  alias ABI.{TypeDecoder, TypeEncoder}
  alias Ecto.Association.NotLoaded
=======
  alias ABI.TypeDecoder
>>>>>>> 314b8439
  alias Ecto.{Changeset, Multi}

  alias EthereumJSONRPC.Contract
  alias EthereumJSONRPC.Transaction, as: EthereumJSONRPCTransaction

  alias Explorer.Counters.{LastFetchedCounter, TokenHoldersCounter, TokenTransfersCounter}

  alias Explorer.{Chain, CustomContractsHelpers}

  alias Explorer.Chain.{
    Address,
    Address.CoinBalance,
    Address.CoinBalanceDaily,
    Address.CurrentTokenBalance,
    Address.TokenBalance,
    Block,
    BridgedToken,
    CurrencyHelpers,
    Data,
    DecompiledSmartContract,
    Hash,
    Import,
    InternalTransaction,
    Log,
    PendingBlockOperation,
    SmartContract,
    SmartContractAdditionalSource,
    StakingPool,
    StakingPoolsDelegator,
    Token,
    Token.Instance,
    TokenTransfer,
    Transaction,
    Wei
  }

  alias Explorer.Chain.Block.{EmissionReward, Reward}

  alias Explorer.Chain.Cache.{
    Accounts,
    BlockNumber,
    Blocks,
    ContractsCounter,
    NewContractsCounter,
    NewVerifiedContractsCounter,
    TokenExchangeRate,
    Transactions,
    Uncles,
    VerifiedContractsCounter
  }

  alias Explorer.Chain.Cache.Block, as: BlockCache
  alias Explorer.Chain.Fetcher.CheckBytecodeMatchingOnDemand
  alias Explorer.Chain.Import.Runner
  alias Explorer.Chain.InternalTransaction.{CallType, Type}

  alias Explorer.Counters.{
    AddressesCounter,
    AddressesWithBalanceCounter,
    AddressTokenTransfersCounter,
    AddressTransactionsCounter,
    AddressTransactionsGasUsageCounter
  }

  alias Explorer.Market.MarketHistoryCache
  alias Explorer.{PagingOptions, Repo}
  alias Explorer.SmartContract.Helper
  alias Explorer.Staking.ContractState
  alias Explorer.Tags.{AddressTag, AddressToTag}

  alias Dataloader.Ecto, as: DataloaderEcto

  @default_paging_options %PagingOptions{page_size: 50}

  @token_transfers_per_transaction_preview 10
  @token_transfers_neccessity_by_association %{
    [from_address: :smart_contract] => :optional,
    [to_address: :smart_contract] => :optional,
    [from_address: :names] => :optional,
    [to_address: :names] => :optional,
    token: :required
  }

  @method_name_to_id_map %{
    "approve" => "095ea7b3",
    "transfer" => "a9059cbb",
    "multicall" => "5ae401dc",
    "mint" => "40c10f19",
    "commit" => "f14fcbc8"
  }

  @max_incoming_transactions_count 10_000

  @revert_msg_prefix_1 "Revert: "
  @revert_msg_prefix_2 "revert: "
  @revert_msg_prefix_3 "reverted "
  @revert_msg_prefix_4 "Reverted "
  # Geth-like node
  @revert_msg_prefix_5 "execution reverted: "
  # keccak256("Error(string)")
  @revert_error_method_id "08c379a0"

  @burn_address_hash_str "0x0000000000000000000000000000000000000000"

  @limit_showing_transactions 10_000
  @default_page_size 50

  @typedoc """
  The name of an association on the `t:Ecto.Schema.t/0`
  """
  @type association :: atom()

  @typedoc """
  The max `t:Explorer.Chain.Block.block_number/0` for `consensus` `true` `t:Explorer.Chain.Block.t/0`s.
  """
  @type block_height :: Block.block_number()

  @typedoc """
  Event type where data is broadcasted whenever data is inserted from chain indexing.
  """
  @type chain_event ::
          :addresses
          | :address_coin_balances
          | :blocks
          | :block_rewards
          | :exchange_rate
          | :internal_transactions
          | :logs
          | :transactions
          | :token_transfers

  @type direction :: :from | :to

  @typedoc """
   * `:optional` - the association is optional and only needs to be loaded if available
   * `:required` - the association is required and MUST be loaded.  If it is not available, then the parent struct
     SHOULD NOT be returned.
  """
  @type necessity :: :optional | :required

  @typedoc """
  The `t:necessity/0` of each association that should be loaded
  """
  @type necessity_by_association :: %{association => necessity}

  @typep necessity_by_association_option :: {:necessity_by_association, necessity_by_association}
  @typep paging_options :: {:paging_options, PagingOptions.t()}
  @typep balance_by_day :: %{date: String.t(), value: Wei.t()}

  @doc """
  Gets from the cache the count of `t:Explorer.Chain.Address.t/0`'s where the `fetched_coin_balance` is > 0
  """
  @spec count_addresses_with_balance_from_cache :: non_neg_integer()
  def count_addresses_with_balance_from_cache do
    AddressesWithBalanceCounter.fetch()
  end

  @doc """
  Estimated count of `t:Explorer.Chain.Address.t/0`.

  Estimated count of addresses.
  """
  @spec address_estimated_count() :: non_neg_integer()
  def address_estimated_count do
    cached_value = AddressesCounter.fetch()

    if is_nil(cached_value) || cached_value == 0 do
      %Postgrex.Result{rows: [[count]]} = Repo.query!("SELECT reltuples FROM pg_class WHERE relname = 'addresses';")

      max(count, 0)
    else
      cached_value
    end
  end

  @doc """
  Counts the number of addresses with fetched coin balance > 0.

  This function should be used with caution. In larger databases, it may take a
  while to have the return back.
  """
  def count_addresses_with_balance do
    Repo.one(
      Address.count_with_fetched_coin_balance(),
      timeout: :infinity
    )
  end

  @doc """
  Counts the number of all addresses.

  This function should be used with caution. In larger databases, it may take a
  while to have the return back.
  """
  def count_addresses do
    Repo.aggregate(Address, :count, timeout: :infinity)
  end

  @doc """
  `t:Explorer.Chain.InternalTransaction/0`s from the address with the given `hash`.

  This function excludes any internal transactions in the results where the
  internal transaction has no siblings within the parent transaction.

  ## Options

    * `:direction` - if specified, will filter internal transactions by address type. If `:to` is specified, only
      internal transactions where the "to" address matches will be returned. Likewise, if `:from` is specified, only
      internal transactions where the "from" address matches will be returned. If `:direction` is omitted, internal
      transactions either to or from the address will be returned.
    * `:necessity_by_association` - use to load `t:association/0` as `:required` or `:optional`. If an association is
      `:required`, and the `t:Explorer.Chain.InternalTransaction.t/0` has no associated record for that association,
      then the `t:Explorer.Chain.InternalTransaction.t/0` will not be included in the page `entries`.
    * `:paging_options` - a `t:Explorer.PagingOptions.t/0` used to specify the `:page_size` and
      `:key` (a tuple of the lowest/oldest `{block_number, transaction_index, index}`) and. Results will be the internal
      transactions older than the `block_number`, `transaction index`, and `index` that are passed.

  """
  @spec address_to_internal_transactions(Hash.Address.t(), [paging_options | necessity_by_association_option]) :: [
          InternalTransaction.t()
        ]
  def address_to_internal_transactions(hash, options \\ []) do
    necessity_by_association = Keyword.get(options, :necessity_by_association, %{})
    direction = Keyword.get(options, :direction)

    from_block = from_block(options)
    to_block = to_block(options)

    paging_options = Keyword.get(options, :paging_options, @default_paging_options)

    if direction == nil do
      query_to_address_hash_wrapped =
        InternalTransaction
        |> InternalTransaction.where_nonpending_block()
        |> InternalTransaction.where_address_fields_match(hash, :to_address_hash)
        |> InternalTransaction.where_block_number_in_period(from_block, to_block)
        |> common_where_limit_order(paging_options)
        |> wrapped_union_subquery()

      query_from_address_hash_wrapped =
        InternalTransaction
        |> InternalTransaction.where_nonpending_block()
        |> InternalTransaction.where_address_fields_match(hash, :from_address_hash)
        |> InternalTransaction.where_block_number_in_period(from_block, to_block)
        |> common_where_limit_order(paging_options)
        |> wrapped_union_subquery()

      query_created_contract_address_hash_wrapped =
        InternalTransaction
        |> InternalTransaction.where_nonpending_block()
        |> InternalTransaction.where_address_fields_match(hash, :created_contract_address_hash)
        |> InternalTransaction.where_block_number_in_period(from_block, to_block)
        |> common_where_limit_order(paging_options)
        |> wrapped_union_subquery()

      query_to_address_hash_wrapped
      |> union(^query_from_address_hash_wrapped)
      |> union(^query_created_contract_address_hash_wrapped)
      |> wrapped_union_subquery()
      |> common_where_limit_order(paging_options)
      |> preload(transaction: :block)
      |> join_associations(necessity_by_association)
      |> Repo.all()
    else
      InternalTransaction
      |> InternalTransaction.where_nonpending_block()
      |> InternalTransaction.where_address_fields_match(hash, direction)
      |> InternalTransaction.where_block_number_in_period(from_block, to_block)
      |> common_where_limit_order(paging_options)
      |> preload(transaction: :block)
      |> join_associations(necessity_by_association)
      |> Repo.all()
    end
  end

  def wrapped_union_subquery(query) do
    from(
      q in subquery(query),
      select: q
    )
  end

  defp common_where_limit_order(query, paging_options) do
    query
    |> InternalTransaction.where_is_different_from_parent_transaction()
    |> InternalTransaction.where_block_number_is_not_null()
    |> page_internal_transaction(paging_options, %{index_int_tx_desc_order: true})
    |> limit(^paging_options.page_size)
    |> order_by(
      [it],
      desc: it.block_number,
      desc: it.transaction_index,
      desc: it.index
    )
  end

  @doc """
  Get the total number of transactions sent by the address with the given hash according to the last block indexed.

  We have to increment +1 in the last nonce result because it works like an array position, the first
  nonce has the value 0. When last nonce is nil, it considers that the given address has 0 transactions.
  """
  @spec total_transactions_sent_by_address(Hash.Address.t()) :: non_neg_integer()
  def total_transactions_sent_by_address(address_hash) do
    last_nonce =
      address_hash
      |> Transaction.last_nonce_by_address_query()
      |> Repo.one(timeout: :infinity)

    case last_nonce do
      nil -> 0
      value -> value + 1
    end
  end

  @doc """
  Fetches the transactions related to the address with the given hash, including
  transactions that only have the address in the `token_transfers` related table
  and rewards for block validation.

  This query is divided into multiple subqueries intentionally in order to
  improve the listing performance.

  The `token_trasfers` table tends to grow exponentially, and the query results
  with a `transactions` `join` statement takes too long.

  To solve this the `transaction_hashes` are fetched in a separate query, and
  paginated through the `block_number` already present in the `token_transfers`
  table.

  ## Options

    * `:necessity_by_association` - use to load `t:association/0` as `:required` or `:optional`.  If an association is
      `:required`, and the `t:Explorer.Chain.Transaction.t/0` has no associated record for that association, then the
      `t:Explorer.Chain.Transaction.t/0` will not be included in the page `entries`.
    * `:paging_options` - a `t:Explorer.PagingOptions.t/0` used to specify the `:page_size` and
      `:key` (a tuple of the lowest/oldest `{block_number, index}`) and. Results will be the transactions older than
      the `block_number` and `index` that are passed.

  """
  @spec address_to_transactions_with_rewards(Hash.Address.t(), [paging_options | necessity_by_association_option]) ::
          [
            Transaction.t()
          ]
  def address_to_transactions_with_rewards(address_hash, options \\ []) when is_list(options) do
    paging_options = Keyword.get(options, :paging_options, @default_paging_options)

    if Application.get_env(:block_scout_web, BlockScoutWeb.Chain)[:has_emission_funds] do
      cond do
        Keyword.get(options, :direction) == :from ->
          address_to_transactions_without_rewards(address_hash, options)

        address_has_rewards?(address_hash) ->
          %{payout_key: block_miner_payout_address} = Reward.get_validator_payout_key_by_mining(address_hash)

          if block_miner_payout_address && address_hash == block_miner_payout_address do
            transactions_with_rewards_results(address_hash, options, paging_options)
          else
            address_to_transactions_without_rewards(address_hash, options)
          end

        true ->
          address_to_transactions_without_rewards(address_hash, options)
      end
    else
      address_to_transactions_without_rewards(address_hash, options)
    end
  end

  defp transactions_with_rewards_results(address_hash, options, paging_options) do
    blocks_range = address_to_transactions_tasks_range_of_blocks(address_hash, options)

    rewards_task =
      Task.async(fn -> Reward.fetch_emission_rewards_tuples(address_hash, paging_options, blocks_range) end)

    [rewards_task | address_to_transactions_tasks(address_hash, options)]
    |> wait_for_address_transactions()
    |> Enum.sort_by(fn item ->
      case item do
        {%Reward{} = emission_reward, _} ->
          {-emission_reward.block.number, 1}

        item ->
          block_number = if item.block_number, do: -item.block_number, else: 0
          index = if item.index, do: -item.index, else: 0
          {block_number, index}
      end
    end)
    |> Enum.dedup_by(fn item ->
      case item do
        {%Reward{} = emission_reward, _} ->
          {emission_reward.block_hash, emission_reward.address_hash, emission_reward.address_type}

        transaction ->
          transaction.hash
      end
    end)
    |> Enum.take(paging_options.page_size)
  end

  def address_to_transactions_without_rewards(address_hash, options) do
    paging_options = Keyword.get(options, :paging_options, @default_paging_options)

    address_hash
    |> address_to_transactions_tasks(options)
    |> wait_for_address_transactions()
    |> Enum.sort_by(&{&1.block_number, &1.index}, &>=/2)
    |> Enum.dedup_by(& &1.hash)
    |> Enum.take(paging_options.page_size)
  end

  def address_to_mined_transactions_without_rewards(address_hash, options) do
    paging_options = Keyword.get(options, :paging_options, @default_paging_options)

    address_hash
    |> address_to_mined_transactions_tasks(options)
    |> wait_for_address_transactions()
    |> Enum.sort_by(&{&1.block_number, &1.index}, &>=/2)
    |> Enum.dedup_by(& &1.hash)
    |> Enum.take(paging_options.page_size)
  end

  defp address_to_transactions_tasks_query(options) do
    from_block = from_block(options)
    to_block = to_block(options)

    options
    |> Keyword.get(:paging_options, @default_paging_options)
    |> fetch_transactions(from_block, to_block, true)
  end

  defp transactions_block_numbers_at_address(address_hash, options) do
    direction = Keyword.get(options, :direction)

    options
    |> address_to_transactions_tasks_query()
    |> Transaction.not_pending_transactions()
    |> select([t], t.block_number)
    |> Transaction.matching_address_queries_list(direction, address_hash)
  end

  defp address_to_transactions_tasks(address_hash, options) do
    direction = Keyword.get(options, :direction)
    necessity_by_association = Keyword.get(options, :necessity_by_association, %{})

    from_block = from_block(options)
    to_block = to_block(options)

    options
    |> address_to_transactions_tasks_query()
    |> Transaction.not_dropped_or_replaced_transacions()
    |> where_block_number_in_period(from_block, to_block)
    |> join_associations(necessity_by_association)
    |> Transaction.matching_address_queries_list(direction, address_hash)
    |> Enum.map(fn query -> Task.async(fn -> Repo.all(query) end) end)
  end

  defp address_to_mined_transactions_tasks(address_hash, options) do
    direction = Keyword.get(options, :direction)
    necessity_by_association = Keyword.get(options, :necessity_by_association, %{})

    options
    |> address_to_transactions_tasks_query()
    |> Transaction.not_pending_transactions()
    |> join_associations(necessity_by_association)
    |> Transaction.matching_address_queries_list(direction, address_hash)
    |> Enum.map(fn query -> Task.async(fn -> Repo.all(query) end) end)
  end

  def address_to_transactions_tasks_range_of_blocks(address_hash, options) do
    extremums_list =
      address_hash
      |> transactions_block_numbers_at_address(options)
      |> Enum.map(fn query ->
        extremum_query =
          from(
            q in subquery(query),
            select: %{min_block_number: min(q.block_number), max_block_number: max(q.block_number)}
          )

        extremum_query
        |> Repo.one!()
      end)

    extremums_list
    |> Enum.reduce(%{min_block_number: nil, max_block_number: 0}, fn %{
                                                                       min_block_number: min_number,
                                                                       max_block_number: max_number
                                                                     },
                                                                     extremums_result ->
      current_min_number = Map.get(extremums_result, :min_block_number)
      current_max_number = Map.get(extremums_result, :max_block_number)

      extremums_result =
        if is_number(current_min_number) do
          if is_number(min_number) and min_number > 0 and min_number < current_min_number do
            extremums_result
            |> Map.put(:min_block_number, min_number)
          else
            extremums_result
          end
        else
          extremums_result
          |> Map.put(:min_block_number, min_number)
        end

      if is_number(max_number) and max_number > 0 and max_number > current_max_number do
        extremums_result
        |> Map.put(:max_block_number, max_number)
      else
        extremums_result
      end
    end)
  end

  defp wait_for_address_transactions(tasks) do
    tasks
    |> Task.yield_many(:timer.seconds(20))
    |> Enum.flat_map(fn {_task, res} ->
      case res do
        {:ok, result} ->
          result

        {:exit, reason} ->
          raise "Query fetching address transactions terminated: #{inspect(reason)}"

        nil ->
          raise "Query fetching address transactions timed out."
      end
    end)
  end

  @spec address_hash_to_token_transfers(Hash.Address.t(), Keyword.t()) :: [Transaction.t()]
  def address_hash_to_token_transfers(address_hash, options \\ []) do
    paging_options = Keyword.get(options, :paging_options, @default_paging_options)
    direction = Keyword.get(options, :direction)

    direction
    |> Transaction.transactions_with_token_transfers_direction(address_hash)
    |> Transaction.preload_token_transfers(address_hash)
    |> handle_paging_options(paging_options)
    |> Repo.all()
  end

  @spec address_hash_to_token_transfers_new(Hash.Address.t() | String.t(), Keyword.t()) :: [TokenTransfer.t()]
  def address_hash_to_token_transfers_new(address_hash, options \\ []) do
    paging_options = Keyword.get(options, :paging_options, @default_paging_options)
    direction = Keyword.get(options, :direction)
    filters = Keyword.get(options, :token_type)
    necessity_by_association = Keyword.get(options, :necessity_by_association)

    direction
    |> TokenTransfer.token_transfers_by_address_hash(address_hash, filters)
    |> join_associations(necessity_by_association)
    |> TokenTransfer.handle_paging_options(paging_options)
    |> Repo.all()
  end

  @spec address_hash_to_token_transfers_by_token_address_hash(
          Hash.Address.t() | String.t(),
          Hash.Address.t() | String.t(),
          Keyword.t()
        ) :: [TokenTransfer.t()]
  def address_hash_to_token_transfers_by_token_address_hash(address_hash, token_address_hash, options \\ []) do
    paging_options = Keyword.get(options, :paging_options, @default_paging_options)

    necessity_by_association = Keyword.get(options, :necessity_by_association)

    address_hash
    |> TokenTransfer.token_transfers_by_address_hash_and_token_address_hash(token_address_hash)
    |> join_associations(necessity_by_association)
    |> TokenTransfer.handle_paging_options(paging_options)
    |> Repo.all()
  end

  @doc """
  address_hash_to_token_transfers_including_contract/2 function returns token transfers on address (to/from/contract).
  It is used by CSV export of token transfers button.
  """
  @spec address_hash_to_token_transfers_including_contract(Hash.Address.t(), Keyword.t()) :: [TokenTransfer.t()]
  def address_hash_to_token_transfers_including_contract(address_hash, options \\ []) do
    paging_options = Keyword.get(options, :paging_options, @default_paging_options)
    from_block = Keyword.get(options, :from_block)
    to_block = Keyword.get(options, :to_block)

    query =
      from_block
      |> query_address_hash_to_token_transfers_including_contract(to_block, address_hash)
      |> order_by([token_transfer], asc: token_transfer.block_number, asc: token_transfer.log_index)

    query
    |> handle_token_transfer_paging_options(paging_options)
    |> preload(transaction: :block)
    |> preload(:token)
    |> Repo.all()
  end

  defp query_address_hash_to_token_transfers_including_contract(nil, to_block, address_hash)
       when not is_nil(to_block) do
    from(
      token_transfer in TokenTransfer,
      where:
        (token_transfer.to_address_hash == ^address_hash or
           token_transfer.from_address_hash == ^address_hash or
           token_transfer.token_contract_address_hash == ^address_hash) and
          token_transfer.block_number <= ^to_block
    )
  end

  defp query_address_hash_to_token_transfers_including_contract(from_block, nil, address_hash)
       when not is_nil(from_block) do
    from(
      token_transfer in TokenTransfer,
      where:
        (token_transfer.to_address_hash == ^address_hash or
           token_transfer.from_address_hash == ^address_hash or
           token_transfer.token_contract_address_hash == ^address_hash) and
          token_transfer.block_number >= ^from_block
    )
  end

  defp query_address_hash_to_token_transfers_including_contract(from_block, to_block, address_hash)
       when not is_nil(from_block) and not is_nil(to_block) do
    from(
      token_transfer in TokenTransfer,
      where:
        (token_transfer.to_address_hash == ^address_hash or
           token_transfer.from_address_hash == ^address_hash or
           token_transfer.token_contract_address_hash == ^address_hash) and
          (token_transfer.block_number >= ^from_block and token_transfer.block_number <= ^to_block)
    )
  end

  defp query_address_hash_to_token_transfers_including_contract(_, _, address_hash) do
    from(
      token_transfer in TokenTransfer,
      where:
        token_transfer.to_address_hash == ^address_hash or
          token_transfer.from_address_hash == ^address_hash or
          token_transfer.token_contract_address_hash == ^address_hash
    )
  end

  @spec address_to_logs(Hash.Address.t(), Keyword.t()) :: [Log.t()]
  def address_to_logs(address_hash, options \\ []) when is_list(options) do
    paging_options = Keyword.get(options, :paging_options) || %PagingOptions{page_size: 50}

    from_block = from_block(options)
    to_block = to_block(options)

    {block_number, transaction_index, log_index} = paging_options.key || {BlockNumber.get_max(), 0, 0}

    base =
      from(log in Log,
        inner_join: transaction in Transaction,
        on: transaction.hash == log.transaction_hash,
        order_by: [desc: log.block_number, desc: log.index],
        where: transaction.block_number < ^block_number,
        or_where: transaction.block_number == ^block_number and transaction.index > ^transaction_index,
        or_where:
          transaction.block_number == ^block_number and transaction.index == ^transaction_index and
            log.index > ^log_index,
        where: log.address_hash == ^address_hash,
        limit: ^paging_options.page_size,
        select: log
      )

    base_query =
      base
      |> filter_topic(options)

    wrapped_query =
      from(
        log in subquery(base_query),
        inner_join: transaction in Transaction,
        preload: [:transaction, transaction: [to_address: :smart_contract]],
        where:
          log.block_hash == transaction.block_hash and
            log.block_number == transaction.block_number and
            log.transaction_hash == transaction.hash,
        select: log
      )

    wrapped_query
    |> where_block_number_in_period(from_block, to_block)
    |> Repo.all()
    |> Enum.take(paging_options.page_size)
  end

  defp filter_topic(base_query, topic: topic) do
    from(log in base_query,
      where:
        log.first_topic == ^topic or log.second_topic == ^topic or log.third_topic == ^topic or
          log.fourth_topic == ^topic
    )
  end

  defp filter_topic(base_query, _), do: base_query

  def where_block_number_in_period(base_query, from_block, to_block) when is_nil(from_block) and not is_nil(to_block) do
    from(q in base_query,
      where: q.block_number <= ^to_block
    )
  end

  def where_block_number_in_period(base_query, from_block, to_block) when not is_nil(from_block) and is_nil(to_block) do
    from(q in base_query,
      where: q.block_number > ^from_block
    )
  end

  def where_block_number_in_period(base_query, from_block, to_block) when is_nil(from_block) and is_nil(to_block) do
    base_query
  end

  def where_block_number_in_period(base_query, from_block, to_block) do
    from(q in base_query,
      where: q.block_number > ^from_block and q.block_number <= ^to_block
    )
  end

  @doc """
  Finds all `t:Explorer.Chain.Transaction.t/0`s given the address_hash and the token contract
  address hash.

  ## Options

    * `:paging_options` - a `t:Explorer.PagingOptions.t/0` used to specify the `:page_size` and
      `:key` (in the form of `%{"inserted_at" => inserted_at}`). Results will be the transactions
      older than the `index` that are passed.
  """
  @spec address_to_transactions_with_token_transfers(Hash.t(), Hash.t(), [paging_options]) :: [Transaction.t()]
  def address_to_transactions_with_token_transfers(address_hash, token_hash, options \\ []) do
    paging_options = Keyword.get(options, :paging_options, @default_paging_options)

    address_hash
    |> Transaction.transactions_with_token_transfers(token_hash)
    |> Transaction.preload_token_transfers(address_hash)
    |> handle_paging_options(paging_options)
    |> Repo.all()
  end

  @doc """
  The `t:Explorer.Chain.Address.t/0` `balance` in `unit`.
  """
  @spec balance(Address.t(), :wei) :: Wei.wei() | nil
  @spec balance(Address.t(), :gwei) :: Wei.gwei() | nil
  @spec balance(Address.t(), :ether) :: Wei.ether() | nil
  def balance(%Address{fetched_coin_balance: balance}, unit) do
    case balance do
      nil -> nil
      _ -> Wei.to(balance, unit)
    end
  end

  @doc """
  The number of `t:Explorer.Chain.Block.t/0`.

      iex> insert_list(2, :block)
      iex> Explorer.Chain.block_count()
      2

  When there are no `t:Explorer.Chain.Block.t/0`.

      iex> Explorer.Chain.block_count()
      0

  """
  def block_count do
    Repo.aggregate(Block, :count, :hash)
  end

  @doc """
  Reward for mining a block.

  The block reward is the sum of the following:

  * Sum of the transaction fees (gas_used * gas_price) for the block
  * A static reward for miner (this value may change during the life of the chain)
  * The reward for uncle blocks (1/32 * static_reward * number_of_uncles)

  *NOTE*

  Uncles are not currently accounted for.
  """
  @spec block_reward(Block.block_number()) :: Wei.t()
  def block_reward(block_number) do
    block_hash =
      Block
      |> where([block], block.number == ^block_number and block.consensus)
      |> select([block], block.hash)
      |> Repo.one!()

    case Repo.one!(
           from(reward in Reward,
             where: reward.block_hash == ^block_hash,
             select: %Wei{
               value: coalesce(sum(reward.reward), 0)
             }
           )
         ) do
      %Wei{
        value: %Decimal{coef: 0}
      } ->
        Repo.one!(
          from(block in Block,
            left_join: transaction in assoc(block, :transactions),
            inner_join: emission_reward in EmissionReward,
            on: fragment("? <@ ?", block.number, emission_reward.block_range),
            where: block.number == ^block_number and block.consensus,
            group_by: [emission_reward.reward, block.hash],
            select: %Wei{
              value: coalesce(sum(transaction.gas_used * transaction.gas_price), 0) + emission_reward.reward
            }
          )
        )

      other_value ->
        other_value
    end
  end

  def txn_fees(transactions) do
    Enum.reduce(transactions, Decimal.new(0), fn %{gas_used: gas_used, gas_price: gas_price}, acc ->
      gas_used
      |> Decimal.new()
      |> Decimal.mult(gas_price_to_decimal(gas_price))
      |> Decimal.add(acc)
    end)
  end

  defp gas_price_to_decimal(%Wei{} = wei), do: wei.value
  defp gas_price_to_decimal(gas_price), do: Decimal.new(gas_price)

  def burned_fees(transactions, base_fee_per_gas) do
    burned_fee_counter =
      transactions
      |> Enum.reduce(Decimal.new(0), fn %{gas_used: gas_used}, acc ->
        gas_used
        |> Decimal.new()
        |> Decimal.add(acc)
      end)

    base_fee_per_gas && Wei.mult(base_fee_per_gas_to_wei(base_fee_per_gas), burned_fee_counter)
  end

  defp base_fee_per_gas_to_wei(%Wei{} = wei), do: wei
  defp base_fee_per_gas_to_wei(base_fee_per_gas), do: %Wei{value: Decimal.new(base_fee_per_gas)}

  @uncle_reward_coef 1 / 32
  def block_reward_by_parts(block, transactions) do
    %{hash: block_hash, number: block_number} = block
    base_fee_per_gas = Map.get(block, :base_fee_per_gas)

    txn_fees = txn_fees(transactions)

    static_reward =
      Repo.one(
        from(
          er in EmissionReward,
          where: fragment("int8range(?, ?) <@ ?", ^block_number, ^(block_number + 1), er.block_range),
          select: er.reward
        )
      ) || %Wei{value: Decimal.new(0)}

    has_uncles? = is_list(block.uncles) and not Enum.empty?(block.uncles)

    burned_fees = burned_fees(transactions, base_fee_per_gas)
    uncle_reward = (has_uncles? && Wei.mult(static_reward, Decimal.from_float(@uncle_reward_coef))) || nil

    %{
      block_number: block_number,
      block_hash: block_hash,
      miner_hash: block.miner_hash,
      static_reward: static_reward,
      txn_fees: %Wei{value: txn_fees},
      burned_fees: burned_fees || %Wei{value: Decimal.new(0)},
      uncle_reward: uncle_reward || %Wei{value: Decimal.new(0)}
    }
  end

  @doc """
  The `t:Explorer.Chain.Wei.t/0` paid to the miners of the `t:Explorer.Chain.Block.t/0`s with `hash`
  `Explorer.Chain.Hash.Full.t/0` by the signers of the transactions in those blocks to cover the gas fee
  (`gas_used * gas_price`).
  """
  @spec gas_payment_by_block_hash([Hash.Full.t()]) :: %{Hash.Full.t() => Wei.t()}
  def gas_payment_by_block_hash(block_hashes) when is_list(block_hashes) do
    query =
      from(
        block in Block,
        left_join: transaction in assoc(block, :transactions),
        where: block.hash in ^block_hashes and block.consensus == true,
        group_by: block.hash,
        select: {block.hash, %Wei{value: coalesce(sum(transaction.gas_used * transaction.gas_price), 0)}}
      )

    query
    |> Repo.all()
    |> Enum.into(%{})
  end

  def timestamp_by_block_hash(block_hashes) when is_list(block_hashes) do
    query =
      from(
        block in Block,
        where: block.hash in ^block_hashes and block.consensus == true,
        group_by: block.hash,
        select: {block.hash, block.timestamp}
      )

    query
    |> Repo.all()
    |> Enum.into(%{})
  end

  @doc """
  Finds all `t:Explorer.Chain.Transaction.t/0`s in the `t:Explorer.Chain.Block.t/0`.

  ## Options

    * `:necessity_by_association` - use to load `t:association/0` as `:required` or `:optional`.  If an association is
      `:required`, and the `t:Explorer.Chain.Transaction.t/0` has no associated record for that association, then the
      `t:Explorer.Chain.Transaction.t/0` will not be included in the page `entries`.
    * `:paging_options` - a `t:Explorer.PagingOptions.t/0` used to specify the `:page_size` and
      `:key` (a tuple of the lowest/oldest `{index}`) and. Results will be the transactions older than
      the `index` that are passed.
  """
  @spec block_to_transactions(Hash.Full.t(), [paging_options | necessity_by_association_option], true | false) :: [
          Transaction.t()
        ]
  def block_to_transactions(block_hash, options \\ [], old_ui? \\ true) when is_list(options) do
    necessity_by_association = Keyword.get(options, :necessity_by_association, %{})

    options
    |> Keyword.get(:paging_options, @default_paging_options)
    |> fetch_transactions_in_ascending_order_by_index()
    |> join(:inner, [transaction], block in assoc(transaction, :block))
    |> where([_, block], block.hash == ^block_hash)
    |> join_associations(necessity_by_association)
    |> (&if(old_ui?, do: preload(&1, [{:token_transfers, [:token, :from_address, :to_address]}]), else: &1)).()
    |> Repo.all()
    |> (&if(old_ui?,
          do: &1,
          else: Enum.map(&1, fn tx -> preload_token_transfers(tx, @token_transfers_neccessity_by_association) end)
        )).()
  end

  @doc """
  Finds sum of gas_used for new (EIP-1559) txs belongs to block
  """
  @spec block_to_gas_used_by_1559_txs(Hash.Full.t()) :: non_neg_integer()
  def block_to_gas_used_by_1559_txs(block_hash) do
    query =
      from(
        tx in Transaction,
        where: tx.block_hash == ^block_hash,
        select: sum(tx.gas_used)
      )

    result = Repo.one(query)
    if result, do: result, else: 0
  end

  @doc """
  Finds sum of priority fee for new (EIP-1559) txs belongs to block
  """
  @spec block_to_priority_fee_of_1559_txs(Hash.Full.t()) :: Decimal.t()
  def block_to_priority_fee_of_1559_txs(block_hash) do
    block = Repo.get_by(Block, hash: block_hash)

    case block.base_fee_per_gas do
      %Wei{value: base_fee_per_gas} ->
        query =
          from(
            tx in Transaction,
            where: tx.block_hash == ^block_hash,
            select:
              sum(
                fragment(
                  "CASE
                    WHEN COALESCE(?,?) = 0 THEN 0
                    WHEN COALESCE(?,?) - ? < COALESCE(?,?) THEN (COALESCE(?,?) - ?) * ?
                    ELSE COALESCE(?,?) * ? END",
                  tx.max_fee_per_gas,
                  tx.gas_price,
                  tx.max_fee_per_gas,
                  tx.gas_price,
                  ^base_fee_per_gas,
                  tx.max_priority_fee_per_gas,
                  tx.gas_price,
                  tx.max_fee_per_gas,
                  tx.gas_price,
                  ^base_fee_per_gas,
                  tx.gas_used,
                  tx.max_priority_fee_per_gas,
                  tx.gas_price,
                  tx.gas_used
                )
              )
          )

        result = Repo.one(query)
        if result, do: result, else: 0

      _ ->
        0
    end
  end

  @doc """
  Counts the number of `t:Explorer.Chain.Transaction.t/0` in the `block`.
  """
  @spec block_to_transaction_count(Hash.Full.t()) :: non_neg_integer()
  def block_to_transaction_count(block_hash) do
    query =
      from(
        transaction in Transaction,
        where: transaction.block_hash == ^block_hash
      )

    Repo.aggregate(query, :count, :hash)
  end

  @spec address_to_incoming_transaction_count(Hash.Address.t()) :: non_neg_integer()
  def address_to_incoming_transaction_count(address_hash) do
    to_address_query =
      from(
        transaction in Transaction,
        where: transaction.to_address_hash == ^address_hash
      )

    Repo.aggregate(to_address_query, :count, :hash, timeout: :infinity)
  end

  @spec address_hash_to_transaction_count(Hash.Address.t()) :: non_neg_integer()
  def address_hash_to_transaction_count(address_hash) do
    query =
      from(
        transaction in Transaction,
        where: transaction.to_address_hash == ^address_hash or transaction.from_address_hash == ^address_hash
      )

    Repo.aggregate(query, :count, :hash, timeout: :infinity)
  end

  @spec address_to_incoming_transaction_gas_usage(Hash.Address.t()) :: Decimal.t() | nil
  def address_to_incoming_transaction_gas_usage(address_hash) do
    to_address_query =
      from(
        transaction in Transaction,
        where: transaction.to_address_hash == ^address_hash
      )

    Repo.aggregate(to_address_query, :sum, :gas_used, timeout: :infinity)
  end

  @spec address_to_outcoming_transaction_gas_usage(Hash.Address.t()) :: Decimal.t() | nil
  def address_to_outcoming_transaction_gas_usage(address_hash) do
    to_address_query =
      from(
        transaction in Transaction,
        where: transaction.from_address_hash == ^address_hash
      )

    Repo.aggregate(to_address_query, :sum, :gas_used, timeout: :infinity)
  end

  @spec max_incoming_transactions_count() :: non_neg_integer()
  def max_incoming_transactions_count, do: @max_incoming_transactions_count

  @doc """
  How many blocks have confirmed `block` based on the current `max_block_number`

  A consensus block's number of confirmations is the difference between its number and the current block height + 1.

      iex> block = insert(:block, number: 1)
      iex> Explorer.Chain.confirmations(block, block_height: 2)
      {:ok, 2}

  The newest block at the block height has 1 confirmation.

      iex> block = insert(:block, number: 1)
      iex> Explorer.Chain.confirmations(block, block_height: 1)
      {:ok, 1}

  A non-consensus block has no confirmations and is orphaned even if there are child blocks of it on an orphaned chain.

      iex> parent_block = insert(:block, consensus: false, number: 1)
      iex> insert(
      ...>   :block,
      ...>   parent_hash: parent_block.hash,
      ...>   consensus: false,
      ...>   number: parent_block.number + 1
      ...> )
      iex> Explorer.Chain.confirmations(parent_block, block_height: 3)
      {:error, :non_consensus}

  If you calculate the block height and then get a newer block, the confirmations will be `0` instead of negative.

      iex> block = insert(:block, number: 1)
      iex> Explorer.Chain.confirmations(block, block_height: 0)
      {:ok, 1}
  """
  @spec confirmations(Block.t() | nil, [{:block_height, block_height()}]) ::
          {:ok, non_neg_integer()} | {:error, :non_consensus | :pending}

  def confirmations(%Block{consensus: true, number: number}, named_arguments) when is_list(named_arguments) do
    max_consensus_block_number = Keyword.fetch!(named_arguments, :block_height)

    {:ok, max(1 + max_consensus_block_number - number, 1)}
  end

  def confirmations(%Block{consensus: false}, _), do: {:error, :non_consensus}

  def confirmations(nil, _), do: {:error, :pending}

  @doc """
  Creates an address.

      iex> {:ok, %Explorer.Chain.Address{hash: hash}} = Explorer.Chain.create_address(
      ...>   %{hash: "0xa94f5374fce5edbc8e2a8697c15331677e6ebf0b"}
      ...> )
      ...> to_string(hash)
      "0xa94f5374fce5edbc8e2a8697c15331677e6ebf0b"

  A `String.t/0` value for `Explorer.Chain.Address.t/0` `hash` must have 40 hexadecimal characters after the `0x` prefix
  to prevent short- and long-hash transcription errors.

      iex> {:error, %Ecto.Changeset{errors: errors}} = Explorer.Chain.create_address(
      ...>   %{hash: "0xa94f5374fce5edbc8e2a8697c15331677e6ebf0"}
      ...> )
      ...> errors
      [hash: {"is invalid", [type: Explorer.Chain.Hash.Address, validation: :cast]}]
      iex> {:error, %Ecto.Changeset{errors: errors}} = Explorer.Chain.create_address(
      ...>   %{hash: "0xa94f5374fce5edbc8e2a8697c15331677e6ebf0ba"}
      ...> )
      ...> errors
      [hash: {"is invalid", [type: Explorer.Chain.Hash.Address, validation: :cast]}]

  """
  @spec create_address(map()) :: {:ok, Address.t()} | {:error, Ecto.Changeset.t()}
  def create_address(attrs \\ %{}) do
    %Address{}
    |> Address.changeset(attrs)
    |> Repo.insert()
  end

  @doc """
  Creates a decompiled smart contract.
  """

  @spec create_decompiled_smart_contract(map()) :: {:ok, Address.t()} | {:error, Ecto.Changeset.t()}
  def create_decompiled_smart_contract(attrs) do
    changeset = DecompiledSmartContract.changeset(%DecompiledSmartContract{}, attrs)

    # Enforce ShareLocks tables order (see docs: sharelocks.md)
    Multi.new()
    |> Multi.run(:set_address_decompiled, fn repo, _ ->
      set_address_decompiled(repo, Changeset.get_field(changeset, :address_hash))
    end)
    |> Multi.insert(:decompiled_smart_contract, changeset,
      on_conflict: :replace_all,
      conflict_target: [:decompiler_version, :address_hash]
    )
    |> Repo.transaction()
    |> case do
      {:ok, %{decompiled_smart_contract: decompiled_smart_contract}} -> {:ok, decompiled_smart_contract}
      {:error, _, error_value, _} -> {:error, error_value}
    end
  end

  @doc """
  Converts the `Explorer.Chain.Data.t:t/0` to `iodata` representation that can be written to users efficiently.

      iex> %Explorer.Chain.Data{
      ...>   bytes: <<>>
      ...> } |>
      ...> Explorer.Chain.data_to_iodata() |>
      ...> IO.iodata_to_binary()
      "0x"
      iex> %Explorer.Chain.Data{
      ...>   bytes: <<0, 0, 0, 0, 0, 0, 0, 0, 0, 0, 0, 0, 134, 45, 103, 203, 7,
      ...>     115, 238, 63, 140, 231, 234, 137, 179, 40, 255, 234, 134, 26,
      ...>     179, 239>>
      ...> } |>
      ...> Explorer.Chain.data_to_iodata() |>
      ...> IO.iodata_to_binary()
      "0x000000000000000000000000862d67cb0773ee3f8ce7ea89b328ffea861ab3ef"

  """
  @spec data_to_iodata(Data.t()) :: iodata()
  def data_to_iodata(data) do
    Data.to_iodata(data)
  end

  @doc """
  The fee a `transaction` paid for the `t:Explorer.Transaction.t/0` `gas`

  If the transaction is pending, then the fee will be a range of `unit`

      iex> Explorer.Chain.fee(
      ...>   %Explorer.Chain.Transaction{
      ...>     gas: Decimal.new(3),
      ...>     gas_price: %Explorer.Chain.Wei{value: Decimal.new(2)},
      ...>     gas_used: nil
      ...>   },
      ...>   :wei
      ...> )
      {:maximum, Decimal.new(6)}

  If the transaction has been confirmed in block, then the fee will be the actual fee paid in `unit` for the `gas_used`
  in the `transaction`.

      iex> Explorer.Chain.fee(
      ...>   %Explorer.Chain.Transaction{
      ...>     gas: Decimal.new(3),
      ...>     gas_price: %Explorer.Chain.Wei{value: Decimal.new(2)},
      ...>     gas_used: Decimal.new(2)
      ...>   },
      ...>   :wei
      ...> )
      {:actual, Decimal.new(4)}

  """
  @spec fee(Transaction.t(), :ether | :gwei | :wei) :: {:maximum, Decimal.t()} | {:actual, Decimal.t()}
  def fee(%Transaction{gas: gas, gas_price: gas_price, gas_used: nil}, unit) do
    fee =
      gas_price
      |> Wei.to(unit)
      |> Decimal.mult(gas)

    {:maximum, fee}
  end

  def fee(%Transaction{gas_price: gas_price, gas_used: gas_used}, unit) do
    fee =
      gas_price
      |> Wei.to(unit)
      |> Decimal.mult(gas_used)

    {:actual, fee}
  end

  @doc """
  Checks to see if the chain is down indexing based on the transaction from the
  oldest block and the pending operation
  """
  @spec finished_internal_transactions_indexing?() :: boolean()
  def finished_internal_transactions_indexing? do
    internal_transactions_disabled? = System.get_env("INDEXER_DISABLE_INTERNAL_TRANSACTIONS_FETCHER", "false") == "true"

    if internal_transactions_disabled? do
      true
    else
      json_rpc_named_arguments = Application.fetch_env!(:indexer, :json_rpc_named_arguments)
      variant = Keyword.fetch!(json_rpc_named_arguments, :variant)

      if variant == EthereumJSONRPC.Ganache || variant == EthereumJSONRPC.Arbitrum do
        true
      else
        with {:transactions_exist, true} <- {:transactions_exist, Repo.exists?(Transaction)},
             min_block_number when not is_nil(min_block_number) <- Repo.aggregate(Transaction, :min, :block_number) do
          min_block_number =
            min_block_number
            |> Decimal.max(EthereumJSONRPC.first_block_to_fetch(:trace_first_block))
            |> Decimal.to_integer()

          query =
            from(
              b in Block,
              join: pending_ops in assoc(b, :pending_operations),
              where: b.consensus and b.number == ^min_block_number
            )

          !Repo.exists?(query)
        else
          {:transactions_exist, false} -> true
          nil -> false
        end
      end
    end
  end

  def finished_blocks_indexing?(indexed_ratio_blocks) do
    Decimal.compare(indexed_ratio_blocks, 1) !== :lt
  end

  @doc """
  Checks if indexing of blocks and internal transactions finished aka full indexing
  """
  @spec finished_indexing?(Decimal.t()) :: boolean()
  def finished_indexing?(indexed_ratio_blocks) do
    case finished_blocks_indexing?(indexed_ratio_blocks) do
      false -> false
      _ -> Chain.finished_internal_transactions_indexing?()
    end
  end

  @doc """
  The `t:Explorer.Chain.Transaction.t/0` `gas_price` of the `transaction` in `unit`.
  """
  def gas_price(%Transaction{gas_price: gas_price}, unit) do
    Wei.to(gas_price, unit)
  end

  @doc """
  Converts `t:Explorer.Chain.Address.t/0` `hash` to the `t:Explorer.Chain.Address.t/0` with that `hash`.

  Returns `{:ok, %Explorer.Chain.Address{}}` if found

      iex> {:ok, %Explorer.Chain.Address{hash: hash}} = Explorer.Chain.create_address(
      ...>   %{hash: "0x5aaeb6053f3e94c9b9a09f33669435e7ef1beaed"}
      ...> )
      iex> {:ok, %Explorer.Chain.Address{hash: found_hash}} = Explorer.Chain.hash_to_address(hash)
      iex> found_hash == hash
      true

  Returns `{:error, :not_found}` if not found

      iex> {:ok, hash} = Explorer.Chain.string_to_address_hash("0x5aaeb6053f3e94c9b9a09f33669435e7ef1beaed")
      iex> Explorer.Chain.hash_to_address(hash)
      {:error, :not_found}

  ## Options

    * `:necessity_by_association` - use to load `t:association/0` as `:required` or `:optional`.  If an association is
      `:required`, and the `t:Explorer.Chain.Address.t/0` has no associated record for that association,
      then the `t:Explorer.Chain.Address.t/0` will not be included in the list.

  Optionally it also accepts a boolean to fetch the `has_decompiled_code?` virtual field or not

  """
  @spec hash_to_address(Hash.Address.t(), [necessity_by_association_option], boolean()) ::
          {:ok, Address.t()} | {:error, :not_found}
  def hash_to_address(
        %Hash{byte_count: unquote(Hash.Address.byte_count())} = hash,
        options \\ [
          necessity_by_association: %{
            :contracts_creation_internal_transaction => :optional,
            :names => :optional,
            :smart_contract => :optional,
            :token => :optional,
            :contracts_creation_transaction => :optional
          }
        ],
        query_decompiled_code_flag \\ true
      ) do
    necessity_by_association = Keyword.get(options, :necessity_by_association, %{})

    query =
      from(
        address in Address,
        where: address.hash == ^hash
      )

    address_result =
      query
      |> join_associations(necessity_by_association)
      |> with_decompiled_code_flag(hash, query_decompiled_code_flag)
      |> Repo.one()

    address_updated_result =
      case address_result do
        %{smart_contract: smart_contract} ->
          if smart_contract do
            address_result
          else
            address_verified_twin_contract =
              Chain.get_minimal_proxy_template(hash) ||
                Chain.get_address_verified_twin_contract(hash).verified_contract

            if address_verified_twin_contract do
              address_verified_twin_contract_updated =
                address_verified_twin_contract
                |> Map.put(:address_hash, hash)
                |> Map.put(:metadata_from_verified_twin, true)
                |> Map.put(:implementation_address_hash, nil)
                |> Map.put(:implementation_name, nil)
                |> Map.put(:implementation_fetched_at, nil)

              address_result
              |> Map.put(:smart_contract, address_verified_twin_contract_updated)
            else
              address_result
            end
          end

        _ ->
          address_result
      end

    address_updated_result
    |> case do
      nil -> {:error, :not_found}
      address -> {:ok, address}
    end
  end

  def decompiled_code(address_hash, version) do
    query =
      from(contract in DecompiledSmartContract,
        where: contract.address_hash == ^address_hash and contract.decompiler_version == ^version
      )

    query
    |> Repo.one()
    |> case do
      nil -> {:error, :not_found}
      contract -> {:ok, contract.decompiled_source_code}
    end
  end

  @spec token_contract_address_from_token_name(String.t()) :: {:ok, Hash.Address.t()} | {:error, :not_found}
  def token_contract_address_from_token_name(name) when is_binary(name) do
    query =
      from(token in Token,
        where: ilike(token.symbol, ^name),
        or_where: ilike(token.name, ^name),
        select: token.contract_address_hash
      )

    query
    |> Repo.all()
    |> case do
      [] ->
        {:error, :not_found}

      hashes ->
        if Enum.count(hashes) == 1 do
          {:ok, List.first(hashes)}
        else
          {:error, :not_found}
        end
    end
  end

  defp prepare_search_term(string) do
    case Regex.scan(~r/[a-zA-Z0-9]+/, string) do
      [_ | _] = words ->
        term_final =
          words
          |> Enum.map_join(" & ", fn [word] -> word <> ":*" end)

        {:some, term_final}

      _ ->
        :none
    end
  end

  def search_label_query(term) do
    inner_query =
      from(tag in AddressTag,
        where: fragment("to_tsvector('english', display_name ) @@ to_tsquery(?)", ^term),
        select: tag
      )

    from(att in AddressToTag,
      inner_join: at in subquery(inner_query),
      on: att.tag_id == at.id,
      select: %{
        address_hash: att.address_hash,
        tx_hash: fragment("CAST(NULL AS bytea)"),
        block_hash: fragment("CAST(NULL AS bytea)"),
        foreign_token_hash: fragment("CAST(NULL AS bytea)"),
        foreign_chain_id: ^nil,
        type: "label",
        name: at.display_name,
        symbol: ^nil,
        holder_count: ^nil,
        inserted_at: att.inserted_at,
        block_number: 0
      }
    )
  end

  defp search_token_query(term) do
    from(token in Token,
      left_join: bridged in BridgedToken,
      on: token.contract_address_hash == bridged.home_token_contract_address_hash,
      where: fragment("to_tsvector(symbol || ' ' || name ) @@ to_tsquery(?)", ^term),
      select: %{
        address_hash: token.contract_address_hash,
        tx_hash: fragment("CAST(NULL AS bytea)"),
        block_hash: fragment("CAST(NULL AS bytea)"),
        foreign_token_hash: bridged.foreign_token_contract_address_hash,
        foreign_chain_id: bridged.foreign_chain_id,
        type: "token",
        name: token.name,
        symbol: token.symbol,
        holder_count: token.holder_count,
        inserted_at: token.inserted_at,
        block_number: 0
      }
    )
  end

  defp search_contract_query(term) do
    from(smart_contract in SmartContract,
      left_join: address in Address,
      on: smart_contract.address_hash == address.hash,
      where: fragment("to_tsvector(name ) @@ to_tsquery(?)", ^term),
      select: %{
        address_hash: smart_contract.address_hash,
        tx_hash: fragment("CAST(NULL AS bytea)"),
        block_hash: fragment("CAST(NULL AS bytea)"),
        foreign_token_hash: fragment("CAST(NULL AS bytea)"),
        foreign_chain_id: ^nil,
        type: "contract",
        name: smart_contract.name,
        symbol: ^nil,
        holder_count: ^nil,
        inserted_at: address.inserted_at,
        block_number: 0
      }
    )
  end

  defp search_address_query(term) do
    case Chain.string_to_address_hash(term) do
      {:ok, address_hash} ->
        from(address in Address,
          left_join: address_name in Address.Name,
          on: address.hash == address_name.address_hash,
          where: address.hash == ^address_hash,
          select: %{
            address_hash: address.hash,
            tx_hash: fragment("CAST(NULL AS bytea)"),
            block_hash: fragment("CAST(NULL AS bytea)"),
            foreign_token_hash: fragment("CAST(NULL AS bytea)"),
            foreign_chain_id: ^nil,
            type: "address",
            name: address_name.name,
            symbol: ^nil,
            holder_count: ^nil,
            inserted_at: address.inserted_at,
            block_number: 0
          }
        )

      _ ->
        nil
    end
  end

  defp search_tx_query(term) do
    case Chain.string_to_transaction_hash(term) do
      {:ok, tx_hash} ->
        from(transaction in Transaction,
          where: transaction.hash == ^tx_hash,
          select: %{
            address_hash: fragment("CAST(NULL AS bytea)"),
            tx_hash: transaction.hash,
            block_hash: fragment("CAST(NULL AS bytea)"),
            foreign_token_hash: fragment("CAST(NULL AS bytea)"),
            foreign_chain_id: ^nil,
            type: "transaction",
            name: ^nil,
            symbol: ^nil,
            holder_count: ^nil,
            inserted_at: transaction.inserted_at,
            block_number: 0
          }
        )

      _ ->
        nil
    end
  end

  defp search_block_query(term) do
    case Chain.string_to_block_hash(term) do
      {:ok, block_hash} ->
        from(block in Block,
          where: block.hash == ^block_hash,
          select: %{
            address_hash: fragment("CAST(NULL AS bytea)"),
            tx_hash: fragment("CAST(NULL AS bytea)"),
            block_hash: block.hash,
            foreign_token_hash: fragment("CAST(NULL AS bytea)"),
            foreign_chain_id: ^nil,
            type: "block",
            name: ^nil,
            symbol: ^nil,
            holder_count: ^nil,
            inserted_at: block.inserted_at,
            block_number: block.number
          }
        )

      _ ->
        case Integer.parse(term) do
          {block_number, ""} ->
            from(block in Block,
              where: block.number == ^block_number,
              select: %{
                address_hash: fragment("CAST(NULL AS bytea)"),
                tx_hash: fragment("CAST(NULL AS bytea)"),
                block_hash: block.hash,
                foreign_token_hash: fragment("CAST(NULL AS bytea)"),
                foreign_chain_id: ^nil,
                type: "block",
                name: ^nil,
                symbol: ^nil,
                holder_count: ^nil,
                inserted_at: block.inserted_at,
                block_number: block.number
              }
            )

          _ ->
            nil
        end
    end
  end

  def joint_search(paging_options, offset, raw_string) do
    string = String.trim(raw_string)

    case prepare_search_term(string) do
      {:some, term} ->
        tokens_query = search_token_query(term)
        contracts_query = search_contract_query(term)
        labels_query = search_label_query(term)
        tx_query = search_tx_query(string)
        address_query = search_address_query(string)
        block_query = search_block_query(string)

        basic_query =
          from(
            tokens in subquery(tokens_query),
            union: ^contracts_query,
            union: ^labels_query
          )

        query =
          cond do
            address_query ->
              basic_query
              |> union(^address_query)

            tx_query ->
              basic_query
              |> union(^tx_query)
              |> union(^block_query)

            block_query ->
              basic_query
              |> union(^block_query)

            true ->
              basic_query
          end

        ordered_query =
          from(items in subquery(query),
            order_by: [desc_nulls_last: items.holder_count, asc: items.name, desc: items.inserted_at],
            limit: ^paging_options.page_size,
            offset: ^offset
          )

        paginated_ordered_query =
          ordered_query
          |> page_search_results(paging_options)

        search_results = Repo.all(paginated_ordered_query)

        search_results
        |> Enum.map(fn result ->
          result_checksummed_address_hash =
            if result.address_hash do
              result
              |> Map.put(:address_hash, Address.checksum(result.address_hash))
            else
              result
            end

          result_checksummed =
            if result_checksummed_address_hash.foreign_token_hash do
              result_checksummed_address_hash
              |> Map.put(:foreign_token_hash, Address.checksum(result_checksummed_address_hash.foreign_token_hash))
            else
              result_checksummed_address_hash
            end

          result_checksummed
        end)

      _ ->
        []
    end
  end

  # depreciated function
  @spec search_token(String.t()) :: [Token.t()]
  def search_token(string) do
    case prepare_search_term(string) do
      {:some, term} ->
        query =
          from(token in Token,
            where: fragment("to_tsvector(symbol || ' ' || name ) @@ to_tsquery(?)", ^term),
            select: %{
              link: token.contract_address_hash,
              symbol: token.symbol,
              name: token.name,
              holder_count: token.holder_count,
              type: "token"
            },
            order_by: [desc: token.holder_count]
          )

        Repo.all(query)

      _ ->
        []
    end
  end

  # depreciated function
  @spec search_contract(String.t()) :: [SmartContract.t()]
  def search_contract(string) do
    case prepare_search_term(string) do
      {:some, term} ->
        query =
          from(smart_contract in SmartContract,
            left_join: address in Address,
            on: smart_contract.address_hash == address.hash,
            where: fragment("to_tsvector(name ) @@ to_tsquery(?)", ^term),
            select: %{
              link: smart_contract.address_hash,
              name: smart_contract.name,
              inserted_at: address.inserted_at,
              type: "contract"
            },
            order_by: [desc: smart_contract.inserted_at]
          )

        Repo.all(query)

      _ ->
        []
    end
  end

  # depreciated function
  @spec search_label(String.t()) :: [map()]
  def search_label(string) do
    case prepare_search_term(string) do
      {:some, term} ->
        inner_query =
          from(tag in AddressTag,
            where: fragment("to_tsvector('english', display_name ) @@ to_tsquery(?)", ^term),
            select: tag
          )

        query =
          from(att in AddressToTag,
            inner_join: at in subquery(inner_query),
            on: att.tag_id == at.id,
            select: %{
              contract_address_hash: att.address_hash,
              name: at.display_name,
              type: "label"
            }
          )

        Repo.all(query)

      _ ->
        []
    end
  end

  # depreciated function
  def search_tx(term) do
    case Chain.string_to_transaction_hash(term) do
      {:ok, tx_hash} ->
        query =
          from(transaction in Transaction,
            where: transaction.hash == ^tx_hash,
            select: %{
              link: transaction.hash,
              type: "transaction"
            }
          )

        Repo.all(query)

      _ ->
        []
    end
  end

  # depreciated function
  def search_address(term) do
    case Chain.string_to_address_hash(term) do
      {:ok, address_hash} ->
        query =
          from(address in Address,
            left_join: address_name in Address.Name,
            on: address.hash == address_name.address_hash,
            where: address.hash == ^address_hash,
            select: %{
              name: address_name.name,
              link: address.hash,
              type: "address"
            }
          )

        Repo.all(query)

      _ ->
        []
    end
  end

  # depreciated function
  def search_block(term) do
    case Chain.string_to_block_hash(term) do
      {:ok, block_hash} ->
        query =
          from(block in Block,
            where: block.hash == ^block_hash,
            select: %{
              link: block.hash,
              block_number: block.number,
              type: "block"
            }
          )

        Repo.all(query)

      _ ->
        case Integer.parse(term) do
          {block_number, _} ->
            query =
              from(block in Block,
                where: block.number == ^block_number,
                select: %{
                  link: block.hash,
                  block_number: block.number,
                  type: "block"
                }
              )

            Repo.all(query)

          _ ->
            []
        end
    end
  end

  @doc """
  Converts `t:Explorer.Chain.Address.t/0` `hash` to the `t:Explorer.Chain.Address.t/0` with that `hash`.

  Returns `{:ok, %Explorer.Chain.Address{}}` if found

      iex> {:ok, %Explorer.Chain.Address{hash: hash}} = Explorer.Chain.create_address(
      ...>   %{hash: "0x5aaeb6053f3e94c9b9a09f33669435e7ef1beaed"}
      ...> )
      iex> {:ok, %Explorer.Chain.Address{hash: found_hash}} = Explorer.Chain.hash_to_address(hash)
      iex> found_hash == hash
      true

  Returns `{:error, address}` if not found but created an address

      iex> {:ok, %Explorer.Chain.Address{hash: hash}} = Explorer.Chain.create_address(
      ...>   %{hash: "0x5aaeb6053f3e94c9b9a09f33669435e7ef1beaed"}
      ...> )
      iex> {:ok, %Explorer.Chain.Address{hash: found_hash}} = Explorer.Chain.hash_to_address(hash)
      iex> found_hash == hash
      true


  ## Options

    * `:necessity_by_association` - use to load `t:association/0` as `:required` or `:optional`.  If an association is
      `:required`, and the `t:Explorer.Chain.Address.t/0` has no associated record for that association,
      then the `t:Explorer.Chain.Address.t/0` will not be included in the list.

  Optionally it also accepts a boolean to fetch the `has_decompiled_code?` virtual field or not

  """
  @spec find_or_insert_address_from_hash(Hash.Address.t(), [necessity_by_association_option], boolean()) ::
          {:ok, Address.t()}
  def find_or_insert_address_from_hash(
        %Hash{byte_count: unquote(Hash.Address.byte_count())} = hash,
        options \\ [
          necessity_by_association: %{
            :contracts_creation_internal_transaction => :optional,
            :names => :optional,
            :smart_contract => :optional,
            :token => :optional,
            :contracts_creation_transaction => :optional
          }
        ],
        query_decompiled_code_flag \\ true
      ) do
    case hash_to_address(hash, options, query_decompiled_code_flag) do
      {:ok, address} ->
        {:ok, address}

      {:error, :not_found} ->
        create_address(%{hash: to_string(hash)})
        hash_to_address(hash, options, query_decompiled_code_flag)
    end
  end

  @doc """
  Converts list of `t:Explorer.Chain.Address.t/0` `hash` to the `t:Explorer.Chain.Address.t/0` with that `hash`.

  Returns `[%Explorer.Chain.Address{}]}` if found

  """
  @spec hashes_to_addresses([Hash.Address.t()]) :: [Address.t()]
  def hashes_to_addresses(hashes) when is_list(hashes) do
    query =
      from(
        address in Address,
        where: address.hash in ^hashes,
        # https://stackoverflow.com/a/29598910/470451
        order_by: fragment("array_position(?, ?)", type(^hashes, {:array, Hash.Address}), address.hash)
      )

    Repo.all(query)
  end

  @doc """
  Finds an `t:Explorer.Chain.Address.t/0` that has the provided `t:Explorer.Chain.Address.t/0` `hash` and a contract.

  ## Options

    * `:necessity_by_association` - use to load `t:association/0` as `:required` or `:optional`.  If an association is
      `:required`, and the `t:Explorer.Chain.Address.t/0` has no associated record for that association,
      then the `t:Explorer.Chain.Address.t/0` will not be included in the list.

  Optionally it also accepts a boolean to fetch the `has_decompiled_code?` virtual field or not

  """
  @spec find_contract_address(Hash.Address.t(), [necessity_by_association_option], boolean()) ::
          {:ok, Address.t()} | {:error, :not_found}
  def find_contract_address(
        %Hash{byte_count: unquote(Hash.Address.byte_count())} = hash,
        options \\ [],
        query_decompiled_code_flag \\ false
      ) do
    necessity_by_association =
      options
      |> Keyword.get(:necessity_by_association, %{})
      |> Map.merge(%{
        smart_contract_additional_sources: :optional
      })

    query =
      from(
        address in Address,
        where: address.hash == ^hash and not is_nil(address.contract_code)
      )

    address_result =
      query
      |> join_associations(necessity_by_association)
      |> with_decompiled_code_flag(hash, query_decompiled_code_flag)
      |> Repo.one()

    address_updated_result =
      case address_result do
        %{smart_contract: smart_contract} ->
          if smart_contract do
            CheckBytecodeMatchingOnDemand.trigger_check(address_result, smart_contract)
            address_result
          else
            address_verified_twin_contract =
              Chain.get_minimal_proxy_template(hash) ||
                Chain.get_address_verified_twin_contract(hash).verified_contract

            if address_verified_twin_contract do
              address_verified_twin_contract_updated =
                address_verified_twin_contract
                |> Map.put(:address_hash, hash)
                |> Map.put(:metadata_from_verified_twin, true)
                |> Map.put(:implementation_address_hash, nil)
                |> Map.put(:implementation_name, nil)
                |> Map.put(:implementation_fetched_at, nil)

              address_result
              |> Map.put(:smart_contract, address_verified_twin_contract_updated)
            else
              address_result
            end
          end

        _ ->
          address_result
      end

    address_updated_result
    |> case do
      nil -> {:error, :not_found}
      address -> {:ok, address}
    end
  end

  @spec find_decompiled_contract_address(Hash.Address.t()) :: {:ok, Address.t()} | {:error, :not_found}
  def find_decompiled_contract_address(%Hash{byte_count: unquote(Hash.Address.byte_count())} = hash) do
    query =
      from(
        address in Address,
        preload: [
          :contracts_creation_internal_transaction,
          :names,
          :smart_contract,
          :token,
          :contracts_creation_transaction,
          :decompiled_smart_contracts
        ],
        where: address.hash == ^hash
      )

    address = Repo.one(query)

    if address do
      {:ok, address}
    else
      {:error, :not_found}
    end
  end

  @doc """
  Converts `t:Explorer.Chain.Block.t/0` `hash` to the `t:Explorer.Chain.Block.t/0` with that `hash`.

  Unlike `number_to_block/1`, both consensus and non-consensus blocks can be returned when looked up by `hash`.

  Returns `{:ok, %Explorer.Chain.Block{}}` if found

      iex> %Block{hash: hash} = insert(:block, consensus: false)
      iex> {:ok, %Explorer.Chain.Block{hash: found_hash}} = Explorer.Chain.hash_to_block(hash)
      iex> found_hash == hash
      true

  Returns `{:error, :not_found}` if not found

      iex> {:ok, hash} = Explorer.Chain.string_to_block_hash(
      ...>   "0x9fc76417374aa880d4449a1f7f31ec597f00b1f6f3dd2d66f4c9c6c445836d8b"
      ...> )
      iex> Explorer.Chain.hash_to_block(hash)
      {:error, :not_found}

  ## Options

    * `:necessity_by_association` - use to load `t:association/0` as `:required` or `:optional`.  If an association is
      `:required`, and the `t:Explorer.Chain.Block.t/0` has no associated record for that association, then the
      `t:Explorer.Chain.Block.t/0` will not be included in the page `entries`.

  """
  @spec hash_to_block(Hash.Full.t(), [necessity_by_association_option]) :: {:ok, Block.t()} | {:error, :not_found}
  def hash_to_block(%Hash{byte_count: unquote(Hash.Full.byte_count())} = hash, options \\ []) when is_list(options) do
    necessity_by_association = Keyword.get(options, :necessity_by_association, %{})

    Block
    |> where(hash: ^hash)
    |> join_associations(necessity_by_association)
    |> Repo.one()
    |> case do
      nil ->
        {:error, :not_found}

      block ->
        {:ok, block}
    end
  end

  @doc """
  Converts the `Explorer.Chain.Hash.t:t/0` to `iodata` representation that can be written efficiently to users.

      iex> %Explorer.Chain.Hash{
      ...>   byte_count: 32,
      ...>   bytes: <<0x9fc76417374aa880d4449a1f7f31ec597f00b1f6f3dd2d66f4c9c6c445836d8b ::
      ...>            big-integer-size(32)-unit(8)>>
      ...> } |>
      ...> Explorer.Chain.hash_to_iodata() |>
      ...> IO.iodata_to_binary()
      "0x9fc76417374aa880d4449a1f7f31ec597f00b1f6f3dd2d66f4c9c6c445836d8b"

  Always pads number, so that it is a valid format for casting.

      iex> %Explorer.Chain.Hash{
      ...>   byte_count: 32,
      ...>   bytes: <<0x1234567890abcdef :: big-integer-size(32)-unit(8)>>
      ...> } |>
      ...> Explorer.Chain.hash_to_iodata() |>
      ...> IO.iodata_to_binary()
      "0x0000000000000000000000000000000000000000000000001234567890abcdef"

  """
  @spec hash_to_iodata(Hash.t()) :: iodata()
  def hash_to_iodata(hash) do
    Hash.to_iodata(hash)
  end

  @doc """
  Converts `t:Explorer.Chain.Transaction.t/0` `hash` to the `t:Explorer.Chain.Transaction.t/0` with that `hash`.

  Returns `{:ok, %Explorer.Chain.Transaction{}}` if found

      iex> %Transaction{hash: hash} = insert(:transaction)
      iex> {:ok, %Explorer.Chain.Transaction{hash: found_hash}} = Explorer.Chain.hash_to_transaction(hash)
      iex> found_hash == hash
      true

  Returns `{:error, :not_found}` if not found

      iex> {:ok, hash} = Explorer.Chain.string_to_transaction_hash(
      ...>   "0x9fc76417374aa880d4449a1f7f31ec597f00b1f6f3dd2d66f4c9c6c445836d8b"
      ...> )
      iex> Explorer.Chain.hash_to_transaction(hash)
      {:error, :not_found}

  ## Options

    * `:necessity_by_association` - use to load `t:association/0` as `:required` or `:optional`.  If an association is
      `:required`, and the `t:Explorer.Chain.Transaction.t/0` has no associated record for that association, then the
      `t:Explorer.Chain.Transaction.t/0` will not be included in the page `entries`.
  """
  @spec hash_to_transaction(Hash.Full.t(), [necessity_by_association_option]) ::
          {:ok, Transaction.t()} | {:error, :not_found}
  def hash_to_transaction(
        %Hash{byte_count: unquote(Hash.Full.byte_count())} = hash,
        options \\ []
      )
      when is_list(options) do
    necessity_by_association = Keyword.get(options, :necessity_by_association, %{})

    Transaction
    |> where(hash: ^hash)
    |> join_associations(necessity_by_association)
    |> Repo.one()
    |> case do
      nil ->
        {:error, :not_found}

      transaction ->
        {:ok, transaction}
    end
  end

  # preload_to_detect_tt?: we don't need to preload more than one token transfer in case the tx inside the list (we dont't show any token transfers on tx tile in new UI)
  def preload_token_transfers(
        %Transaction{hash: tx_hash, block_hash: block_hash} = transaction,
        necessity_by_association,
        preload_to_detect_tt? \\ true
      ) do
    token_transfers =
      TokenTransfer
      |> (&if(is_nil(block_hash),
            do: where(&1, [token_transfer], token_transfer.transaction_hash == ^tx_hash),
            else:
              where(
                &1,
                [token_transfer],
                token_transfer.transaction_hash == ^tx_hash and token_transfer.block_hash == ^block_hash
              )
          )).()
      |> limit(^if(preload_to_detect_tt?, do: 1, else: @token_transfers_per_transaction_preview + 1))
      |> order_by([token_transfer], asc: token_transfer.log_index)
      |> join_associations(necessity_by_association)
      |> Repo.all()

    %Transaction{transaction | token_transfers: token_transfers}
  end

  def get_token_transfers_per_transaction_preview_count, do: @token_transfers_per_transaction_preview

  @doc """
  Converts list of `t:Explorer.Chain.Transaction.t/0` `hashes` to the list of `t:Explorer.Chain.Transaction.t/0`s for
  those `hashes`.

  Returns list of `%Explorer.Chain.Transaction{}`s if found

      iex> [%Transaction{hash: hash1}, %Transaction{hash: hash2}] = insert_list(2, :transaction)
      iex> [%Explorer.Chain.Transaction{hash: found_hash1}, %Explorer.Chain.Transaction{hash: found_hash2}] =
      ...>   Explorer.Chain.hashes_to_transactions([hash1, hash2])
      iex> found_hash1 in [hash1, hash2]
      true
      iex> found_hash2 in [hash1, hash2]
      true

  Returns `[]` if not found

      iex> {:ok, hash} = Explorer.Chain.string_to_transaction_hash(
      ...>   "0x9fc76417374aa880d4449a1f7f31ec597f00b1f6f3dd2d66f4c9c6c445836d8b"
      ...> )
      iex> Explorer.Chain.hashes_to_transactions([hash])
      []

  ## Options

    * `:necessity_by_association` - use to load `t:association/0` as `:required` or `:optional`.  If an association is
      `:required`, and the `t:Explorer.Chain.Transaction.t/0` has no associated record for that association, then the
      `t:Explorer.Chain.Transaction.t/0` will not be included in the page `entries`.
  """
  @spec hashes_to_transactions([Hash.Full.t()], [necessity_by_association_option]) :: [Transaction.t()] | []
  def hashes_to_transactions(hashes, options \\ []) when is_list(hashes) and is_list(options) do
    necessity_by_association = Keyword.get(options, :necessity_by_association, %{})

    fetch_transactions()
    |> where([transaction], transaction.hash in ^hashes)
    |> join_associations(necessity_by_association)
    |> preload([{:token_transfers, [:token, :from_address, :to_address]}])
    |> Repo.all()
  end

  @doc """
  Bulk insert all data stored in the `Explorer`.

  See `Explorer.Chain.Import.all/1` for options and returns.
  """
  @spec import(Import.all_options()) :: Import.all_result()
  def import(options) do
    Import.all(options)
  end

  @doc """
  The percentage of indexed blocks on the chain.

  If there are no blocks, the percentage is 0.

      iex> Explorer.Chain.indexed_ratio_blocks()
      Decimal.new(0)

  """
  @spec indexed_ratio_blocks() :: Decimal.t()
  def indexed_ratio_blocks do
    %{min: min, max: max} = BlockNumber.get_all()

    min_blockchain_block_number =
      case Integer.parse(Application.get_env(:indexer, :first_block)) do
        {block_number, _} -> block_number
        _ -> 0
      end

    case {min, max} do
      {0, 0} ->
        Decimal.new(0)

      _ ->
        result =
          BlockCache.estimated_count()
          |> Decimal.div(max - min_blockchain_block_number + 1)
          |> (&if(
                (Decimal.compare(&1, Decimal.from_float(0.99)) == :gt ||
                   Decimal.compare(&1, Decimal.from_float(0.99)) == :eq) &&
                  min <= min_blockchain_block_number,
                do: Decimal.new(1),
                else: &1
              )).()

        result
        |> Decimal.round(2, :down)
        |> Decimal.min(Decimal.new(1))
    end
  end

  @spec indexed_ratio_internal_transactions() :: Decimal.t()
  def indexed_ratio_internal_transactions do
    %{max: max} = BlockNumber.get_all()
    count = Repo.aggregate(PendingBlockOperation, :count, timeout: :infinity)

    min_blockchain_trace_block_number =
      case Integer.parse(Application.get_env(:indexer, :trace_first_block)) do
        {block_number, _} -> block_number
        _ -> 0
      end

    case max do
      0 ->
        Decimal.new(0)

      _ ->
        full_blocks_range = max - min_blockchain_trace_block_number + 1
        result = Decimal.div(full_blocks_range - count, full_blocks_range)

        result
        |> Decimal.round(2, :down)
        |> Decimal.min(Decimal.new(1))
    end
  end

  @spec fetch_min_block_number() :: non_neg_integer
  def fetch_min_block_number do
    query =
      from(block in Block,
        select: block.number,
        where: block.consensus == true,
        order_by: [asc: block.number],
        limit: 1
      )

    Repo.one(query) || 0
  rescue
    _ ->
      0
  end

  @spec fetch_max_block_number() :: non_neg_integer
  def fetch_max_block_number do
    query =
      from(block in Block,
        select: block.number,
        where: block.consensus == true,
        order_by: [desc: block.number],
        limit: 1
      )

    Repo.one(query) || 0
  rescue
    _ ->
      0
  end

  def fetch_block_by_hash(block_hash) do
    Repo.get(Block, block_hash)
  end

  @doc """
  The number of `t:Explorer.Chain.InternalTransaction.t/0`.

      iex> transaction = :transaction |> insert() |> with_block()
      iex> insert(:internal_transaction, index: 0, transaction: transaction, block_hash: transaction.block_hash, block_index: 0)
      iex> Explorer.Chain.internal_transaction_count()
      1

  If there are none, the count is `0`.

      iex> Explorer.Chain.internal_transaction_count()
      0

  """
  def internal_transaction_count do
    Repo.aggregate(InternalTransaction.where_nonpending_block(), :count, :transaction_hash)
  end

  @doc """
  Finds all `t:Explorer.Chain.Transaction.t/0` in the `t:Explorer.Chain.Block.t/0`.

  ## Options

    * `:necessity_by_association` - use to load `t:association/0` as `:required` or `:optional`.  If an association is
        `:required`, and the `t:Explorer.Chain.Block.t/0` has no associated record for that association, then the
        `t:Explorer.Chain.Block.t/0` will not be included in the page `entries`.
    * `:paging_options` - a `t:Explorer.PagingOptions.t/0` used to specify the `:page_size` and
      `:key` (a tuple of the lowest/oldest `{block_number}`). Results will be the internal
      transactions older than the `block_number` that are passed.
    * ':block_type' - use to filter by type of block; Uncle`, `Reorg`, or `Block` (default).

  """
  @spec list_blocks([paging_options | necessity_by_association_option]) :: [Block.t()]
  def list_blocks(options \\ []) when is_list(options) do
    necessity_by_association = Keyword.get(options, :necessity_by_association, %{})
    paging_options = Keyword.get(options, :paging_options) || @default_paging_options
    block_type = Keyword.get(options, :block_type, "Block")

    cond do
      block_type == "Block" && !paging_options.key ->
        block_from_cache(block_type, paging_options, necessity_by_association)

      block_type == "Uncle" && !paging_options.key ->
        uncles_from_cache(block_type, paging_options, necessity_by_association)

      true ->
        fetch_blocks(block_type, paging_options, necessity_by_association)
    end
  end

  defp block_from_cache(block_type, paging_options, necessity_by_association) do
    case Blocks.take_enough(paging_options.page_size) do
      nil ->
        elements = fetch_blocks(block_type, paging_options, necessity_by_association)

        Blocks.update(elements)

        elements

      blocks ->
        blocks
    end
  end

  def uncles_from_cache(block_type, paging_options, necessity_by_association) do
    case Uncles.take_enough(paging_options.page_size) do
      nil ->
        elements = fetch_blocks(block_type, paging_options, necessity_by_association)

        Uncles.update(elements)

        elements

      blocks ->
        blocks
    end
  end

  defp fetch_blocks(block_type, paging_options, necessity_by_association) do
    Block
    |> Block.block_type_filter(block_type)
    |> page_blocks(paging_options)
    |> limit(^paging_options.page_size)
    |> order_by(desc: :number)
    |> join_associations(necessity_by_association)
    |> Repo.all()
  end

  @doc """
  Map `block_number`s to their `t:Explorer.Chain.Block.t/0` `hash` `t:Explorer.Chain.Hash.Full.t/0`.

  Does not include non-consensus blocks.

      iex> block = insert(:block, consensus: false)
      iex> Explorer.Chain.block_hash_by_number([block.number])
      %{}

  """
  @spec block_hash_by_number([Block.block_number()]) :: %{Block.block_number() => Hash.Full.t()}
  def block_hash_by_number(block_numbers) when is_list(block_numbers) do
    query =
      from(block in Block,
        where: block.consensus == true and block.number in ^block_numbers,
        select: {block.number, block.hash}
      )

    query
    |> Repo.all()
    |> Enum.into(%{})
  end

  @doc """
  Lists the top `t:Explorer.Chain.Address.t/0`'s' in descending order based on coin balance and address hash.

  """
  @spec list_top_addresses :: [{Address.t(), non_neg_integer()}]
  def list_top_addresses(options \\ []) do
    paging_options = Keyword.get(options, :paging_options, @default_paging_options)

    if is_nil(paging_options.key) do
      paging_options.page_size
      |> Accounts.take_enough()
      |> case do
        nil ->
          accounts_with_n = fetch_top_addresses(paging_options)

          accounts_with_n
          |> Enum.map(fn {address, _n} -> address end)
          |> Accounts.update()

          accounts_with_n

        accounts ->
          Enum.map(
            accounts,
            &{&1,
             if is_nil(&1.nonce) do
               0
             else
               &1.nonce + 1
             end}
          )
      end
    else
      fetch_top_addresses(paging_options)
    end
  end

  defp fetch_top_addresses(paging_options) do
    base_query =
      from(a in Address,
        where: a.fetched_coin_balance > ^0,
        order_by: [desc: a.fetched_coin_balance, asc: a.hash],
        preload: [:names],
        select: {a, fragment("coalesce(1 + ?, 0)", a.nonce)}
      )

    base_query
    |> page_addresses(paging_options)
    |> limit(^paging_options.page_size)
    |> Repo.all()
  end

  @doc """
  Lists the top `t:Explorer.Chain.Token.t/0`'s'.

  """
  @spec list_top_tokens(String.t()) :: [{Token.t(), non_neg_integer()}]
  def list_top_tokens(filter, options \\ []) do
    paging_options = Keyword.get(options, :paging_options, @default_paging_options)
    token_type = Keyword.get(options, :token_type, nil)

    fetch_top_tokens(filter, paging_options, token_type)
  end

  @spec list_top_bridged_tokens(atom(), String.t() | nil, boolean(), [paging_options | necessity_by_association_option]) ::
          [
            {Token.t(), BridgedToken.t()}
          ]
  def list_top_bridged_tokens(destination, filter, from_api, options \\ []) do
    paging_options = Keyword.get(options, :paging_options, @default_paging_options)

    fetch_top_bridged_tokens(destination, paging_options, filter, from_api)
  end

  defp fetch_top_tokens(filter, paging_options, token_type) do
    base_query = base_token_query(token_type)

    base_query_with_paging =
      base_query
      |> page_tokens(paging_options)
      |> limit(^paging_options.page_size)

    query =
      if filter && filter !== "" do
        case prepare_search_term(filter) do
          {:some, filter_term} ->
            base_query_with_paging
            |> where(fragment("to_tsvector('english', symbol || ' ' || name ) @@ to_tsquery(?)", ^filter_term))

          _ ->
            base_query_with_paging
        end
      else
        base_query_with_paging
      end

    query
    |> Repo.all()
  end

  defp fetch_top_bridged_tokens(destination, paging_options, filter, from_api) do
    offset = (max(paging_options.page_number, 1) - 1) * paging_options.page_size
    chain_id = translate_destination_to_chain_id(destination)

    if chain_id == :undefined do
      []
    else
      bridged_tokens_query =
        if chain_id do
          from(bt in BridgedToken,
            select: bt,
            where: bt.foreign_chain_id == ^chain_id
          )
        else
          from(bt in BridgedToken,
            select: bt
          )
        end

      base_query =
        from(t in Token,
          right_join: bt in subquery(bridged_tokens_query),
          on: t.contract_address_hash == bt.home_token_contract_address_hash,
          where: t.total_supply > ^0,
          where: t.bridged,
          order_by: [desc: t.holder_count, asc: t.name],
          select: [t, bt],
          preload: [:contract_address]
        )

      base_query_with_paging =
        base_query
        |> page_tokens(paging_options)
        |> limit(^paging_options.page_size)
        |> offset(^offset)

      query =
        if filter && filter !== "" do
          base_query_with_paging
          |> where(fragment("to_tsvector('english', symbol || ' ' || name ) @@ to_tsquery(?)", ^filter))
        else
          base_query_with_paging
        end

      if from_api do
        query
        |> Repo.replica().all()
      else
        query
        |> Repo.all()
      end
    end
  end

  @spec list_top_gas_consumers([DateTime.t()]) :: [map()]
  def list_top_gas_consumers(period, options \\ []) do
    paging_options = Keyword.get(options, :paging_options, @default_paging_options)

    list_top_gas_usage_query(period, :to, paging_options)
  end

  @spec list_top_gas_spenders([DateTime.t()]) :: [map()]
  def list_top_gas_spenders(period, options \\ []) do
    paging_options = Keyword.get(options, :paging_options, @default_paging_options)

    list_top_gas_usage_query(period, :from, paging_options)
  end

  defp list_top_gas_usage_query(duration, column, paging_options) do
    initial_query =
      if column == :to do
        from(t in Transaction,
          select: %{
            address_hash: t.to_address_hash,
            total_gas: sum(t.gas_used)
          },
          group_by: t.to_address_hash,
          where: not is_nil(t.to_address_hash)
        )
      else
        from(t in Transaction,
          select: %{
            address_hash: t.from_address_hash,
            total_gas: sum(t.gas_used)
          },
          group_by: t.from_address_hash,
          where: not is_nil(t.from_address_hash)
        )
      end

    base_query =
      initial_query
      |> where([t], t.inserted_at >= ^duration)
      |> order_by([t], desc: sum(t.gas_used))

    intermediate_query =
      from(t in subquery(base_query),
        select: t,
        where: t.total_gas > 0
      )

    intermediate_query
    |> limit(^paging_options.page_size)
    |> page_gas_usage(paging_options)
    |> Repo.all()
  end

  defp translate_destination_to_chain_id(destination) do
    case destination do
      :eth -> 1
      :kovan -> 42
      :bsc -> 56
      :poa -> 99
      nil -> nil
      _ -> :undefined
    end
  end

  defp base_token_query(empty_type) when empty_type in [nil, []] do
    bridged_tokens_query =
      from(bt in BridgedToken,
        select: bt
      )

    from(t in Token,
      left_join: bt in subquery(bridged_tokens_query),
      on: t.contract_address_hash == bt.home_token_contract_address_hash,
      where: t.total_supply > ^0,
      order_by: [desc_nulls_last: t.holder_count, asc: t.name],
      select: [t, bt],
      preload: [:contract_address]
    )
  end

  defp base_token_query(token_types) when is_list(token_types) do
    bridged_tokens_query =
      from(bt in BridgedToken,
        select: bt
      )

    from(t in Token,
      left_join: bt in subquery(bridged_tokens_query),
      on: t.contract_address_hash == bt.home_token_contract_address_hash,
      where: t.total_supply > ^0,
      where: t.type in ^token_types,
      order_by: [desc_nulls_last: t.holder_count, asc: t.name],
      select: [t, bt],
      preload: [:contract_address]
    )
  end

  @doc """
  Calls `reducer` on a stream of `t:Explorer.Chain.Block.t/0` without `t:Explorer.Chain.Block.Reward.t/0`.
  """
  def stream_blocks_without_rewards(initial, reducer) when is_function(reducer, 2) do
    Block.blocks_without_reward_query()
    |> Repo.stream_reduce(initial, reducer)
  end

  @doc """
  Finds all transactions of a certain block number
  """
  def get_transactions_of_block_number(block_number) do
    block_number
    |> Transaction.transactions_with_block_number()
    |> Repo.all()
  end

  @doc """
  Finds all Blocks validated by the address with the given hash.

    ## Options
      * `:necessity_by_association` - use to load `t:association/0` as `:required` or `:optional`.  If an association is
          `:required`, and the `t:Explorer.Chain.Block.t/0` has no associated record for that association, then the
          `t:Explorer.Chain.Block.t/0` will not be included in the page `entries`.
      * `:paging_options` - a `t:Explorer.PagingOptions.t/0` used to specify the `:page_size` and
        `:key` (a tuple of the lowest/oldest `{block_number}`) and. Results will be the internal
        transactions older than the `block_number` that are passed.

  Returns all blocks validated by the address given.
  """
  @spec get_blocks_validated_by_address(
          [paging_options | necessity_by_association_option],
          Hash.Address.t()
        ) :: [Block.t()]
  def get_blocks_validated_by_address(options \\ [], address_hash) when is_list(options) do
    necessity_by_association = Keyword.get(options, :necessity_by_association, %{})
    paging_options = Keyword.get(options, :paging_options, @default_paging_options)

    Block
    |> join_associations(necessity_by_association)
    |> where(miner_hash: ^address_hash)
    |> page_blocks(paging_options)
    |> limit(^paging_options.page_size)
    |> order_by(desc: :number)
    |> Repo.all()
  end

  def check_if_validated_blocks_at_address(address_hash) do
    Repo.exists?(from(b in Block, where: b.miner_hash == ^address_hash))
  end

  def check_if_logs_at_address(address_hash) do
    Repo.exists?(from(l in Log, where: l.address_hash == ^address_hash))
  end

  def check_if_internal_transactions_at_address(address_hash) do
    internal_transactions_exists_by_created_contract_address_hash =
      Repo.exists?(from(it in InternalTransaction, where: it.created_contract_address_hash == ^address_hash))

    internal_transactions_exists_by_from_address_hash =
      Repo.exists?(from(it in InternalTransaction, where: it.from_address_hash == ^address_hash))

    internal_transactions_exists_by_to_address_hash =
      Repo.exists?(from(it in InternalTransaction, where: it.to_address_hash == ^address_hash))

    internal_transactions_exists_by_created_contract_address_hash || internal_transactions_exists_by_from_address_hash ||
      internal_transactions_exists_by_to_address_hash
  end

  def check_if_token_transfers_at_address(address_hash) do
    token_transfers_exists_by_from_address_hash =
      Repo.exists?(from(tt in TokenTransfer, where: tt.from_address_hash == ^address_hash))

    token_transfers_exists_by_to_address_hash =
      Repo.exists?(from(tt in TokenTransfer, where: tt.to_address_hash == ^address_hash))

    token_transfers_exists_by_from_address_hash ||
      token_transfers_exists_by_to_address_hash
  end

  def check_if_tokens_at_address(address_hash) do
    Repo.exists?(
      from(
        tb in CurrentTokenBalance,
        where: tb.address_hash == ^address_hash,
        where: tb.value > 0
      )
    )
  end

  @doc """
  Counts all of the block validations and groups by the `miner_hash`.
  """
  def each_address_block_validation_count(fun) when is_function(fun, 1) do
    query =
      from(
        b in Block,
        join: addr in Address,
        where: b.miner_hash == addr.hash,
        select: {b.miner_hash, count(b.miner_hash)},
        group_by: b.miner_hash
      )

    Repo.stream_each(query, fun)
  end

  @doc """
  Counts the number of `t:Explorer.Chain.Block.t/0` validated by the address with the given `hash`.
  """
  @spec address_to_validation_count(Hash.Address.t()) :: non_neg_integer()
  def address_to_validation_count(hash) do
    query = from(block in Block, where: block.miner_hash == ^hash, select: fragment("COUNT(*)"))

    Repo.one(query)
  end

  @spec address_to_transaction_count(Address.t()) :: non_neg_integer()
  def address_to_transaction_count(address) do
    address_hash_to_transaction_count(address.hash)
  end

  @spec address_to_token_transfer_count(Address.t()) :: non_neg_integer()
  def address_to_token_transfer_count(address) do
    query =
      from(
        token_transfer in TokenTransfer,
        where: token_transfer.to_address_hash == ^address.hash,
        or_where: token_transfer.from_address_hash == ^address.hash
      )

    Repo.aggregate(query, :count, timeout: :infinity)
  end

  @spec address_to_gas_usage_count(Address.t()) :: Decimal.t() | nil
  def address_to_gas_usage_count(address) do
    if contract?(address) do
      incoming_transaction_gas_usage = address_to_incoming_transaction_gas_usage(address.hash)

      cond do
        !incoming_transaction_gas_usage ->
          address_to_outcoming_transaction_gas_usage(address.hash)

        Decimal.compare(incoming_transaction_gas_usage, 0) == :eq ->
          address_to_outcoming_transaction_gas_usage(address.hash)

        true ->
          incoming_transaction_gas_usage
      end
    else
      address_to_outcoming_transaction_gas_usage(address.hash)
    end
  end

  @doc """
  Return the balance in usd corresponding to this token. Return nil if the usd_value of the token is not present.
  """
  def balance_in_usd(_token_balance, %{usd_value: nil}) do
    nil
  end

  def balance_in_usd(token_balance, %{usd_value: usd_value, decimals: decimals}) do
    tokens = CurrencyHelpers.divide_decimals(token_balance.value, decimals)
    Decimal.mult(tokens, usd_value)
  end

  def balance_in_usd(%{token: %{usd_value: nil}}) do
    nil
  end

  def balance_in_usd(token_balance) do
    tokens = CurrencyHelpers.divide_decimals(token_balance.value, token_balance.token.decimals)
    price = token_balance.token.usd_value
    Decimal.mult(tokens, price)
  end

  defp contract?(%{contract_code: nil}), do: false

  defp contract?(%{contract_code: _}), do: true

  @doc """
  Returns a stream of unfetched `t:Explorer.Chain.Address.CoinBalance.t/0`.

  When there are addresses, the `reducer` is called for each `t:Explorer.Chain.Address.t/0` `hash` and all
  `t:Explorer.Chain.Block.t/0` `block_number` that address is mentioned.

  | Address Hash Schema                        | Address Hash Field              | Block Number Schema                | Block Number Field |
  |--------------------------------------------|---------------------------------|------------------------------------|--------------------|
  | `t:Explorer.Chain.Block.t/0`               | `miner_hash`                    | `t:Explorer.Chain.Block.t/0`       | `number`           |
  | `t:Explorer.Chain.Transaction.t/0`         | `from_address_hash`             | `t:Explorer.Chain.Transaction.t/0` | `block_number`     |
  | `t:Explorer.Chain.Transaction.t/0`         | `to_address_hash`               | `t:Explorer.Chain.Transaction.t/0` | `block_number`     |
  | `t:Explorer.Chain.Log.t/0`                 | `address_hash`                  | `t:Explorer.Chain.Transaction.t/0` | `block_number`     |
  | `t:Explorer.Chain.InternalTransaction.t/0` | `created_contract_address_hash` | `t:Explorer.Chain.Transaction.t/0` | `block_number`     |
  | `t:Explorer.Chain.InternalTransaction.t/0` | `from_address_hash`             | `t:Explorer.Chain.Transaction.t/0` | `block_number`     |
  | `t:Explorer.Chain.InternalTransaction.t/0` | `to_address_hash`               | `t:Explorer.Chain.Transaction.t/0` | `block_number`     |

  Pending `t:Explorer.Chain.Transaction.t/0` `from_address_hash` and `to_address_hash` aren't returned because they
  don't have an associated block number.

  When there are no addresses, the `reducer` is never called and the `initial` is returned in an `:ok` tuple.

  When an `t:Explorer.Chain.Address.t/0` `hash` is used multiple times, all unique `t:Explorer.Chain.Block.t/0` `number`
  will be returned.
  """
  @spec stream_unfetched_balances(
          initial :: accumulator,
          reducer ::
            (entry :: %{address_hash: Hash.Address.t(), block_number: Block.block_number()}, accumulator -> accumulator)
        ) :: {:ok, accumulator}
        when accumulator: term()
  def stream_unfetched_balances(initial, reducer) when is_function(reducer, 2) do
    query =
      from(
        balance in CoinBalance,
        where: is_nil(balance.value_fetched_at),
        select: %{address_hash: balance.address_hash, block_number: balance.block_number}
      )

    Repo.stream_reduce(query, initial, reducer)
  end

  @doc """
  Returns a stream of all token balances that weren't fetched values.
  """
  @spec stream_unfetched_token_balances(
          initial :: accumulator,
          reducer :: (entry :: TokenBalance.t(), accumulator -> accumulator)
        ) :: {:ok, accumulator}
        when accumulator: term()
  def stream_unfetched_token_balances(initial, reducer) when is_function(reducer, 2) do
    TokenBalance.unfetched_token_balances()
    |> Repo.stream_reduce(initial, reducer)
  end

  @doc """
  Returns a stream of all blocks with unfetched internal transactions, using
  the `pending_block_operation` table.

      iex> unfetched = insert(:block)
      iex> insert(:pending_block_operation, block: unfetched, block_number: unfetched.number)
      iex> {:ok, number_set} = Explorer.Chain.stream_blocks_with_unfetched_internal_transactions(
      ...>   MapSet.new(),
      ...>   fn number, acc ->
      ...>     MapSet.put(acc, number)
      ...>   end
      ...> )
      iex> unfetched.number in number_set
      true

  """
  @spec stream_blocks_with_unfetched_internal_transactions(
          initial :: accumulator,
          reducer :: (entry :: term(), accumulator -> accumulator)
        ) :: {:ok, accumulator}
        when accumulator: term()
  def stream_blocks_with_unfetched_internal_transactions(initial, reducer) when is_function(reducer, 2) do
    query =
      from(
        po in PendingBlockOperation,
        where: not is_nil(po.block_number),
        select: po.block_number
      )

    Repo.stream_reduce(query, initial, reducer)
  end

  def remove_nonconsensus_blocks_from_pending_ops(block_hashes) do
    query =
      from(
        po in PendingBlockOperation,
        where: po.block_hash in ^block_hashes
      )

    {_, _} = Repo.delete_all(query)

    :ok
  end

  def remove_nonconsensus_blocks_from_pending_ops do
    query =
      from(
        po in PendingBlockOperation,
        inner_join: block in Block,
        on: block.hash == po.block_hash,
        where: block.consensus == false
      )

    {_, _} = Repo.delete_all(query)

    :ok
  end

  @spec stream_transactions_with_unfetched_created_contract_codes(
          fields :: [
            :block_hash
            | :created_contract_code_indexed_at
            | :from_address_hash
            | :gas
            | :gas_price
            | :hash
            | :index
            | :input
            | :nonce
            | :r
            | :s
            | :to_address_hash
            | :v
            | :value
          ],
          initial :: accumulator,
          reducer :: (entry :: term(), accumulator -> accumulator)
        ) :: {:ok, accumulator}
        when accumulator: term()
  def stream_transactions_with_unfetched_created_contract_codes(fields, initial, reducer)
      when is_function(reducer, 2) do
    query =
      from(t in Transaction,
        where:
          not is_nil(t.block_hash) and not is_nil(t.created_contract_address_hash) and
            is_nil(t.created_contract_code_indexed_at),
        select: ^fields
      )

    Repo.stream_reduce(query, initial, reducer)
  end

  @spec stream_mined_transactions(
          fields :: [
            :block_hash
            | :created_contract_code_indexed_at
            | :from_address_hash
            | :gas
            | :gas_price
            | :hash
            | :index
            | :input
            | :nonce
            | :r
            | :s
            | :to_address_hash
            | :v
            | :value
          ],
          initial :: accumulator,
          reducer :: (entry :: term(), accumulator -> accumulator)
        ) :: {:ok, accumulator}
        when accumulator: term()
  def stream_mined_transactions(fields, initial, reducer) when is_function(reducer, 2) do
    query =
      from(t in Transaction,
        where: not is_nil(t.block_hash) and not is_nil(t.nonce) and not is_nil(t.from_address_hash),
        select: ^fields
      )

    Repo.stream_reduce(query, initial, reducer)
  end

  @spec stream_pending_transactions(
          fields :: [
            :block_hash
            | :created_contract_code_indexed_at
            | :from_address_hash
            | :gas
            | :gas_price
            | :hash
            | :index
            | :input
            | :nonce
            | :r
            | :s
            | :to_address_hash
            | :v
            | :value
          ],
          initial :: accumulator,
          reducer :: (entry :: term(), accumulator -> accumulator)
        ) :: {:ok, accumulator}
        when accumulator: term()
  def stream_pending_transactions(fields, initial, reducer) when is_function(reducer, 2) do
    query =
      Transaction
      |> pending_transactions_query()
      |> select(^fields)

    Repo.stream_reduce(query, initial, reducer)
  end

  @doc """
  Returns a stream of all blocks that are marked as unfetched in `t:Explorer.Chain.Block.SecondDegreeRelation.t/0`.
  For each uncle block a `hash` of nephew block and an `index` of the block in it are returned.

  When a block is fetched, its uncles are transformed into `t:Explorer.Chain.Block.SecondDegreeRelation.t/0` and can be
  returned.  Once the uncle is imported its corresponding `t:Explorer.Chain.Block.SecondDegreeRelation.t/0`
  `uncle_fetched_at` will be set and it won't be returned anymore.
  """
  @spec stream_unfetched_uncles(
          initial :: accumulator,
          reducer :: (entry :: term(), accumulator -> accumulator)
        ) :: {:ok, accumulator}
        when accumulator: term()
  def stream_unfetched_uncles(initial, reducer) when is_function(reducer, 2) do
    query =
      from(bsdr in Block.SecondDegreeRelation,
        where: is_nil(bsdr.uncle_fetched_at) and not is_nil(bsdr.index),
        select: [:nephew_hash, :index]
      )

    Repo.stream_reduce(query, initial, reducer)
  end

  @doc """
  The number of `t:Explorer.Chain.Log.t/0`.

      iex> transaction = :transaction |> insert() |> with_block()
      iex> insert(:log, transaction: transaction, index: 0)
      iex> Explorer.Chain.log_count()
      1

  When there are no `t:Explorer.Chain.Log.t/0`.

      iex> Explorer.Chain.log_count()
      0

  """
  def log_count do
    Repo.one!(from(log in "logs", select: fragment("COUNT(*)")))
  end

  @doc """
  Max consensus block numbers.

  If blocks are skipped and inserted out of number order, the max number is still returned

      iex> insert(:block, number: 2)
      iex> insert(:block, number: 1)
      iex> Explorer.Chain.max_consensus_block_number()
      {:ok, 2}

  Non-consensus blocks are ignored

      iex> insert(:block, number: 3, consensus: false)
      iex> insert(:block, number: 2, consensus: true)
      iex> Explorer.Chain.max_consensus_block_number()
      {:ok, 2}

  If there are no blocks, `{:error, :not_found}` is returned

      iex> Explorer.Chain.max_consensus_block_number()
      {:error, :not_found}

  """
  @spec max_consensus_block_number() :: {:ok, Block.block_number()} | {:error, :not_found}
  def max_consensus_block_number do
    Block
    |> where(consensus: true)
    |> Repo.aggregate(:max, :number)
    |> case do
      nil -> {:error, :not_found}
      number -> {:ok, number}
    end
  end

  @spec block_height() :: block_height()
  def block_height do
    query = from(block in Block, select: coalesce(max(block.number), 0), where: block.consensus == true)

    Repo.one!(query)
  end

  def last_db_block_status do
    query =
      from(block in Block,
        select: {block.number, block.timestamp},
        where: block.consensus == true,
        order_by: [desc: block.number],
        limit: 1
      )

    query
    |> Repo.one()
    |> block_status()
  end

  def last_cache_block_status do
    [
      paging_options: %PagingOptions{page_size: 1}
    ]
    |> list_blocks()
    |> List.last()
    |> case do
      %{timestamp: timestamp, number: number} ->
        block_status({number, timestamp})

      _ ->
        block_status(nil)
    end
  end

  @spec upsert_last_fetched_counter(map()) :: {:ok, LastFetchedCounter.t()} | {:error, Ecto.Changeset.t()}
  def upsert_last_fetched_counter(params) do
    changeset = LastFetchedCounter.changeset(%LastFetchedCounter{}, params)

    Repo.insert(changeset,
      on_conflict: :replace_all,
      conflict_target: [:counter_type]
    )
  end

  def get_last_fetched_counter(type) do
    query =
      from(
        last_fetched_counter in LastFetchedCounter,
        where: last_fetched_counter.counter_type == ^type,
        select: last_fetched_counter.value
      )

    Repo.one!(query) || Decimal.new(0)
  end

  defp block_status({number, timestamp}) do
    now = DateTime.utc_now()
    last_block_period = DateTime.diff(now, timestamp, :millisecond)

    if last_block_period > Application.get_env(:explorer, :healthy_blocks_period) do
      {:error, number, timestamp}
    else
      {:ok, number, timestamp}
    end
  end

  defp block_status(nil), do: {:error, :no_blocks}

  def fetch_min_missing_block_cache(from \\ nil, to \\ nil) do
    from_block_number = from || 0
    to_block_number = to || BlockNumber.get_max()

    if to_block_number > 0 do
      query =
        from(b in Block,
          right_join:
            missing_range in fragment(
              """
                (SELECT b1.number
                FROM generate_series((?)::integer, (?)::integer) AS b1(number)
                WHERE NOT EXISTS
                  (SELECT 1 FROM blocks b2 WHERE b2.number=b1.number AND b2.consensus))
              """,
              ^from_block_number,
              ^to_block_number
            ),
          on: b.number == missing_range.number,
          select: min(missing_range.number)
        )

      Repo.one(query, timeout: :infinity)
    else
      nil
    end
  end

  @doc """
  Calculates the ranges of missing consensus blocks in `range`.

  When there are no blocks, the entire range is missing.

      iex> Explorer.Chain.missing_block_number_ranges(0..5)
      [0..5]

  If the block numbers from `0` to `max_block_number/0` are contiguous, then no block numbers are missing

      iex> insert(:block, number: 0)
      iex> insert(:block, number: 1)
      iex> Explorer.Chain.missing_block_number_ranges(0..1)
      []

  If there are gaps between the `first` and `last` of `range`, then the missing numbers are compacted into ranges.
  Single missing numbers become ranges with the single number as the start and end.

      iex> insert(:block, number: 0)
      iex> insert(:block, number: 2)
      iex> insert(:block, number: 5)
      iex> Explorer.Chain.missing_block_number_ranges(0..5)
      [1..1, 3..4]

  Flipping the order of `first` and `last` in the `range` flips the order that the missing ranges are returned.  This
  allows `missing_block_numbers` to be used to generate the sequence down or up from a starting block number.

      iex> insert(:block, number: 0)
      iex> insert(:block, number: 2)
      iex> insert(:block, number: 5)
      iex> Explorer.Chain.missing_block_number_ranges(5..0)
      [4..3, 1..1]

  If only non-consensus blocks exist for a number, the number still counts as missing.

      iex> insert(:block, number: 0)
      iex> insert(:block, number: 1, consensus: false)
      iex> insert(:block, number: 2)
      iex> Explorer.Chain.missing_block_number_ranges(2..0)
      [1..1]

  if range starts with non-consensus block in the middle of the chain, it returns missing numbers.

      iex> insert(:block, number: 12859383, consensus: true)
      iex> insert(:block, number: 12859384, consensus: false)
      iex> insert(:block, number: 12859386, consensus: true)
      iex> Explorer.Chain.missing_block_number_ranges(12859384..12859385)
      [12859384..12859385]

      if range starts with missing block in the middle of the chain, it returns missing numbers.

      iex> insert(:block, number: 12859383, consensus: true)
      iex> insert(:block, number: 12859386, consensus: true)
      iex> Explorer.Chain.missing_block_number_ranges(12859384..12859385)
      [12859384..12859385]

  """
  @spec missing_block_number_ranges(Range.t()) :: [Range.t()]
  def missing_block_number_ranges(range)

  def missing_block_number_ranges(range_start..range_end) do
    range_min = min(range_start, range_end)
    range_max = max(range_start, range_end)

    ordered_missing_query =
      from(b in Block,
        right_join:
          missing_range in fragment(
            """
            (
              SELECT distinct b1.number
              FROM generate_series((?)::integer, (?)::integer) AS b1(number)
              WHERE NOT EXISTS
                (SELECT 1 FROM blocks b2 WHERE b2.number=b1.number AND b2.consensus)
              ORDER BY b1.number DESC
            )
            """,
            ^range_min,
            ^range_max
          ),
        on: b.number == missing_range.number,
        select: missing_range.number,
        order_by: missing_range.number,
        distinct: missing_range.number
      )

    missing_blocks = Repo.all(ordered_missing_query, timeout: :infinity)

    [block_ranges, last_block_range_start, last_block_range_end] =
      missing_blocks
      |> Enum.reduce([[], nil, nil], fn block_number, [block_ranges, last_block_range_start, last_block_range_end] ->
        cond do
          !last_block_range_start ->
            [block_ranges, block_number, block_number]

          block_number == last_block_range_end + 1 ->
            [block_ranges, last_block_range_start, block_number]

          true ->
            block_ranges = block_ranges_extend(block_ranges, last_block_range_start, last_block_range_end)
            [block_ranges, block_number, block_number]
        end
      end)

    final_block_ranges =
      if last_block_range_start && last_block_range_end do
        block_ranges_extend(block_ranges, last_block_range_start, last_block_range_end)
      else
        block_ranges
      end

    ordered_block_ranges =
      final_block_ranges
      |> Enum.sort(fn %Range{first: first1, last: _}, %Range{first: first2, last: _} ->
        if range_start <= range_end do
          first1 <= first2
        else
          first1 >= first2
        end
      end)
      |> Enum.map(fn %Range{first: first, last: last} = range ->
        if range_start <= range_end do
          range
        else
          if last > first do
            %Range{first: last, last: first, step: -1}
          else
            %Range{first: last, last: first, step: 1}
          end
        end
      end)

    ordered_block_ranges
  end

  defp block_ranges_extend(block_ranges, block_range_start, block_range_end) do
    # credo:disable-for-next-line
    block_ranges ++ [Range.new(block_range_start, block_range_end)]
  end

  @doc """
  Finds consensus `t:Explorer.Chain.Block.t/0` with `number`.

  ## Options

    * `:necessity_by_association` - use to load `t:association/0` as `:required` or `:optional`.  If an association is
      `:required`, and the `t:Explorer.Chain.Block.t/0` has no associated record for that association, then the
      `t:Explorer.Chain.Block.t/0` will not be included in the page `entries`.

  """
  @spec number_to_block(Block.block_number(), [necessity_by_association_option]) ::
          {:ok, Block.t()} | {:error, :not_found}
  def number_to_block(number, options \\ []) when is_list(options) do
    necessity_by_association = Keyword.get(options, :necessity_by_association, %{})

    Block
    |> where(consensus: true, number: ^number)
    |> join_associations(necessity_by_association)
    |> Repo.one()
    |> case do
      nil -> {:error, :not_found}
      block -> {:ok, block}
    end
  end

  @spec timestamp_to_block_number(DateTime.t(), :before | :after, boolean()) ::
          {:ok, Block.block_number()} | {:error, :not_found}
  def timestamp_to_block_number(given_timestamp, closest, from_api) do
    {:ok, t} = Timex.format(given_timestamp, "%Y-%m-%d %H:%M:%S", :strftime)

    inner_query =
      from(
        block in Block,
        where: block.consensus == true,
        where:
          fragment("? <= TO_TIMESTAMP(?, 'YYYY-MM-DD HH24:MI:SS') + (1 * interval '1 minute')", block.timestamp, ^t),
        where:
          fragment("? >= TO_TIMESTAMP(?, 'YYYY-MM-DD HH24:MI:SS') - (1 * interval '1 minute')", block.timestamp, ^t)
      )

    query =
      from(
        block in subquery(inner_query),
        select: block,
        order_by:
          fragment("abs(extract(epoch from (? - TO_TIMESTAMP(?, 'YYYY-MM-DD HH24:MI:SS'))))", block.timestamp, ^t),
        limit: 1
      )

    response =
      if from_api do
        query
        |> Repo.replica().one()
      else
        query
        |> Repo.one()
      end

    response
    |> case do
      nil ->
        {:error, :not_found}

      %{:number => number, :timestamp => timestamp} ->
        block_number = get_block_number_based_on_closest(closest, timestamp, given_timestamp, number)

        {:ok, block_number}
    end
  end

  defp get_block_number_based_on_closest(closest, timestamp, given_timestamp, number) do
    case closest do
      :before ->
        if DateTime.compare(timestamp, given_timestamp) == :lt ||
             DateTime.compare(timestamp, given_timestamp) == :eq do
          number
        else
          number - 1
        end

      :after ->
        if DateTime.compare(timestamp, given_timestamp) == :lt ||
             DateTime.compare(timestamp, given_timestamp) == :eq do
          number + 1
        else
          number
        end
    end
  end

  @doc """
  Count of pending `t:Explorer.Chain.Transaction.t/0`.

  A count of all pending transactions.

      iex> insert(:transaction)
      iex> :transaction |> insert() |> with_block()
      iex> Explorer.Chain.pending_transaction_count()
      1

  """
  @spec pending_transaction_count() :: non_neg_integer()
  def pending_transaction_count do
    Transaction
    |> pending_transactions_query()
    |> Repo.aggregate(:count, :hash)
  end

  @doc """
  Returns the paged list of collated transactions that occurred recently from newest to oldest using `block_number`
  and `index`.

      iex> newest_first_transactions = 50 |> insert_list(:transaction) |> with_block() |> Enum.reverse()
      iex> oldest_seen = Enum.at(newest_first_transactions, 9)
      iex> paging_options = %Explorer.PagingOptions{page_size: 10, key: {oldest_seen.block_number, oldest_seen.index}}
      iex> recent_collated_transactions = Explorer.Chain.recent_collated_transactions(true, paging_options: paging_options)
      iex> length(recent_collated_transactions)
      10
      iex> hd(recent_collated_transactions).hash == Enum.at(newest_first_transactions, 10).hash
      true

  ## Options

    * `:necessity_by_association` - use to load `t:association/0` as `:required` or `:optional`.  If an association is
      `:required`, and the `t:Explorer.Chain.Transaction.t/0` has no associated record for that association,
      then the `t:Explorer.Chain.Transaction.t/0` will not be included in the list.
    * `:paging_options` - a `t:Explorer.PagingOptions.t/0` used to specify the `:page_size` and
      `:key` (a tuple of the lowest/oldest `{block_number, index}`) and. Results will be the transactions older than
      the `block_number` and `index` that are passed.

  """
  @spec recent_collated_transactions(true | false, [paging_options | necessity_by_association_option]) :: [
          Transaction.t()
        ]
  def recent_collated_transactions(old_ui?, options \\ [])
      when is_list(options) do
    necessity_by_association = Keyword.get(options, :necessity_by_association, %{})
    paging_options = Keyword.get(options, :paging_options, @default_paging_options)
    method_id_filter = Keyword.get(options, :method)
    type_filter = Keyword.get(options, :type)

    fetch_recent_collated_transactions(
      old_ui?,
      paging_options,
      necessity_by_association,
      method_id_filter,
      type_filter
    )
  end

  # RAP - random access pagination
  @spec recent_collated_transactions_for_rap([paging_options | necessity_by_association_option]) :: %{
          :total_transactions_count => non_neg_integer(),
          :transactions => [Transaction.t()]
        }
  def recent_collated_transactions_for_rap(options \\ []) when is_list(options) do
    necessity_by_association = Keyword.get(options, :necessity_by_association, %{})
    paging_options = Keyword.get(options, :paging_options, @default_paging_options)

    total_transactions_count = transactions_available_count()

    fetched_transactions =
      if is_nil(paging_options.key) or paging_options.page_number == 1 do
        paging_options.page_size
        |> Kernel.+(1)
        |> Transactions.take_enough()
        |> case do
          nil ->
            transactions = fetch_recent_collated_transactions_for_rap(paging_options, necessity_by_association)
            Transactions.update(transactions)
            transactions

          transactions ->
            transactions
        end
      else
        fetch_recent_collated_transactions_for_rap(paging_options, necessity_by_association)
      end

    %{total_transactions_count: total_transactions_count, transactions: fetched_transactions}
  end

  def default_page_size, do: @default_page_size

  def fetch_recent_collated_transactions_for_rap(paging_options, necessity_by_association) do
    fetch_transactions_for_rap()
    |> where([transaction], not is_nil(transaction.block_number) and not is_nil(transaction.index))
    |> handle_random_access_paging_options(paging_options)
    |> join_associations(necessity_by_association)
    |> preload([{:token_transfers, [:token, :from_address, :to_address]}])
    |> Repo.all()
  end

  defp fetch_transactions_for_rap do
    Transaction
    |> order_by([transaction], desc: transaction.block_number, desc: transaction.index)
  end

  def transactions_available_count do
    Transaction
    |> where([transaction], not is_nil(transaction.block_number) and not is_nil(transaction.index))
    |> limit(^@limit_showing_transactions)
    |> Repo.aggregate(:count, :hash)
  end

  def fetch_recent_collated_transactions(
        old_ui?,
        paging_options,
        necessity_by_association,
        method_id_filter,
        type_filter
      ) do
    paging_options
    |> fetch_transactions()
    |> where([transaction], not is_nil(transaction.block_number) and not is_nil(transaction.index))
    |> apply_filter_by_method_id_to_transactions(method_id_filter)
    |> apply_filter_by_tx_type_to_transactions(type_filter)
    |> join_associations(necessity_by_association)
    |> (&if(old_ui?, do: preload(&1, [{:token_transfers, [:token, :from_address, :to_address]}]), else: &1)).()
    |> Repo.all()
    |> (&if(old_ui?,
          do: &1,
          else: Enum.map(&1, fn tx -> preload_token_transfers(tx, @token_transfers_neccessity_by_association) end)
        )).()
  end

  @doc """
  Return the list of pending transactions that occurred recently.

      iex> 2 |> insert_list(:transaction)
      iex> :transaction |> insert() |> with_block()
      iex> 8 |> insert_list(:transaction)
      iex> recent_pending_transactions = Explorer.Chain.recent_pending_transactions()
      iex> length(recent_pending_transactions)
      10
      iex> Enum.all?(recent_pending_transactions, fn %Explorer.Chain.Transaction{block_hash: block_hash} ->
      ...>   is_nil(block_hash)
      ...> end)
      true

  ## Options

    * `:necessity_by_association` - use to load `t:association/0` as `:required` or `:optional`.  If an association is
      `:required`, and the `t:Explorer.Chain.Transaction.t/0` has no associated record for that association,
      then the `t:Explorer.Chain.Transaction.t/0` will not be included in the list.
    * `:paging_options` - a `t:Explorer.PagingOptions.t/0` used to specify the `:page_size` (defaults to
      `#{@default_paging_options.page_size}`) and `:key` (a tuple of the lowest/oldest `{inserted_at, hash}`) and.
      Results will be the transactions older than the `inserted_at` and `hash` that are passed.

  """
  @spec recent_pending_transactions([paging_options | necessity_by_association_option], true | false) :: [
          Transaction.t()
        ]
  def recent_pending_transactions(options \\ [], old_ui? \\ true)
      when is_list(options) do
    necessity_by_association = Keyword.get(options, :necessity_by_association, %{})
    paging_options = Keyword.get(options, :paging_options, @default_paging_options)
    method_id_filter = Keyword.get(options, :method)
    type_filter = Keyword.get(options, :type)

    Transaction
    |> page_pending_transaction(paging_options)
    |> limit(^paging_options.page_size)
    |> pending_transactions_query()
    |> apply_filter_by_method_id_to_transactions(method_id_filter)
    |> apply_filter_by_tx_type_to_transactions(type_filter)
    |> order_by([transaction], desc: transaction.inserted_at, asc: transaction.hash)
    |> join_associations(necessity_by_association)
    |> (&if(old_ui?, do: preload(&1, [{:token_transfers, [:token, :from_address, :to_address]}]), else: &1)).()
    |> Repo.all()
    |> (&if(old_ui?,
          do: &1,
          else: Enum.map(&1, fn tx -> preload_token_transfers(tx, @token_transfers_neccessity_by_association) end)
        )).()
  end

  def pending_transactions_query(query) do
    from(transaction in query,
      where: is_nil(transaction.block_hash) and (is_nil(transaction.error) or transaction.error != "dropped/replaced")
    )
  end

  def pending_transactions_list do
    query =
      from(transaction in Transaction,
        where: is_nil(transaction.block_hash) and (is_nil(transaction.error) or transaction.error != "dropped/replaced")
      )

    query
    |> Repo.all(timeout: :infinity)
  end

  @doc """
  The `string` must start with `0x`, then is converted to an integer and then to `t:Explorer.Chain.Hash.Address.t/0`.

      iex> Explorer.Chain.string_to_address_hash("0x5aAeb6053F3E94C9b9A09f33669435E7Ef1BeAed")
      {
        :ok,
        %Explorer.Chain.Hash{
          byte_count: 20,
          bytes: <<90, 174, 182, 5, 63, 62, 148, 201, 185, 160, 159, 51, 102, 148, 53,
            231, 239, 27, 234, 237>>
        }
      }

      iex> Explorer.Chain.string_to_address_hash("0x5aaeb6053f3e94c9b9a09f33669435e7ef1beaed")
      {
        :ok,
        %Explorer.Chain.Hash{
          byte_count: 20,
          bytes: <<90, 174, 182, 5, 63, 62, 148, 201, 185, 160, 159, 51, 102, 148, 53,
            231, 239, 27, 234, 237>>
        }
      }

      iex> Base.encode16(<<90, 174, 182, 5, 63, 62, 148, 201, 185, 160, 159, 51, 102, 148, 53, 231, 239, 27, 234, 237>>, case: :lower)
      "5aaeb6053f3e94c9b9a09f33669435e7ef1beaed"

  `String.t` format must always have 40 hexadecimal digits after the `0x` base prefix.

      iex> Explorer.Chain.string_to_address_hash("0x0")
      :error

  """
  @spec string_to_address_hash(String.t()) :: {:ok, Hash.Address.t()} | :error
  def string_to_address_hash(string) when is_binary(string) do
    Hash.Address.cast(string)
  end

  def string_to_address_hash(_), do: :error

  @doc """
  The `string` must start with `0x`, then is converted to an integer and then to `t:Explorer.Chain.Hash.t/0`.

      iex> Explorer.Chain.string_to_block_hash(
      ...>   "0x9fc76417374aa880d4449a1f7f31ec597f00b1f6f3dd2d66f4c9c6c445836d8b"
      ...> )
      {
        :ok,
        %Explorer.Chain.Hash{
          byte_count: 32,
          bytes: <<0x9fc76417374aa880d4449a1f7f31ec597f00b1f6f3dd2d66f4c9c6c445836d8b :: big-integer-size(32)-unit(8)>>
        }
      }

  `String.t` format must always have 64 hexadecimal digits after the `0x` base prefix.

      iex> Explorer.Chain.string_to_block_hash("0x0")
      :error

  """
  @spec string_to_block_hash(String.t()) :: {:ok, Hash.t()} | :error
  def string_to_block_hash(string) when is_binary(string) do
    Hash.Full.cast(string)
  end

  def string_to_block_hash(_), do: :error

  @doc """
  The `string` must start with `0x`, then is converted to an integer and then to `t:Explorer.Chain.Hash.t/0`.

      iex> Explorer.Chain.string_to_transaction_hash(
      ...>  "0x9fc76417374aa880d4449a1f7f31ec597f00b1f6f3dd2d66f4c9c6c445836d8b"
      ...> )
      {
        :ok,
        %Explorer.Chain.Hash{
          byte_count: 32,
          bytes: <<0x9fc76417374aa880d4449a1f7f31ec597f00b1f6f3dd2d66f4c9c6c445836d8b :: big-integer-size(32)-unit(8)>>
        }
      }

  `String.t` format must always have 64 hexadecimal digits after the `0x` base prefix.

      iex> Explorer.Chain.string_to_transaction_hash("0x0")
      :error

  """
  @spec string_to_transaction_hash(String.t()) :: {:ok, Hash.t()} | :error
  def string_to_transaction_hash(string) when is_binary(string) do
    Hash.Full.cast(string)
  end

  def string_to_transaction_hash(_), do: :error

  @doc """
  `t:Explorer.Chain.InternalTransaction/0`s in `t:Explorer.Chain.Transaction.t/0` with `hash`.

  ## Options

    * `:necessity_by_association` - use to load `t:association/0` as `:required` or `:optional`.  If an association is
      `:required`, and the `t:Explorer.Chain.InternalTransaction.t/0` has no associated record for that association,
      then the `t:Explorer.Chain.InternalTransaction.t/0` will not be included in the list.
    * `:paging_options` - a `t:Explorer.PagingOptions.t/0` used to specify the `:page_size` and
      `:key` (a tuple of the lowest/oldest `{index}`). Results will be the internal transactions older than
      the `index` that is passed.

  """

  @spec all_transaction_to_internal_transactions(Hash.Full.t(), [paging_options | necessity_by_association_option]) :: [
          InternalTransaction.t()
        ]
  def all_transaction_to_internal_transactions(hash, options \\ []) when is_list(options) do
    necessity_by_association = Keyword.get(options, :necessity_by_association, %{})
    paging_options = Keyword.get(options, :paging_options, @default_paging_options)

    InternalTransaction
    |> for_parent_transaction(hash)
    |> join_associations(necessity_by_association)
    |> InternalTransaction.where_nonpending_block()
    |> page_internal_transaction(paging_options)
    |> limit(^paging_options.page_size)
    |> order_by([internal_transaction], asc: internal_transaction.index)
    |> preload(:transaction)
    |> Repo.all()
  end

  @spec transaction_to_internal_transactions(Hash.Full.t(), [paging_options | necessity_by_association_option]) :: [
          InternalTransaction.t()
        ]
  def transaction_to_internal_transactions(hash, options \\ []) when is_list(options) do
    necessity_by_association = Keyword.get(options, :necessity_by_association, %{})
    paging_options = Keyword.get(options, :paging_options, @default_paging_options)

    InternalTransaction
    |> for_parent_transaction(hash)
    |> join_associations(necessity_by_association)
    |> where_transaction_has_multiple_internal_transactions()
    |> InternalTransaction.where_is_different_from_parent_transaction()
    |> InternalTransaction.where_nonpending_block()
    |> page_internal_transaction(paging_options)
    |> limit(^paging_options.page_size)
    |> order_by([internal_transaction], asc: internal_transaction.index)
    |> preload(:transaction)
    |> Repo.all()
  end

  @doc """
  Finds all `t:Explorer.Chain.Log.t/0`s for `t:Explorer.Chain.Transaction.t/0`.

  ## Options

    * `:necessity_by_association` - use to load `t:association/0` as `:required` or `:optional`.  If an association is
      `:required`, and the `t:Explorer.Chain.Log.t/0` has no associated record for that association, then the
      `t:Explorer.Chain.Log.t/0` will not be included in the page `entries`.
    * `:paging_options` - a `t:Explorer.PagingOptions.t/0` used to specify the `:page_size` and
      `:key` (a tuple of the lowest/oldest `{index}`). Results will be the transactions older than
      the `index` that are passed.

  """
  @spec transaction_to_logs(Hash.Full.t(), boolean(), [paging_options | necessity_by_association_option]) :: [Log.t()]
  def transaction_to_logs(transaction_hash, from_api, options \\ []) when is_list(options) do
    necessity_by_association = Keyword.get(options, :necessity_by_association, %{})
    paging_options = Keyword.get(options, :paging_options, @default_paging_options)

    log_with_transactions =
      from(log in Log,
        inner_join: transaction in Transaction,
        on:
          transaction.block_hash == log.block_hash and transaction.block_number == log.block_number and
            transaction.hash == log.transaction_hash
      )

    query =
      log_with_transactions
      |> where([_, transaction], transaction.hash == ^transaction_hash)
      |> page_logs(paging_options)
      |> limit(^paging_options.page_size)
      |> order_by([log], asc: log.index)
      |> join_associations(necessity_by_association)

    if from_api do
      query
      |> Repo.replica().all()
    else
      query
      |> Repo.all()
    end
  end

  @doc """
  Finds all `t:Explorer.Chain.TokenTransfer.t/0`s for `t:Explorer.Chain.Transaction.t/0`.

  ## Options

    * `:necessity_by_association` - use to load `t:association/0` as `:required` or `:optional`.  If an association is
      `:required`, and the `t:Explorer.Chain.TokenTransfer.t/0` has no associated record for that association, then the
      `t:Explorer.Chain.TokenTransfer.t/0` will not be included in the page `entries`.
    * `:paging_options` - a `t:Explorer.PagingOptions.t/0` used to specify the `:page_size` and
      `:key` (in the form of `%{"inserted_at" => inserted_at}`). Results will be the transactions older than
      the `index` that are passed.

  """
  @spec transaction_to_token_transfers(Hash.Full.t(), [paging_options | necessity_by_association_option]) :: [
          TokenTransfer.t()
        ]
  def transaction_to_token_transfers(transaction_hash, options \\ []) when is_list(options) do
    necessity_by_association = Keyword.get(options, :necessity_by_association, %{})
    paging_options = options |> Keyword.get(:paging_options, @default_paging_options) |> Map.put(:asc_order, true)
    token_type = Keyword.get(options, :token_type)

    TokenTransfer
    |> join(:inner, [token_transfer], transaction in assoc(token_transfer, :transaction))
    |> where(
      [token_transfer, transaction],
      transaction.hash == ^transaction_hash and token_transfer.block_hash == transaction.block_hash and
        token_transfer.block_number == transaction.block_number
    )
    |> join(:inner, [tt], token in assoc(tt, :token), as: :token)
    |> preload([token: token], [{:token, token}])
    |> TokenTransfer.filter_by_type(token_type)
    |> TokenTransfer.page_token_transfer(paging_options)
    |> limit(^paging_options.page_size)
    |> order_by([token_transfer], asc: token_transfer.log_index)
    |> join_associations(necessity_by_association)
    |> Repo.all()
  end

  @doc """
  Converts `transaction` to the status of the `t:Explorer.Chain.Transaction.t/0` whether pending or collated.

  ## Returns

    * `:pending` - the transaction has not be confirmed in a block yet.
    * `:awaiting_internal_transactions` - the transaction happened in a pre-Byzantium block or on a chain like Ethereum
      Classic (ETC) that never adopted [EIP-658](https://github.com/Arachnid/EIPs/blob/master/EIPS/eip-658.md), which
      add transaction status to transaction receipts, so the status can only be derived whether the first internal
      transaction has an error.
    * `:success` - the transaction has been confirmed in a block
    * `{:error, :awaiting_internal_transactions}` - the transactions happened post-Byzantium, but the error message
       requires the internal transactions.
    * `{:error, reason}` - the transaction failed due to `reason` in its first internal transaction.

  """
  @spec transaction_to_status(Transaction.t()) ::
          :pending
          | :awaiting_internal_transactions
          | :success
          | {:error, :awaiting_internal_transactions}
          | {:error, reason :: String.t()}
  def transaction_to_status(%Transaction{error: "dropped/replaced"}), do: {:error, "dropped/replaced"}
  def transaction_to_status(%Transaction{block_hash: nil, status: nil}), do: :pending
  def transaction_to_status(%Transaction{status: nil}), do: :awaiting_internal_transactions
  def transaction_to_status(%Transaction{status: :ok}), do: :success

  def transaction_to_status(%Transaction{status: :error, error: nil}),
    do: {:error, :awaiting_internal_transactions}

  def transaction_to_status(%Transaction{status: :error, error: error}) when is_binary(error), do: {:error, error}

  def transaction_to_revert_reason(transaction) do
    %Transaction{revert_reason: revert_reason} = transaction

    if revert_reason == nil do
      fetch_tx_revert_reason(transaction)
    else
      revert_reason
    end
  end

  def fetch_tx_revert_reason(
        %Transaction{
          block_number: block_number,
          to_address_hash: to_address_hash,
          from_address_hash: from_address_hash,
          input: data,
          gas: gas,
          gas_price: gas_price,
          value: value
        } = transaction
      ) do
    json_rpc_named_arguments = Application.get_env(:explorer, :json_rpc_named_arguments)

    gas_hex =
      if gas do
        gas_hex_without_prefix =
          gas
          |> Decimal.to_integer()
          |> Integer.to_string(16)
          |> String.downcase()

        "0x" <> gas_hex_without_prefix
      else
        "0x0"
      end

    req =
      EthereumJSONRPCTransaction.eth_call_request(
        0,
        block_number,
        data,
        to_address_hash,
        from_address_hash,
        gas_hex,
        Wei.hex_format(gas_price),
        Wei.hex_format(value)
      )

    revert_reason =
      case EthereumJSONRPC.json_rpc(req, json_rpc_named_arguments) do
        {:error, %{data: data}} ->
          data

        {:error, %{message: message}} ->
          message

        _ ->
          ""
      end

    formatted_revert_reason =
      revert_reason |> format_revert_reason_message() |> (&if(String.valid?(&1), do: &1, else: revert_reason)).()

    if byte_size(formatted_revert_reason) > 0 do
      transaction
      |> Changeset.change(%{revert_reason: formatted_revert_reason})
      |> Repo.update()
    end

    formatted_revert_reason
  end

  def format_revert_reason_message(revert_reason) do
    case revert_reason do
      @revert_msg_prefix_1 <> rest ->
        rest

      @revert_msg_prefix_2 <> rest ->
        rest

      @revert_msg_prefix_3 <> rest ->
        extract_revert_reason_message_wrapper(rest)

      @revert_msg_prefix_4 <> rest ->
        extract_revert_reason_message_wrapper(rest)

      @revert_msg_prefix_5 <> rest ->
        extract_revert_reason_message_wrapper(rest)

      revert_reason_full ->
        revert_reason_full
    end
  end

  defp extract_revert_reason_message_wrapper(revert_reason_message) do
    case revert_reason_message do
      "0x" <> hex ->
        extract_revert_reason_message(hex)

      _ ->
        revert_reason_message
    end
  end

  defp extract_revert_reason_message(hex) do
    case hex do
      @revert_error_method_id <> msg_with_offset ->
        [msg] =
          msg_with_offset
          |> Base.decode16!(case: :mixed)
          |> TypeDecoder.decode_raw([:string])

        msg

      _ ->
        hex
    end
  end

  @doc """
  The `t:Explorer.Chain.Transaction.t/0` or `t:Explorer.Chain.InternalTransaction.t/0` `value` of the `transaction` in
  `unit`.
  """
  @spec value(InternalTransaction.t(), :wei) :: Wei.wei()
  @spec value(InternalTransaction.t(), :gwei) :: Wei.gwei()
  @spec value(InternalTransaction.t(), :ether) :: Wei.ether()
  @spec value(Transaction.t(), :wei) :: Wei.wei()
  @spec value(Transaction.t(), :gwei) :: Wei.gwei()
  @spec value(Transaction.t(), :ether) :: Wei.ether()
  def value(%type{value: value}, unit) when type in [InternalTransaction, Transaction] do
    Wei.to(value, unit)
  end

  def smart_contract_bytecode(address_hash) do
    query =
      from(
        address in Address,
        where: address.hash == ^address_hash,
        select: address.contract_code
      )

    query
    |> Repo.one()
    |> Data.to_string()
  end

  def smart_contract_creation_tx_bytecode(address_hash) do
    creation_tx_query =
      from(
        tx in Transaction,
        left_join: a in Address,
        on: tx.created_contract_address_hash == a.hash,
        where: tx.created_contract_address_hash == ^address_hash,
        where: tx.status == ^1,
        select: %{init: tx.input, created_contract_code: a.contract_code}
      )

    tx_input =
      creation_tx_query
      |> Repo.one()

    if tx_input do
      with %{init: input, created_contract_code: created_contract_code} <- tx_input do
        %{init: Data.to_string(input), created_contract_code: Data.to_string(created_contract_code)}
      end
    else
      creation_int_tx_query =
        from(
          itx in InternalTransaction,
          join: t in assoc(itx, :transaction),
          where: itx.created_contract_address_hash == ^address_hash,
          where: t.status == ^1,
          select: %{init: itx.init, created_contract_code: itx.created_contract_code}
        )

      res = creation_int_tx_query |> Repo.one()

      case res do
        %{init: init, created_contract_code: created_contract_code} ->
          init_str = Data.to_string(init)
          created_contract_code_str = Data.to_string(created_contract_code)
          %{init: init_str, created_contract_code: created_contract_code_str}

        _ ->
          nil
      end
    end
  end

  @doc """
  Checks if an address is a contract
  """
  @spec contract_address?(String.t(), non_neg_integer(), Keyword.t()) :: boolean() | :json_rpc_error
  def contract_address?(address_hash, block_number, json_rpc_named_arguments \\ []) do
    {:ok, binary_hash} = Explorer.Chain.Hash.Address.cast(address_hash)

    query =
      from(
        address in Address,
        where: address.hash == ^binary_hash
      )

    address = Repo.one(query)

    cond do
      is_nil(address) ->
        block_quantity = integer_to_quantity(block_number)

        case EthereumJSONRPC.fetch_codes(
               [%{block_quantity: block_quantity, address: address_hash}],
               json_rpc_named_arguments
             ) do
          {:ok, %EthereumJSONRPC.FetchedCodes{params_list: fetched_codes}} ->
            result = List.first(fetched_codes)

            result && !(is_nil(result[:code]) || result[:code] == "" || result[:code] == "0x")

          _ ->
            :json_rpc_error
        end

      is_nil(address.contract_code) ->
        false

      true ->
        true
    end
  end

  @doc """
  Fetches contract creation input data.
  """
  @spec contract_creation_input_data(String.t()) :: nil | String.t()
  def contract_creation_input_data(address_hash) do
    query =
      from(
        address in Address,
        where: address.hash == ^address_hash,
        preload: [:contracts_creation_internal_transaction, :contracts_creation_transaction]
      )

    contract_address = Repo.one(query)

    contract_creation_input_data_from_address(contract_address)
  end

  # credo:disable-for-next-line /Complexity/
  defp contract_creation_input_data_from_address(address) do
    internal_transaction = address && address.contracts_creation_internal_transaction
    transaction = address && address.contracts_creation_transaction

    cond do
      is_nil(address) ->
        ""

      internal_transaction && internal_transaction.input ->
        Data.to_string(internal_transaction.input)

      internal_transaction && internal_transaction.init ->
        Data.to_string(internal_transaction.init)

      transaction && transaction.input ->
        Data.to_string(transaction.input)

      is_nil(transaction) && is_nil(internal_transaction) &&
          not is_nil(address.contract_code) ->
        %Explorer.Chain.Data{bytes: bytes} = address.contract_code
        Base.encode16(bytes, case: :lower)

      true ->
        ""
    end
  end

  @doc """
  Inserts a `t:SmartContract.t/0`.

  As part of inserting a new smart contract, an additional record is inserted for
  naming the address for reference.
  """
  @spec create_smart_contract(map()) :: {:ok, SmartContract.t()} | {:error, Ecto.Changeset.t()}
  def create_smart_contract(attrs \\ %{}, external_libraries \\ [], secondary_sources \\ []) do
    new_contract = %SmartContract{}

    attrs =
      attrs
      |> Helper.add_contract_code_md5()

    smart_contract_changeset =
      new_contract
      |> SmartContract.changeset(attrs)
      |> Changeset.put_change(:external_libraries, external_libraries)

    new_contract_additional_source = %SmartContractAdditionalSource{}

    smart_contract_additional_sources_changesets =
      if secondary_sources do
        secondary_sources
        |> Enum.map(fn changeset ->
          new_contract_additional_source
          |> SmartContractAdditionalSource.changeset(changeset)
        end)
      else
        []
      end

    address_hash = Changeset.get_field(smart_contract_changeset, :address_hash)

    # Enforce ShareLocks tables order (see docs: sharelocks.md)
    insert_contract_query =
      Multi.new()
      |> Multi.run(:set_address_verified, fn repo, _ -> set_address_verified(repo, address_hash) end)
      |> Multi.run(:clear_primary_address_names, fn repo, _ -> clear_primary_address_names(repo, address_hash) end)
      |> Multi.insert(:smart_contract, smart_contract_changeset)

    insert_contract_query_with_additional_sources =
      smart_contract_additional_sources_changesets
      |> Enum.with_index()
      |> Enum.reduce(insert_contract_query, fn {changeset, index}, multi ->
        Multi.insert(multi, "smart_contract_additional_source_#{Integer.to_string(index)}", changeset)
      end)

    insert_result =
      insert_contract_query_with_additional_sources
      |> Repo.transaction()

    create_address_name(Repo, Changeset.get_field(smart_contract_changeset, :name), address_hash)

    case insert_result do
      {:ok, %{smart_contract: smart_contract}} ->
        {:ok, smart_contract}

      {:error, :smart_contract, changeset, _} ->
        {:error, changeset}

      {:error, :set_address_verified, message, _} ->
        {:error, message}
    end
  end

  @doc """
  Updates a `t:SmartContract.t/0`.

  Has the similar logic as create_smart_contract/1.
  Used in cases when you need to update row in DB contains SmartContract, e.g. in case of changing
  status `partially verified` to `fully verified` (re-verify).
  """
  @spec update_smart_contract(map()) :: {:ok, SmartContract.t()} | {:error, Ecto.Changeset.t()}
  def update_smart_contract(attrs \\ %{}, external_libraries \\ [], secondary_sources \\ []) do
    address_hash = Map.get(attrs, :address_hash)

    query =
      from(
        smart_contract in SmartContract,
        where: smart_contract.address_hash == ^address_hash
      )

    query_sources =
      from(
        source in SmartContractAdditionalSource,
        where: source.address_hash == ^address_hash
      )

    _delete_sources = Repo.delete_all(query_sources)

    smart_contract = Repo.one(query)

    smart_contract_changeset =
      smart_contract
      |> SmartContract.changeset(attrs)
      |> Changeset.put_change(:external_libraries, external_libraries)

    new_contract_additional_source = %SmartContractAdditionalSource{}

    smart_contract_additional_sources_changesets =
      if secondary_sources do
        secondary_sources
        |> Enum.map(fn changeset ->
          new_contract_additional_source
          |> SmartContractAdditionalSource.changeset(changeset)
        end)
      else
        []
      end

    # Enforce ShareLocks tables order (see docs: sharelocks.md)
    insert_contract_query =
      Multi.new()
      |> Multi.update(:smart_contract, smart_contract_changeset)

    insert_contract_query_with_additional_sources =
      smart_contract_additional_sources_changesets
      |> Enum.with_index()
      |> Enum.reduce(insert_contract_query, fn {changeset, index}, multi ->
        Multi.insert(multi, "smart_contract_additional_source_#{Integer.to_string(index)}", changeset)
      end)

    insert_result =
      insert_contract_query_with_additional_sources
      |> Repo.transaction()

    case insert_result do
      {:ok, %{smart_contract: smart_contract}} ->
        {:ok, smart_contract}

      {:error, :smart_contract, changeset, _} ->
        {:error, changeset}

      {:error, :set_address_verified, message, _} ->
        {:error, message}
    end
  end

  defp set_address_verified(repo, address_hash) do
    query =
      from(
        address in Address,
        where: address.hash == ^address_hash
      )

    case repo.update_all(query, set: [verified: true]) do
      {1, _} -> {:ok, []}
      _ -> {:error, "There was an error annotating that the address has been verified."}
    end
  end

  defp set_address_decompiled(repo, address_hash) do
    query =
      from(
        address in Address,
        where: address.hash == ^address_hash
      )

    case repo.update_all(query, set: [decompiled: true]) do
      {1, _} -> {:ok, []}
      _ -> {:error, "There was an error annotating that the address has been decompiled."}
    end
  end

  defp clear_primary_address_names(repo, address_hash) do
    query =
      from(
        address_name in Address.Name,
        where: address_name.address_hash == ^address_hash,
        # Enforce Name ShareLocks order (see docs: sharelocks.md)
        order_by: [asc: :address_hash, asc: :name],
        lock: "FOR UPDATE"
      )

    repo.update_all(
      from(n in Address.Name, join: s in subquery(query), on: n.address_hash == s.address_hash and n.name == s.name),
      set: [primary: false]
    )

    {:ok, []}
  end

  defp create_address_name(repo, name, address_hash) do
    params = %{
      address_hash: address_hash,
      name: name,
      primary: true
    }

    %Address.Name{}
    |> Address.Name.changeset(params)
    |> repo.insert(on_conflict: :nothing, conflict_target: [:address_hash, :name])
  end

  def get_verified_twin_contract(%Explorer.Chain.Address{} = target_address) do
    case target_address do
      %{contract_code: %Chain.Data{bytes: contract_code_bytes}} ->
        target_address_hash = target_address.hash

        contract_code_md5 = Helper.contract_code_md5(contract_code_bytes)

        verified_contract_twin_query =
          from(
            smart_contract in SmartContract,
            where: smart_contract.contract_code_md5 == ^contract_code_md5,
            where: smart_contract.address_hash != ^target_address_hash,
            select: smart_contract,
            limit: 1
          )

        verified_contract_twin_query
        |> Repo.one(timeout: 10_000)

      _ ->
        nil
    end
  end

  @doc """
  Finds metadata for verification of a contract from verified twins: contracts with the same bytecode
  which were verified previously, returns a single t:SmartContract.t/0
  """
  def get_address_verified_twin_contract(hash) when is_binary(hash) do
    case string_to_address_hash(hash) do
      {:ok, address_hash} -> get_address_verified_twin_contract(address_hash)
      _ -> %{:verified_contract => nil, :additional_sources => nil}
    end
  end

  def get_address_verified_twin_contract(%Explorer.Chain.Hash{} = address_hash) do
    with target_address <- Repo.get(Address, address_hash),
         false <- is_nil(target_address) do
      verified_contract_twin = get_verified_twin_contract(target_address)

      verified_contract_twin_additional_sources = get_contract_additional_sources(verified_contract_twin)

      %{
        :verified_contract => verified_contract_twin,
        :additional_sources => verified_contract_twin_additional_sources
      }
    else
      _ ->
        %{:verified_contract => nil, :additional_sources => nil}
    end
  end

  defp get_contract_additional_sources(verified_contract_twin) do
    if verified_contract_twin do
      verified_contract_twin_additional_sources_query =
        from(
          s in SmartContractAdditionalSource,
          where: s.address_hash == ^verified_contract_twin.address_hash
        )

      verified_contract_twin_additional_sources_query
      |> Repo.all()
    else
      []
    end
  end

  def get_minimal_proxy_template(address_hash) do
    minimal_proxy_template =
      case Repo.get(Address, address_hash) do
        nil ->
          nil

        target_address ->
          contract_code = target_address.contract_code

          case contract_code do
            %Chain.Data{bytes: contract_code_bytes} ->
              contract_bytecode = Base.encode16(contract_code_bytes, case: :lower)

              get_minimal_proxy_from_template_code(contract_bytecode)

            _ ->
              nil
          end
      end

    minimal_proxy_template
  end

  defp get_minimal_proxy_from_template_code(contract_bytecode) do
    case contract_bytecode do
      "363d3d373d3d3d363d73" <> <<template_address::binary-size(40)>> <> _ ->
        template_address = "0x" <> template_address

        query =
          from(
            smart_contract in SmartContract,
            where: smart_contract.address_hash == ^template_address,
            select: smart_contract
          )

        template =
          query
          |> Repo.one(timeout: 10_000)

        template

      _ ->
        nil
    end
  end

  @spec address_hash_to_smart_contract(Hash.Address.t()) :: SmartContract.t() | nil
  def address_hash_to_smart_contract(address_hash) do
    query =
      from(
        smart_contract in SmartContract,
        where: smart_contract.address_hash == ^address_hash
      )

    current_smart_contract = Repo.one(query)

    if current_smart_contract do
      current_smart_contract
    else
      address_verified_twin_contract =
        Chain.get_minimal_proxy_template(address_hash) ||
          Chain.get_address_verified_twin_contract(address_hash).verified_contract

      if address_verified_twin_contract do
        address_verified_twin_contract
        |> Map.put(:address_hash, address_hash)
        |> Map.put(:metadata_from_verified_twin, true)
        |> Map.put(:implementation_address_hash, nil)
        |> Map.put(:implementation_name, nil)
        |> Map.put(:implementation_fetched_at, nil)
      else
        current_smart_contract
      end
    end
  end

  @spec address_hash_to_smart_contract_without_twin(Hash.Address.t()) :: SmartContract.t() | nil
  def address_hash_to_smart_contract_without_twin(address_hash) do
    query =
      from(
        smart_contract in SmartContract,
        where: smart_contract.address_hash == ^address_hash
      )

    Repo.one(query)
  end

  def smart_contract_fully_verified?(address_hash_str) when is_binary(address_hash_str) do
    case string_to_address_hash(address_hash_str) do
      {:ok, address_hash} ->
        check_fully_verified(address_hash)

      _ ->
        false
    end
  end

  def smart_contract_fully_verified?(address_hash) do
    check_fully_verified(address_hash)
  end

  defp check_fully_verified(address_hash) do
    query =
      from(
        smart_contract in SmartContract,
        where: smart_contract.address_hash == ^address_hash
      )

    result = Repo.one(query)

    if result, do: !result.partially_verified, else: false
  end

  def smart_contract_verified?(address_hash_str) when is_binary(address_hash_str) do
    case string_to_address_hash(address_hash_str) do
      {:ok, address_hash} ->
        check_verified(address_hash)

      _ ->
        false
    end
  end

  def smart_contract_verified?(address_hash) do
    check_verified(address_hash)
  end

  defp check_verified(address_hash) do
    query =
      from(
        smart_contract in SmartContract,
        where: smart_contract.address_hash == ^address_hash
      )

    if Repo.one(query), do: true, else: false
  end

  defp fetch_transactions(paging_options \\ nil, from_block \\ nil, to_block \\ nil, is_address? \\ false) do
    Transaction
    |> order_for_transactions(is_address?)
    |> where_block_number_in_period(from_block, to_block)
    |> handle_paging_options(paging_options)
  end

  defp order_for_transactions(query, true) do
    query
    |> order_by([transaction],
      desc: transaction.block_number,
      desc: transaction.index,
      desc: transaction.inserted_at,
      asc: transaction.hash
    )
  end

  defp order_for_transactions(query, _) do
    query
    |> order_by([transaction], desc: transaction.block_number, desc: transaction.index)
  end

  defp fetch_transactions_in_ascending_order_by_index(paging_options) do
    Transaction
    |> order_by([transaction], desc: transaction.block_number, asc: transaction.index)
    |> handle_paging_options(paging_options)
  end

  defp for_parent_transaction(query, %Hash{byte_count: unquote(Hash.Full.byte_count())} = hash) do
    from(
      child in query,
      inner_join: transaction in assoc(child, :transaction),
      where: transaction.hash == ^hash
    )
  end

  defp handle_paging_options(query, nil), do: query

  defp handle_paging_options(query, %PagingOptions{key: nil, page_size: nil}), do: query

  defp handle_paging_options(query, paging_options) do
    query
    |> page_transaction(paging_options)
    |> limit(^paging_options.page_size)
  end

  defp handle_verified_contracts_paging_options(query, nil), do: query

  defp handle_verified_contracts_paging_options(query, paging_options) do
    query
    |> page_verified_contracts(paging_options)
    |> limit(^paging_options.page_size)
  end

  defp handle_token_transfer_paging_options(query, nil), do: query

  defp handle_token_transfer_paging_options(query, paging_options) do
    query
    |> TokenTransfer.page_token_transfer(paging_options)
    |> limit(^paging_options.page_size)
  end

  defp handle_random_access_paging_options(query, empty_options) when empty_options in [nil, [], %{}],
    do: limit(query, ^(@default_page_size + 1))

  defp handle_random_access_paging_options(query, paging_options) do
    query
    |> (&if(paging_options |> Map.get(:page_number, 1) |> proccess_page_number() == 1,
          do: &1,
          else: page_transaction(&1, paging_options)
        )).()
    |> handle_page(paging_options)
  end

  defp handle_page(query, paging_options) do
    page_number = paging_options |> Map.get(:page_number, 1) |> proccess_page_number()
    page_size = Map.get(paging_options, :page_size, @default_page_size)

    cond do
      page_in_bounds?(page_number, page_size) && page_number == 1 ->
        query
        |> limit(^(page_size + 1))

      page_in_bounds?(page_number, page_size) ->
        query
        |> limit(^page_size)
        |> offset(^((page_number - 2) * page_size))

      true ->
        query
        |> limit(^(@default_page_size + 1))
    end
  end

  defp proccess_page_number(number) when number < 1, do: 1

  defp proccess_page_number(number), do: number

  defp page_in_bounds?(page_number, page_size),
    do: page_size <= @limit_showing_transactions && @limit_showing_transactions - page_number * page_size >= 0

  def limit_showing_transactions, do: @limit_showing_transactions

  defp join_association(query, [{association, nested_preload}], necessity)
       when is_atom(association) and is_atom(nested_preload) do
    case necessity do
      :optional ->
        preload(query, [{^association, ^nested_preload}])

      :required ->
        from(q in query,
          inner_join: a in assoc(q, ^association),
          left_join: b in assoc(a, ^nested_preload),
          preload: [{^association, {a, [{^nested_preload, b}]}}]
        )
    end
  end

  defp join_association(query, association, necessity) when is_atom(association) do
    case necessity do
      :optional ->
        preload(query, ^association)

      :required ->
        from(q in query, inner_join: a in assoc(q, ^association), preload: [{^association, a}])
    end
  end

  defp join_association(query, association, necessity) do
    case necessity do
      :optional ->
        preload(query, ^association)

      :required ->
        from(q in query, inner_join: a in assoc(q, ^association), preload: [{^association, a}])
    end
  end

  defp join_associations(query, necessity_by_association) when is_map(necessity_by_association) do
    Enum.reduce(necessity_by_association, query, fn {association, join}, acc_query ->
      join_association(acc_query, association, join)
    end)
  end

  defp page_addresses(query, %PagingOptions{key: nil}), do: query

  defp page_addresses(query, %PagingOptions{key: {coin_balance, hash}}) do
    from(address in query,
      where:
        (address.fetched_coin_balance == ^coin_balance and address.hash > ^hash) or
          address.fetched_coin_balance < ^coin_balance
    )
  end

  defp page_tokens(query, %PagingOptions{key: nil}), do: query

  defp page_tokens(query, %PagingOptions{key: {holder_count, token_name}}) do
    from(token in query,
      where:
        (token.holder_count == ^holder_count and token.name > ^token_name) or
          token.holder_count < ^holder_count
    )
  end

  defp page_gas_usage(query, %PagingOptions{key: nil}), do: query

  defp page_gas_usage(query, %PagingOptions{key: {total_gas, _}}) do
    from(tx in query,
      where: tx.total_gas < ^total_gas
    )
  end

  defp page_blocks(query, %PagingOptions{key: nil}), do: query

  defp page_blocks(query, %PagingOptions{key: {block_number}}) do
    where(query, [block], block.number < ^block_number)
  end

  defp page_coin_balances(query, %PagingOptions{key: nil}), do: query

  defp page_coin_balances(query, %PagingOptions{key: {block_number}}) do
    where(query, [coin_balance], coin_balance.block_number < ^block_number)
  end

  defp page_internal_transaction(_, _, _ \\ %{index_int_tx_desc_order: false})

  defp page_internal_transaction(query, %PagingOptions{key: nil}, _), do: query

  defp page_internal_transaction(query, %PagingOptions{key: {block_number, transaction_index, index}}, %{
         index_int_tx_desc_order: desc
       }) do
    hardcoded_where_for_page_int_tx(query, block_number, transaction_index, index, desc)
  end

  defp page_internal_transaction(query, %PagingOptions{key: {index}}, %{index_int_tx_desc_order: desc}) do
    if desc do
      where(query, [internal_transaction], internal_transaction.index < ^index)
    else
      where(query, [internal_transaction], internal_transaction.index > ^index)
    end
  end

  defp hardcoded_where_for_page_int_tx(query, block_number, transaction_index, index, false),
    do:
      where(
        query,
        [internal_transaction],
        internal_transaction.block_number < ^block_number or
          (internal_transaction.block_number == ^block_number and
             internal_transaction.transaction_index < ^transaction_index) or
          (internal_transaction.block_number == ^block_number and
             internal_transaction.transaction_index == ^transaction_index and internal_transaction.index > ^index)
      )

  defp hardcoded_where_for_page_int_tx(query, block_number, transaction_index, index, true),
    do:
      where(
        query,
        [internal_transaction],
        internal_transaction.block_number < ^block_number or
          (internal_transaction.block_number == ^block_number and
             internal_transaction.transaction_index < ^transaction_index) or
          (internal_transaction.block_number == ^block_number and
             internal_transaction.transaction_index == ^transaction_index and internal_transaction.index < ^index)
      )

  defp page_logs(query, %PagingOptions{key: nil}), do: query

  defp page_logs(query, %PagingOptions{key: {index}}) do
    where(query, [log], log.index > ^index)
  end

  defp page_pending_transaction(query, %PagingOptions{key: nil}), do: query

  defp page_pending_transaction(query, %PagingOptions{key: {inserted_at, hash}}) do
    where(
      query,
      [transaction],
      (is_nil(transaction.block_number) and
         (transaction.inserted_at < ^inserted_at or
            (transaction.inserted_at == ^inserted_at and transaction.hash > ^hash))) or
        not is_nil(transaction.block_number)
    )
  end

  defp page_transaction(query, %PagingOptions{key: nil}), do: query

  defp page_transaction(query, %PagingOptions{is_pending_tx: true} = options),
    do: page_pending_transaction(query, options)

  defp page_transaction(query, %PagingOptions{key: {block_number, index}, is_index_in_asc_order: true}) do
    where(
      query,
      [transaction],
      transaction.block_number < ^block_number or
        (transaction.block_number == ^block_number and transaction.index > ^index)
    )
  end

  defp page_transaction(query, %PagingOptions{key: {block_number, index}}) do
    where(
      query,
      [transaction],
      transaction.block_number < ^block_number or
        (transaction.block_number == ^block_number and transaction.index < ^index)
    )
  end

  defp page_transaction(query, %PagingOptions{key: {index}}) do
    where(query, [transaction], transaction.index < ^index)
  end

  defp page_search_results(query, %PagingOptions{key: nil}), do: query

  defp page_search_results(query, %PagingOptions{
         key: {_address_hash, _tx_hash, _block_hash, holder_count, name, inserted_at, item_type}
       })
       when holder_count in [nil, ""] do
    where(
      query,
      [item],
      (item.name > ^name and item.type == ^item_type) or
        (item.name == ^name and item.inserted_at < ^inserted_at and
           item.type == ^item_type) or
        item.type != ^item_type
    )
  end

  # credo:disable-for-next-line
  defp page_search_results(query, %PagingOptions{
         key: {_address_hash, _tx_hash, _block_hash, holder_count, name, inserted_at, item_type}
       }) do
    where(
      query,
      [item],
      (item.holder_count < ^holder_count and item.type == ^item_type) or
        (item.holder_count == ^holder_count and item.name > ^name and item.type == ^item_type) or
        (item.holder_count == ^holder_count and item.name == ^name and item.inserted_at < ^inserted_at and
           item.type == ^item_type) or
        item.type != ^item_type
    )
  end

  def page_token_balances(query, %PagingOptions{key: nil}), do: query

  def page_token_balances(query, %PagingOptions{key: {value, address_hash}}) do
    where(
      query,
      [tb],
      tb.value < ^value or (tb.value == ^value and tb.address_hash < ^address_hash)
    )
  end

  def page_current_token_balances(query, %PagingOptions{key: nil}), do: query

  def page_current_token_balances(query, paging_options: %PagingOptions{key: nil}), do: query

  def page_current_token_balances(query, paging_options: %PagingOptions{key: {name, type, value}}) do
    where(
      query,
      [ctb, bt, t],
      ctb.value < ^value or (ctb.value == ^value and t.type < ^type) or
        (ctb.value == ^value and t.type == ^type and t.name < ^name)
    )
  end

  defp page_verified_contracts(query, %PagingOptions{key: nil}), do: query

  defp page_verified_contracts(query, %PagingOptions{key: {id}}) do
    where(query, [contract], contract.id < ^id)
  end

  @doc """
  Ensures the following conditions are true:

    * excludes internal transactions of type call with no siblings in the
      transaction
    * includes internal transactions of type create, reward, or selfdestruct
      even when they are alone in the parent transaction

  """
  @spec where_transaction_has_multiple_internal_transactions(Ecto.Query.t()) :: Ecto.Query.t()
  def where_transaction_has_multiple_internal_transactions(query) do
    where(
      query,
      [internal_transaction, transaction],
      internal_transaction.type != ^:call or
        fragment(
          """
          EXISTS (SELECT sibling.*
          FROM internal_transactions AS sibling
          WHERE sibling.transaction_hash = ? AND sibling.index != ?
          )
          """,
          transaction.hash,
          internal_transaction.index
        )
    )
  end

  @doc """
  The current total number of coins minted minus verifiably burned coins.
  """
  @spec total_supply :: non_neg_integer() | nil
  def total_supply do
    supply_module().total() || 0
  end

  @doc """
  The current number coins in the market for trading.
  """
  @spec circulating_supply :: non_neg_integer() | nil
  def circulating_supply do
    supply_module().circulating()
  end

  defp supply_module do
    Application.get_env(:explorer, :supply, Explorer.Chain.Supply.ExchangeRate)
  end

  @doc """
  Calls supply_for_days from the configured supply_module
  """
  def supply_for_days, do: supply_module().supply_for_days(MarketHistoryCache.recent_days_count())

  @doc """
  Streams a lists token contract addresses that haven't been cataloged.
  """
  @spec stream_uncataloged_token_contract_address_hashes(
          initial :: accumulator,
          reducer :: (entry :: Hash.Address.t(), accumulator -> accumulator)
        ) :: {:ok, accumulator}
        when accumulator: term()
  def stream_uncataloged_token_contract_address_hashes(initial, reducer) when is_function(reducer, 2) do
    query =
      from(
        token in Token,
        where: token.cataloged == false,
        select: token.contract_address_hash
      )

    Repo.stream_reduce(query, initial, reducer)
  end

  @spec stream_unfetched_token_instances(
          initial :: accumulator,
          reducer :: (entry :: map(), accumulator -> accumulator)
        ) :: {:ok, accumulator}
        when accumulator: term()
  def stream_unfetched_token_instances(initial, reducer) when is_function(reducer, 2) do
    nft_tokens =
      from(
        token in Token,
        where: token.type == ^"ERC-721" or token.type == ^"ERC-1155",
        select: token.contract_address_hash
      )

    token_ids_query =
      from(
        token_transfer in TokenTransfer,
        select: %{
          token_contract_address_hash: token_transfer.token_contract_address_hash,
          token_id: fragment("unnest(?)", token_transfer.token_ids)
        }
      )

    query =
      from(
        transfer in subquery(token_ids_query),
        inner_join: token in subquery(nft_tokens),
        on: token.contract_address_hash == transfer.token_contract_address_hash,
        left_join: instance in Instance,
        on:
          transfer.token_contract_address_hash == instance.token_contract_address_hash and
            transfer.token_id == instance.token_id,
        where: is_nil(instance.token_id),
        select: %{
          contract_address_hash: transfer.token_contract_address_hash,
          token_id: transfer.token_id
        }
      )

    distinct_query =
      from(
        q in subquery(query),
        distinct: [q.contract_address_hash, q.token_id]
      )

    Repo.stream_reduce(distinct_query, initial, reducer)
  end

  @doc """
  Streams a list of token contract addresses that have been cataloged.
  """
  @spec stream_cataloged_token_contract_address_hashes(
          initial :: accumulator,
          reducer :: (entry :: Hash.Address.t(), accumulator -> accumulator)
        ) :: {:ok, accumulator}
        when accumulator: term()
  def stream_cataloged_token_contract_address_hashes(initial, reducer, some_time_ago_updated \\ 2880)
      when is_function(reducer, 2) do
    some_time_ago_updated
    |> Token.cataloged_tokens()
    |> order_by(asc: :updated_at)
    |> Repo.stream_reduce(initial, reducer)
  end

  @doc """
  Returns a list of block numbers token transfer `t:Log.t/0`s that don't have an
  associated `t:TokenTransfer.t/0` record.
  """
  def uncataloged_token_transfer_block_numbers do
    query =
      from(l in Log,
        as: :log,
        where: l.first_topic == unquote(TokenTransfer.constant()),
        where:
          not exists(
            from(tf in TokenTransfer,
              where: tf.transaction_hash == parent_as(:log).transaction_hash,
              where: tf.log_index == parent_as(:log).index
            )
          ),
        select: l.block_number,
        distinct: l.block_number
      )

    Repo.stream_reduce(query, [], &[&1 | &2])
  end

  @doc """
  Returns a list of token addresses `t:Address.t/0`s that don't have an
  bridged property revealed.
  """
  def unprocessed_token_addresses_to_reveal_bridged_tokens do
    query =
      from(t in Token,
        where: is_nil(t.bridged),
        select: t.contract_address_hash
      )

    Repo.stream_reduce(query, [], &[&1 | &2])
  end

  @doc """
  Processes AMB tokens from mediators addresses provided
  """
  def process_amb_tokens do
    amb_bridge_mediators_var = Application.get_env(:block_scout_web, :amb_bridge_mediators)
    amb_bridge_mediators = (amb_bridge_mediators_var && String.split(amb_bridge_mediators_var, ",")) || []

    json_rpc_named_arguments = Application.get_env(:explorer, :json_rpc_named_arguments)

    foreign_json_rpc = Application.get_env(:block_scout_web, :foreign_json_rpc)

    eth_call_foreign_json_rpc_named_arguments =
      compose_foreign_json_rpc_named_arguments(json_rpc_named_arguments, foreign_json_rpc)

    try do
      amb_bridge_mediators
      |> Enum.each(fn amb_bridge_mediator_hash ->
        with {:ok, bridge_contract_hash_resp} <-
               get_bridge_contract_hash(amb_bridge_mediator_hash, json_rpc_named_arguments),
             bridge_contract_hash <- decode_contract_address_hash_response(bridge_contract_hash_resp),
             {:ok, destination_chain_id_resp} <-
               get_destination_chain_id(bridge_contract_hash, json_rpc_named_arguments),
             foreign_chain_id <- decode_contract_integer_response(destination_chain_id_resp),
             {:ok, home_token_contract_hash_resp} <-
               get_erc677_token_hash(amb_bridge_mediator_hash, json_rpc_named_arguments),
             home_token_contract_hash_string <- decode_contract_address_hash_response(home_token_contract_hash_resp),
             {:ok, home_token_contract_hash} <- Chain.string_to_address_hash(home_token_contract_hash_string),
             {:ok, foreign_mediator_contract_hash_resp} <-
               get_foreign_mediator_contract_hash(amb_bridge_mediator_hash, json_rpc_named_arguments),
             foreign_mediator_contract_hash <-
               decode_contract_address_hash_response(foreign_mediator_contract_hash_resp),
             {:ok, foreign_token_contract_hash_resp} <-
               get_erc677_token_hash(foreign_mediator_contract_hash, eth_call_foreign_json_rpc_named_arguments),
             foreign_token_contract_hash_string <-
               decode_contract_address_hash_response(foreign_token_contract_hash_resp),
             {:ok, foreign_token_contract_hash} <- Chain.string_to_address_hash(foreign_token_contract_hash_string) do
          insert_bridged_token_metadata(home_token_contract_hash, %{
            foreign_chain_id: foreign_chain_id,
            foreign_token_address_hash: foreign_token_contract_hash,
            custom_metadata: nil,
            custom_cap: nil,
            lp_token: nil,
            type: "amb"
          })

          set_token_bridged_status(home_token_contract_hash, true)
        else
          result ->
            Logger.debug([
              "failed to fetch metadata for token bridged with AMB mediator #{amb_bridge_mediator_hash}",
              inspect(result)
            ])
        end
      end)
    rescue
      _ ->
        :ok
    end

    :ok
  end

  @doc """
  Fetches bridged tokens metadata from OmniBridge.
  """
  def fetch_omni_bridged_tokens_metadata(token_addresses) do
    Enum.each(token_addresses, fn token_address_hash ->
      created_from_int_tx_success_query =
        from(
          it in InternalTransaction,
          inner_join: t in assoc(it, :transaction),
          where: it.created_contract_address_hash == ^token_address_hash,
          where: t.status == ^1
        )

      created_from_int_tx_success =
        created_from_int_tx_success_query
        |> limit(1)
        |> Repo.one()

      created_from_tx_query =
        from(
          t in Transaction,
          where: t.created_contract_address_hash == ^token_address_hash
        )

      created_from_tx =
        created_from_tx_query
        |> Repo.all()
        |> Enum.count() > 0

      created_from_int_tx_query =
        from(
          it in InternalTransaction,
          where: it.created_contract_address_hash == ^token_address_hash
        )

      created_from_int_tx =
        created_from_int_tx_query
        |> Repo.all()
        |> Enum.count() > 0

      cond do
        created_from_tx ->
          set_token_bridged_status(token_address_hash, false)

        created_from_int_tx && !created_from_int_tx_success ->
          set_token_bridged_status(token_address_hash, false)

        created_from_int_tx && created_from_int_tx_success ->
          proceed_with_set_omni_status(token_address_hash, created_from_int_tx_success)

        true ->
          :ok
      end
    end)

    :ok
  end

  defp proceed_with_set_omni_status(token_address_hash, created_from_int_tx_success) do
    {:ok, eth_omni_status} =
      extract_omni_bridged_token_metadata_wrapper(
        token_address_hash,
        created_from_int_tx_success,
        :eth_omni_bridge_mediator
      )

    {:ok, bsc_omni_status} =
      if eth_omni_status do
        {:ok, false}
      else
        extract_omni_bridged_token_metadata_wrapper(
          token_address_hash,
          created_from_int_tx_success,
          :bsc_omni_bridge_mediator
        )
      end

    {:ok, poa_omni_status} =
      if eth_omni_status || bsc_omni_status do
        {:ok, false}
      else
        extract_omni_bridged_token_metadata_wrapper(
          token_address_hash,
          created_from_int_tx_success,
          :poa_omni_bridge_mediator
        )
      end

    if !eth_omni_status && !bsc_omni_status && !poa_omni_status do
      set_token_bridged_status(token_address_hash, false)
    end
  end

  defp extract_omni_bridged_token_metadata_wrapper(token_address_hash, created_from_int_tx_success, mediator) do
    omni_bridge_mediator = Application.get_env(:block_scout_web, mediator)
    %{transaction_hash: transaction_hash} = created_from_int_tx_success

    if omni_bridge_mediator && omni_bridge_mediator !== "" do
      {:ok, omni_bridge_mediator_hash} = Chain.string_to_address_hash(omni_bridge_mediator)

      created_by_amb_mediator_query =
        from(
          it in InternalTransaction,
          where: it.transaction_hash == ^transaction_hash,
          where: it.to_address_hash == ^omni_bridge_mediator_hash
        )

      created_by_amb_mediator =
        created_by_amb_mediator_query
        |> Repo.all()

      if Enum.count(created_by_amb_mediator) > 0 do
        extract_omni_bridged_token_metadata(
          token_address_hash,
          omni_bridge_mediator,
          omni_bridge_mediator_hash
        )

        {:ok, true}
      else
        {:ok, false}
      end
    else
      {:ok, false}
    end
  end

  defp extract_omni_bridged_token_metadata(token_address_hash, omni_bridge_mediator, omni_bridge_mediator_hash) do
    json_rpc_named_arguments = Application.get_env(:explorer, :json_rpc_named_arguments)

    with {:ok, _} <-
           get_token_interfaces_version_signature(token_address_hash, json_rpc_named_arguments),
         {:ok, foreign_token_address_abi_encoded} <-
           get_foreign_token_address(omni_bridge_mediator, token_address_hash, json_rpc_named_arguments),
         {:ok, bridge_contract_hash_resp} <-
           get_bridge_contract_hash(omni_bridge_mediator_hash, json_rpc_named_arguments) do
      foreign_token_address_hash_string = decode_contract_address_hash_response(foreign_token_address_abi_encoded)
      {:ok, foreign_token_address_hash} = Chain.string_to_address_hash(foreign_token_address_hash_string)

      multi_token_bridge_hash_string = decode_contract_address_hash_response(bridge_contract_hash_resp)

      {:ok, foreign_chain_id_abi_encoded} =
        get_destination_chain_id(multi_token_bridge_hash_string, json_rpc_named_arguments)

      foreign_chain_id = decode_contract_integer_response(foreign_chain_id_abi_encoded)

      foreign_json_rpc = Application.get_env(:block_scout_web, :foreign_json_rpc)

      custom_metadata =
        if foreign_json_rpc == 1 do
          get_bridged_token_custom_metadata(foreign_token_address_hash, json_rpc_named_arguments, foreign_json_rpc)
        else
          nil
        end

      bridged_token_metadata = %{
        foreign_chain_id: foreign_chain_id,
        foreign_token_address_hash: foreign_token_address_hash,
        custom_metadata: custom_metadata,
        custom_cap: nil,
        lp_token: nil,
        type: "omni"
      }

      insert_bridged_token_metadata(token_address_hash, bridged_token_metadata)

      set_token_bridged_status(token_address_hash, true)
    end
  end

  defp get_bridge_contract_hash(mediator_hash, json_rpc_named_arguments) do
    # keccak 256 from bridgeContract()
    bridge_contract_signature = "0xcd596583"

    perform_eth_call_request(bridge_contract_signature, mediator_hash, json_rpc_named_arguments)
  end

  defp get_erc677_token_hash(mediator_hash, json_rpc_named_arguments) do
    # keccak 256 from erc677token()
    erc677_token_signature = "0x18d8f9c9"

    perform_eth_call_request(erc677_token_signature, mediator_hash, json_rpc_named_arguments)
  end

  defp get_foreign_mediator_contract_hash(mediator_hash, json_rpc_named_arguments) do
    # keccak 256 from mediatorContractOnOtherSide()
    mediator_contract_on_other_side_signature = "0x871c0760"

    perform_eth_call_request(mediator_contract_on_other_side_signature, mediator_hash, json_rpc_named_arguments)
  end

  defp get_destination_chain_id(bridge_contract_hash, json_rpc_named_arguments) do
    # keccak 256 from destinationChainId()
    destination_chain_id_signature = "0xb0750611"

    perform_eth_call_request(destination_chain_id_signature, bridge_contract_hash, json_rpc_named_arguments)
  end

  defp get_token_interfaces_version_signature(token_address_hash, json_rpc_named_arguments) do
    # keccak 256 from getTokenInterfacesVersion()
    get_token_interfaces_version_signature = "0x859ba28c"

    perform_eth_call_request(get_token_interfaces_version_signature, token_address_hash, json_rpc_named_arguments)
  end

  defp get_foreign_token_address(omni_bridge_mediator, token_address_hash, json_rpc_named_arguments) do
    # keccak 256 from foreignTokenAddress(address)
    foreign_token_address_signature = "0x47ac7d6a"

    token_address_hash_abi_encoded =
      [token_address_hash.bytes]
      |> TypeEncoder.encode([:address])
      |> Base.encode16()

    foreign_token_address_method = foreign_token_address_signature <> token_address_hash_abi_encoded

    perform_eth_call_request(foreign_token_address_method, omni_bridge_mediator, json_rpc_named_arguments)
  end

  defp perform_eth_call_request(method, destination, json_rpc_named_arguments)
       when not is_nil(json_rpc_named_arguments) do
    method
    |> Contract.eth_call_request(destination, 1, nil, nil)
    |> json_rpc(json_rpc_named_arguments)
  end

  defp perform_eth_call_request(_method, _destination, json_rpc_named_arguments)
       when is_nil(json_rpc_named_arguments) do
    :error
  end

  def decode_contract_address_hash_response(resp) do
    case resp do
      "0x000000000000000000000000" <> address ->
        "0x" <> address

      _ ->
        nil
    end
  end

  def decode_contract_integer_response(resp) do
    case resp do
      "0x" <> integer_encoded ->
        {integer_value, _} = Integer.parse(integer_encoded, 16)
        integer_value

      _ ->
        nil
    end
  end

  defp set_token_bridged_status(token_address_hash, status) do
    case Repo.get(Token, token_address_hash) do
      %Explorer.Chain.Token{bridged: bridged} = target_token ->
        if !bridged do
          token = Changeset.change(target_token, bridged: status)

          Repo.update(token)
        end

      _ ->
        :ok
    end
  end

  defp insert_bridged_token_metadata(token_address_hash, %{
         foreign_chain_id: foreign_chain_id,
         foreign_token_address_hash: foreign_token_address_hash,
         custom_metadata: custom_metadata,
         custom_cap: custom_cap,
         lp_token: lp_token,
         type: type
       }) do
    target_token = Repo.get(Token, token_address_hash)

    if target_token do
      {:ok, _} =
        Repo.insert(
          %BridgedToken{
            home_token_contract_address_hash: token_address_hash,
            foreign_chain_id: foreign_chain_id,
            foreign_token_contract_address_hash: foreign_token_address_hash,
            custom_metadata: custom_metadata,
            custom_cap: custom_cap,
            lp_token: lp_token,
            type: type
          },
          on_conflict: :nothing
        )
    end
  end

  # Fetches custom metadata for bridged tokens from the node.
  # Currently, gets Balancer token composite tokens with their weights
  # from foreign chain
  defp get_bridged_token_custom_metadata(foreign_token_address_hash, json_rpc_named_arguments, foreign_json_rpc)
       when not is_nil(foreign_json_rpc) and foreign_json_rpc !== "" do
    eth_call_foreign_json_rpc_named_arguments =
      compose_foreign_json_rpc_named_arguments(json_rpc_named_arguments, foreign_json_rpc)

    balancer_custom_metadata(foreign_token_address_hash, eth_call_foreign_json_rpc_named_arguments) ||
      sushiswap_custom_metadata(foreign_token_address_hash, eth_call_foreign_json_rpc_named_arguments)
  end

  defp get_bridged_token_custom_metadata(_foreign_token_address_hash, _json_rpc_named_arguments, foreign_json_rpc)
       when is_nil(foreign_json_rpc) do
    nil
  end

  defp get_bridged_token_custom_metadata(_foreign_token_address_hash, _json_rpc_named_arguments, foreign_json_rpc)
       when foreign_json_rpc == "" do
    nil
  end

  defp balancer_custom_metadata(foreign_token_address_hash, eth_call_foreign_json_rpc_named_arguments) do
    # keccak 256 from getCurrentTokens()
    get_current_tokens_signature = "0xcc77828d"

    case get_current_tokens_signature
         |> Contract.eth_call_request(foreign_token_address_hash, 1, nil, nil)
         |> json_rpc(eth_call_foreign_json_rpc_named_arguments) do
      {:ok, "0x"} ->
        nil

      {:ok, "0x" <> balancer_current_tokens_encoded} ->
        [balancer_current_tokens] =
          try do
            balancer_current_tokens_encoded
            |> Base.decode16!(case: :mixed)
            |> TypeDecoder.decode_raw([{:array, :address}])
          rescue
            _ -> []
          end

        bridged_token_custom_metadata =
          parse_bridged_token_custom_metadata(
            balancer_current_tokens,
            eth_call_foreign_json_rpc_named_arguments,
            foreign_token_address_hash
          )

        if is_map(bridged_token_custom_metadata) do
          tokens = Map.get(bridged_token_custom_metadata, :tokens)
          weights = Map.get(bridged_token_custom_metadata, :weights)

          if tokens == "" do
            nil
          else
            if weights !== "", do: "#{tokens} #{weights}", else: tokens
          end
        else
          nil
        end

      _ ->
        nil
    end
  end

  defp sushiswap_custom_metadata(foreign_token_address_hash, eth_call_foreign_json_rpc_named_arguments) do
    # keccak 256 from token0()
    token0_signature = "0x0dfe1681"

    # keccak 256 from token1()
    token1_signature = "0xd21220a7"

    # keccak 256 from name()
    name_signature = "0x06fdde03"

    # keccak 256 from symbol()
    symbol_signature = "0x95d89b41"

    with {:ok, "0x" <> token0_encoded} <-
           token0_signature
           |> Contract.eth_call_request(foreign_token_address_hash, 1, nil, nil)
           |> json_rpc(eth_call_foreign_json_rpc_named_arguments),
         {:ok, "0x" <> token1_encoded} <-
           token1_signature
           |> Contract.eth_call_request(foreign_token_address_hash, 2, nil, nil)
           |> json_rpc(eth_call_foreign_json_rpc_named_arguments),
         token0_hash <- parse_contract_response(token0_encoded, :address),
         token1_hash <- parse_contract_response(token1_encoded, :address),
         false <- is_nil(token0_hash),
         false <- is_nil(token1_hash),
         token0_hash_str <- "0x" <> Base.encode16(token0_hash, case: :lower),
         token1_hash_str <- "0x" <> Base.encode16(token1_hash, case: :lower),
         {:ok, "0x" <> token0_name_encoded} <-
           name_signature
           |> Contract.eth_call_request(token0_hash_str, 1, nil, nil)
           |> json_rpc(eth_call_foreign_json_rpc_named_arguments),
         {:ok, "0x" <> token1_name_encoded} <-
           name_signature
           |> Contract.eth_call_request(token1_hash_str, 2, nil, nil)
           |> json_rpc(eth_call_foreign_json_rpc_named_arguments),
         {:ok, "0x" <> token0_symbol_encoded} <-
           symbol_signature
           |> Contract.eth_call_request(token0_hash_str, 1, nil, nil)
           |> json_rpc(eth_call_foreign_json_rpc_named_arguments),
         {:ok, "0x" <> token1_symbol_encoded} <-
           symbol_signature
           |> Contract.eth_call_request(token1_hash_str, 2, nil, nil)
           |> json_rpc(eth_call_foreign_json_rpc_named_arguments) do
      token0_name = parse_contract_response(token0_name_encoded, :string, {:bytes, 32})
      token1_name = parse_contract_response(token1_name_encoded, :string, {:bytes, 32})
      token0_symbol = parse_contract_response(token0_symbol_encoded, :string, {:bytes, 32})
      token1_symbol = parse_contract_response(token1_symbol_encoded, :string, {:bytes, 32})

      "#{token0_name}/#{token1_name} (#{token0_symbol}/#{token1_symbol})"
    else
      _ ->
        nil
    end
  end

  def calc_lp_tokens_total_liqudity do
    json_rpc_named_arguments = Application.get_env(:explorer, :json_rpc_named_arguments)
    foreign_json_rpc = Application.get_env(:block_scout_web, :foreign_json_rpc)
    bridged_mainnet_tokens_list = BridgedToken.get_unprocessed_mainnet_lp_tokens_list()

    Enum.each(bridged_mainnet_tokens_list, fn bridged_token ->
      case calc_sushiswap_lp_tokens_cap(
             bridged_token.home_token_contract_address_hash,
             bridged_token.foreign_token_contract_address_hash,
             json_rpc_named_arguments,
             foreign_json_rpc
           ) do
        {:ok, new_custom_cap} ->
          bridged_token
          |> Changeset.change(%{custom_cap: new_custom_cap, lp_token: true})
          |> Repo.update()

        {:error, :not_lp_token} ->
          bridged_token
          |> Changeset.change(%{lp_token: false})
          |> Repo.update()
      end
    end)

    Logger.debug(fn -> "Total liqudity fetched for LP tokens" end)
  end

  defp calc_sushiswap_lp_tokens_cap(
         home_token_contract_address_hash,
         foreign_token_address_hash,
         json_rpc_named_arguments,
         foreign_json_rpc
       ) do
    eth_call_foreign_json_rpc_named_arguments =
      compose_foreign_json_rpc_named_arguments(json_rpc_named_arguments, foreign_json_rpc)

    # keccak 256 from getReserves()
    get_reserves_signature = "0x0902f1ac"

    # keccak 256 from token0()
    token0_signature = "0x0dfe1681"

    # keccak 256 from token1()
    token1_signature = "0xd21220a7"

    # keccak 256 from totalSupply()
    total_supply_signature = "0x18160ddd"

    with {:ok, "0x" <> get_reserves_encoded} <-
           get_reserves_signature
           |> Contract.eth_call_request(foreign_token_address_hash, 1, nil, nil)
           |> json_rpc(eth_call_foreign_json_rpc_named_arguments),
         {:ok, "0x" <> home_token_total_supply_encoded} <-
           total_supply_signature
           |> Contract.eth_call_request(home_token_contract_address_hash, 1, nil, nil)
           |> json_rpc(json_rpc_named_arguments),
         [reserve0, reserve1, _] <-
           parse_contract_response(get_reserves_encoded, [{:uint, 112}, {:uint, 112}, {:uint, 32}]),
         {:ok, token0_cap_usd} <-
           get_lp_token_cap(
             home_token_total_supply_encoded,
             token0_signature,
             reserve0,
             foreign_token_address_hash,
             eth_call_foreign_json_rpc_named_arguments
           ),
         {:ok, token1_cap_usd} <-
           get_lp_token_cap(
             home_token_total_supply_encoded,
             token1_signature,
             reserve1,
             foreign_token_address_hash,
             eth_call_foreign_json_rpc_named_arguments
           ) do
      total_lp_cap = Decimal.add(token0_cap_usd, token1_cap_usd)
      {:ok, total_lp_cap}
    else
      _ ->
        {:error, :not_lp_token}
    end
  end

  defp get_lp_token_cap(
         home_token_total_supply_encoded,
         token_signature,
         reserve,
         foreign_token_address_hash,
         eth_call_foreign_json_rpc_named_arguments
       ) do
    # keccak 256 from decimals()
    decimals_signature = "0x313ce567"

    # keccak 256 from totalSupply()
    total_supply_signature = "0x18160ddd"

    home_token_total_supply =
      home_token_total_supply_encoded
      |> parse_contract_response({:uint, 256})
      |> Decimal.new()

    case token_signature
         |> Contract.eth_call_request(foreign_token_address_hash, 1, nil, nil)
         |> json_rpc(eth_call_foreign_json_rpc_named_arguments) do
      {:ok, "0x" <> token_encoded} ->
        with token_hash <- parse_contract_response(token_encoded, :address),
             false <- is_nil(token_hash),
             token_hash_str <- "0x" <> Base.encode16(token_hash, case: :lower),
             {:ok, "0x" <> token_decimals_encoded} <-
               decimals_signature
               |> Contract.eth_call_request(token_hash_str, 1, nil, nil)
               |> json_rpc(eth_call_foreign_json_rpc_named_arguments),
             {:ok, "0x" <> foreign_token_total_supply_encoded} <-
               total_supply_signature
               |> Contract.eth_call_request(foreign_token_address_hash, 1, nil, nil)
               |> json_rpc(eth_call_foreign_json_rpc_named_arguments) do
          token_decimals = parse_contract_response(token_decimals_encoded, {:uint, 256})

          foreign_token_total_supply =
            foreign_token_total_supply_encoded
            |> parse_contract_response({:uint, 256})
            |> Decimal.new()

          token_decimals_divider =
            10
            |> :math.pow(token_decimals)
            |> Decimal.from_float()

          token_cap =
            reserve
            |> Decimal.div(foreign_token_total_supply)
            |> Decimal.mult(home_token_total_supply)
            |> Decimal.div(token_decimals_divider)

          token_price = TokenExchangeRate.fetch_token_exchange_rate_by_address(token_hash_str)

          token_cap_usd =
            if token_price do
              token_price
              |> Decimal.mult(token_cap)
            else
              0
            end

          {:ok, token_cap_usd}
        else
          _ -> :error
        end
    end
  end

  defp parse_contract_response(abi_encoded_value, types) when is_list(types) do
    values =
      try do
        abi_encoded_value
        |> Base.decode16!(case: :mixed)
        |> TypeDecoder.decode_raw(types)
      rescue
        _ -> [nil]
      end

    values
  end

  defp parse_contract_response(abi_encoded_value, type, emergency_type \\ nil) do
    [value] =
      try do
        [res] = decode_contract_response(abi_encoded_value, type)

        [convert_binary_to_string(res, type)]
      rescue
        _ ->
          if emergency_type do
            try do
              [res] = decode_contract_response(abi_encoded_value, emergency_type)

              [convert_binary_to_string(res, emergency_type)]
            rescue
              _ ->
                [nil]
            end
          else
            [nil]
          end
      end

    value
  end

  defp decode_contract_response(abi_encoded_value, type) do
    abi_encoded_value
    |> Base.decode16!(case: :mixed)
    |> TypeDecoder.decode_raw([type])
  end

  defp convert_binary_to_string(binary, type) do
    case type do
      {:bytes, _} ->
        ContractState.binary_to_string(binary)

      _ ->
        binary
    end
  end

  defp compose_foreign_json_rpc_named_arguments(json_rpc_named_arguments, foreign_json_rpc)
       when foreign_json_rpc != "" do
    {_, eth_call_foreign_json_rpc_named_arguments} =
      Keyword.get_and_update(json_rpc_named_arguments, :transport_options, fn transport_options ->
        {_, updated_transport_options} =
          update_transport_options_set_foreign_json_rpc(transport_options, foreign_json_rpc)

        {transport_options, updated_transport_options}
      end)

    eth_call_foreign_json_rpc_named_arguments
  end

  defp compose_foreign_json_rpc_named_arguments(_json_rpc_named_arguments, foreign_json_rpc)
       when foreign_json_rpc == "" do
    nil
  end

  defp compose_foreign_json_rpc_named_arguments(json_rpc_named_arguments, _foreign_json_rpc)
       when is_nil(json_rpc_named_arguments) do
    nil
  end

  defp update_transport_options_set_foreign_json_rpc(transport_options, foreign_json_rpc) do
    Keyword.get_and_update(transport_options, :method_to_url, fn method_to_url ->
      {_, updated_method_to_url} =
        Keyword.get_and_update(method_to_url, :eth_call, fn eth_call ->
          {eth_call, foreign_json_rpc}
        end)

      {method_to_url, updated_method_to_url}
    end)
  end

  defp parse_bridged_token_custom_metadata(
         balancer_current_tokens,
         eth_call_foreign_json_rpc_named_arguments,
         foreign_token_address_hash
       ) do
    balancer_current_tokens
    |> Enum.reduce(%{:tokens => "", :weights => ""}, fn balancer_token_bytes, balancer_tokens_weights ->
      balancer_token_hash_without_0x =
        balancer_token_bytes
        |> Base.encode16(case: :lower)

      balancer_token_hash = "0x" <> balancer_token_hash_without_0x

      # 95d89b41 = keccak256(symbol())
      symbol_signature = "0x95d89b41"

      case symbol_signature
           |> Contract.eth_call_request(balancer_token_hash, 1, nil, nil)
           |> json_rpc(eth_call_foreign_json_rpc_named_arguments) do
        {:ok, "0x" <> symbol_encoded} ->
          [symbol] =
            symbol_encoded
            |> Base.decode16!(case: :mixed)
            |> TypeDecoder.decode_raw([:string])

          # f1b8a9b7 = keccak256(getNormalizedWeight(address))
          get_normalized_weight_signature = "0xf1b8a9b7"

          get_normalized_weight_arg_abi_encoded =
            [balancer_token_bytes]
            |> TypeEncoder.encode([:address])
            |> Base.encode16(case: :lower)

          get_normalized_weight_abi_encoded = get_normalized_weight_signature <> get_normalized_weight_arg_abi_encoded

          get_normalized_weight_resp =
            get_normalized_weight_abi_encoded
            |> Contract.eth_call_request(foreign_token_address_hash, 1, nil, nil)
            |> json_rpc(eth_call_foreign_json_rpc_named_arguments)

          parse_balancer_weights(get_normalized_weight_resp, balancer_tokens_weights, symbol)

        _ ->
          nil
      end
    end)
  end

  defp parse_balancer_weights(get_normalized_weight_resp, balancer_tokens_weights, symbol) do
    case get_normalized_weight_resp do
      {:ok, "0x" <> normalized_weight_encoded} ->
        [normalized_weight] =
          try do
            normalized_weight_encoded
            |> Base.decode16!(case: :mixed)
            |> TypeDecoder.decode_raw([{:uint, 256}])
          rescue
            _ ->
              []
          end

        normalized_weight_to_100_perc = calc_normalized_weight_to_100_perc(normalized_weight)

        normalized_weight_in_perc =
          normalized_weight_to_100_perc
          |> div(1_000_000_000_000_000_000)

        current_tokens = Map.get(balancer_tokens_weights, :tokens)
        current_weights = Map.get(balancer_tokens_weights, :weights)

        tokens_value = combine_tokens_value(current_tokens, symbol)
        weights_value = combine_weights_value(current_weights, normalized_weight_in_perc)

        %{:tokens => tokens_value, :weights => weights_value}

      _ ->
        nil
    end
  end

  defp calc_normalized_weight_to_100_perc(normalized_weight) do
    if normalized_weight, do: 100 * normalized_weight, else: 0
  end

  defp combine_tokens_value(current_tokens, symbol) do
    if current_tokens == "", do: symbol, else: current_tokens <> "/" <> symbol
  end

  defp combine_weights_value(current_weights, normalized_weight_in_perc) do
    if current_weights == "",
      do: "#{normalized_weight_in_perc}",
      else: current_weights <> "/" <> "#{normalized_weight_in_perc}"
  end

  @doc """
  Fetches a `t:Token.t/0` by an address hash.

  ## Options

      * `:necessity_by_association` - use to load `t:association/0` as `:required` or `:optional`.  If an association is
      `:required`, and the `t:Token.t/0` has no associated record for that association,
      then the `t:Token.t/0` will not be included in the list.
  """
  @spec token_from_address_hash(Hash.Address.t(), [necessity_by_association_option]) ::
          {:ok, Token.t()} | {:error, :not_found}
  def token_from_address_hash(
        %Hash{byte_count: unquote(Hash.Address.byte_count())} = hash,
        options \\ []
      ) do
    necessity_by_association = Keyword.get(options, :necessity_by_association, %{})

    query =
      from(
        t in Token,
        left_join: bt in BridgedToken,
        on: t.contract_address_hash == bt.home_token_contract_address_hash,
        where: t.contract_address_hash == ^hash,
        select: [t, bt]
      )

    query
    |> join_associations(necessity_by_association)
    |> preload(:contract_address)
    |> Repo.one()
    |> case do
      nil ->
        {:error, :not_found}

      [%Token{} = token, %BridgedToken{} = bridged_token] ->
        foreign_token_contract_address_hash = Map.get(bridged_token, :foreign_token_contract_address_hash)
        foreign_chain_id = Map.get(bridged_token, :foreign_chain_id)
        custom_metadata = Map.get(bridged_token, :custom_metadata)
        custom_cap = Map.get(bridged_token, :custom_cap)

        extended_token =
          token
          |> Map.put(:foreign_token_contract_address_hash, foreign_token_contract_address_hash)
          |> Map.put(:foreign_chain_id, foreign_chain_id)
          |> Map.put(:custom_metadata, custom_metadata)
          |> Map.put(:custom_cap, custom_cap)

        {:ok, extended_token}

      [%Token{} = token, nil] ->
        {:ok, token}
    end
  end

  @spec fetch_token_transfers_from_token_hash(Hash.t(), [paging_options]) :: []
  def fetch_token_transfers_from_token_hash(token_address_hash, options \\ []) do
    TokenTransfer.fetch_token_transfers_from_token_hash(token_address_hash, options)
  end

  @spec fetch_token_transfers_from_token_hash_and_token_id(Hash.t(), binary(), [paging_options]) :: []
  def fetch_token_transfers_from_token_hash_and_token_id(token_address_hash, token_id, options \\ []) do
    TokenTransfer.fetch_token_transfers_from_token_hash_and_token_id(token_address_hash, token_id, options)
  end

  @spec count_token_transfers_from_token_hash(Hash.t()) :: non_neg_integer()
  def count_token_transfers_from_token_hash(token_address_hash) do
    TokenTransfer.count_token_transfers_from_token_hash(token_address_hash)
  end

  @spec count_token_transfers_from_token_hash_and_token_id(Hash.t(), binary()) :: non_neg_integer()
  def count_token_transfers_from_token_hash_and_token_id(token_address_hash, token_id) do
    TokenTransfer.count_token_transfers_from_token_hash_and_token_id(token_address_hash, token_id)
  end

  @spec transaction_has_token_transfers?(Hash.t()) :: boolean()
  def transaction_has_token_transfers?(transaction_hash) do
    query = from(tt in TokenTransfer, where: tt.transaction_hash == ^transaction_hash)

    Repo.exists?(query)
  end

  @spec address_has_rewards?(Address.t()) :: boolean()
  def address_has_rewards?(address_hash) do
    query = from(r in Reward, where: r.address_hash == ^address_hash)

    Repo.exists?(query)
  end

  @spec address_tokens_with_balance(Hash.Address.t(), [any()]) :: []
  def address_tokens_with_balance(address_hash, paging_options \\ []) do
    address_hash
    |> Address.Token.list_address_tokens_with_balance(paging_options)
    |> Repo.all()
  end

  @spec find_and_update_replaced_transactions([
          %{
            required(:nonce) => non_neg_integer,
            required(:from_address_hash) => Hash.Address.t(),
            required(:hash) => Hash.t()
          }
        ]) :: {integer(), nil | [term()]}
  def find_and_update_replaced_transactions(transactions, timeout \\ :infinity) do
    query =
      transactions
      |> Enum.reduce(
        Transaction,
        fn %{hash: hash, nonce: nonce, from_address_hash: from_address_hash}, query ->
          from(t in query,
            or_where:
              t.nonce == ^nonce and t.from_address_hash == ^from_address_hash and t.hash != ^hash and
                not is_nil(t.block_number)
          )
        end
      )
      # Enforce Transaction ShareLocks order (see docs: sharelocks.md)
      |> order_by(asc: :hash)
      |> lock("FOR UPDATE")

    hashes = Enum.map(transactions, & &1.hash)

    transactions_to_update =
      from(pending in Transaction,
        join: duplicate in subquery(query),
        on: duplicate.nonce == pending.nonce,
        on: duplicate.from_address_hash == pending.from_address_hash,
        where: pending.hash in ^hashes and is_nil(pending.block_hash)
      )

    Repo.update_all(transactions_to_update, [set: [error: "dropped/replaced", status: :error]], timeout: timeout)
  end

  @spec update_replaced_transactions([
          %{
            required(:nonce) => non_neg_integer,
            required(:from_address_hash) => Hash.Address.t(),
            required(:block_hash) => Hash.Full.t()
          }
        ]) :: {integer(), nil | [term()]}
  def update_replaced_transactions(transactions, timeout \\ :infinity) do
    filters =
      transactions
      |> Enum.filter(fn transaction ->
        transaction.block_hash && transaction.nonce && transaction.from_address_hash
      end)
      |> Enum.map(fn transaction ->
        {transaction.nonce, transaction.from_address_hash}
      end)
      |> Enum.uniq()

    if Enum.empty?(filters) do
      {:ok, []}
    else
      query =
        filters
        |> Enum.reduce(Transaction, fn {nonce, from_address}, query ->
          from(t in query,
            or_where: t.nonce == ^nonce and t.from_address_hash == ^from_address and is_nil(t.block_hash)
          )
        end)
        # Enforce Transaction ShareLocks order (see docs: sharelocks.md)
        |> order_by(asc: :hash)
        |> lock("FOR UPDATE")

      Repo.update_all(
        from(t in Transaction, join: s in subquery(query), on: t.hash == s.hash),
        [set: [error: "dropped/replaced", status: :error]],
        timeout: timeout
      )
    end
  end

  @spec upsert_token_instance(map()) :: {:ok, Instance.t()} | {:error, Ecto.Changeset.t()}
  def upsert_token_instance(params) do
    changeset = Instance.changeset(%Instance{}, params)

    Repo.insert(changeset,
      on_conflict: :replace_all,
      conflict_target: [:token_id, :token_contract_address_hash]
    )
  end

  @doc """
  Update a new `t:Token.t/0` record.

  As part of updating token, an additional record is inserted for
  naming the address for reference if a name is provided for a token.
  """
  @spec update_token(Token.t(), map()) :: {:ok, Token.t()} | {:error, Ecto.Changeset.t()}
  def update_token(%Token{contract_address_hash: address_hash} = token, params \\ %{}) do
    token_changeset = Token.changeset(token, params)
    address_name_changeset = Address.Name.changeset(%Address.Name{}, Map.put(params, :address_hash, address_hash))

    stale_error_field = :contract_address_hash
    stale_error_message = "is up to date"

    token_opts = [
      on_conflict: Runner.Tokens.default_on_conflict(),
      conflict_target: :contract_address_hash,
      stale_error_field: stale_error_field,
      stale_error_message: stale_error_message
    ]

    address_name_opts = [on_conflict: :nothing, conflict_target: [:address_hash, :name]]

    # Enforce ShareLocks tables order (see docs: sharelocks.md)
    insert_result =
      Multi.new()
      |> Multi.run(
        :address_name,
        fn repo, _ ->
          {:ok, repo.insert(address_name_changeset, address_name_opts)}
        end
      )
      |> Multi.run(:token, fn repo, _ ->
        with {:error, %Changeset{errors: [{^stale_error_field, {^stale_error_message, [_]}}]}} <-
               repo.update(token_changeset, token_opts) do
          # the original token passed into `update_token/2` as stale error means it is unchanged
          {:ok, token}
        end
      end)
      |> Repo.transaction()

    case insert_result do
      {:ok, %{token: token}} ->
        {:ok, token}

      {:error, :token, changeset, _} ->
        {:error, changeset}
    end
  end

  @spec fetch_last_token_balances(Hash.Address.t()) :: []
  def fetch_last_token_balances(address_hash) do
    address_hash
    |> CurrentTokenBalance.last_token_balances()
    |> Repo.all()
  end

  @spec fetch_last_token_balances(Hash.Address.t(), [paging_options]) :: []
  def fetch_last_token_balances(address_hash, options) do
    filter = Keyword.get(options, :token_type)
    options = Keyword.delete(options, :token_type)

    address_hash
    |> CurrentTokenBalance.last_token_balances(options, filter)
    |> page_current_token_balances(options)
    |> Repo.all()
  end

  @spec erc721_or_erc1155_token_instance_from_token_id_and_token_address(binary(), Hash.Address.t()) ::
          {:ok, Instance.t()} | {:error, :not_found}
  def erc721_or_erc1155_token_instance_from_token_id_and_token_address(token_id, token_contract_address) do
    query =
      from(i in Instance, where: i.token_contract_address_hash == ^token_contract_address and i.token_id == ^token_id)

    case Repo.one(query) do
      nil -> {:error, :not_found}
      token_instance -> {:ok, token_instance}
    end
  end

  defp fetch_coin_balances(address_hash, paging_options) do
    address = Repo.get_by(Address, hash: address_hash)

    if contract?(address) do
      address_hash
      |> CoinBalance.fetch_coin_balances(paging_options)
    else
      address_hash
      |> CoinBalance.fetch_coin_balances_with_txs(paging_options)
    end
  end

  @spec fetch_last_token_balance(Hash.Address.t(), Hash.Address.t()) :: Decimal.t()
  def fetch_last_token_balance(address_hash, token_contract_address_hash) do
    if address_hash !== %{} do
      address_hash
      |> CurrentTokenBalance.last_token_balance(token_contract_address_hash) || Decimal.new(0)
    else
      Decimal.new(0)
    end
  end

  # @spec fetch_last_token_balance_1155(Hash.Address.t(), Hash.Address.t()) :: Decimal.t()
  def fetch_last_token_balance_1155(address_hash, token_contract_address_hash, token_id) do
    if address_hash !== %{} do
      address_hash
      |> CurrentTokenBalance.last_token_balance_1155(token_contract_address_hash, token_id) || Decimal.new(0)
    else
      Decimal.new(0)
    end
  end

  @spec address_to_coin_balances(Hash.Address.t(), [paging_options]) :: []
  def address_to_coin_balances(address_hash, options) do
    paging_options = Keyword.get(options, :paging_options, @default_paging_options)

    balances_raw =
      address_hash
      |> fetch_coin_balances(paging_options)
      |> page_coin_balances(paging_options)
      |> Repo.all()

    if Enum.empty?(balances_raw) do
      balances_raw
    else
      balances_raw_filtered =
        balances_raw
        |> Enum.filter(fn balance -> balance.value end)

      min_block_number =
        balances_raw_filtered
        |> Enum.min_by(fn balance -> balance.block_number end, fn -> %{} end)
        |> Map.get(:block_number)

      max_block_number =
        balances_raw_filtered
        |> Enum.max_by(fn balance -> balance.block_number end, fn -> %{} end)
        |> Map.get(:block_number)

      min_block_timestamp = find_block_timestamp(min_block_number)
      max_block_timestamp = find_block_timestamp(max_block_number)

      min_block_unix_timestamp =
        min_block_timestamp
        |> Timex.to_unix()

      max_block_unix_timestamp =
        max_block_timestamp
        |> Timex.to_unix()

      blocks_delta = max_block_number - min_block_number

      balances_with_dates =
        if blocks_delta > 0 do
          balances_raw_filtered
          |> Enum.map(fn balance ->
            date =
              trunc(
                min_block_unix_timestamp +
                  (balance.block_number - min_block_number) * (max_block_unix_timestamp - min_block_unix_timestamp) /
                    blocks_delta
              )

            formatted_date = Timex.from_unix(date)
            %{balance | block_timestamp: formatted_date}
          end)
        else
          balances_raw_filtered
          |> Enum.map(fn balance ->
            date = min_block_unix_timestamp

            formatted_date = Timex.from_unix(date)
            %{balance | block_timestamp: formatted_date}
          end)
        end

      balances_with_dates
      |> Enum.sort(fn balance1, balance2 -> balance1.block_number >= balance2.block_number end)
    end
  end

  def get_token_balance(address_hash, token_contract_address_hash, block_number) do
    query = TokenBalance.fetch_token_balance(address_hash, token_contract_address_hash, block_number)

    Repo.one(query)
  end

  def get_coin_balance(address_hash, block_number) do
    query = CoinBalance.fetch_coin_balance(address_hash, block_number)

    Repo.one(query)
  end

  @spec address_to_balances_by_day(Hash.Address.t(), true | false) :: [balance_by_day]
  def address_to_balances_by_day(address_hash, api? \\ false) do
    latest_block_timestamp =
      address_hash
      |> CoinBalance.last_coin_balance_timestamp()
      |> Repo.one()

    address_hash
    |> CoinBalanceDaily.balances_by_day()
    |> Repo.all()
    |> Enum.sort_by(fn %{date: d} -> {d.year, d.month, d.day} end)
    |> replace_last_value(latest_block_timestamp)
    |> normalize_balances_by_day(api?)
  end

  # https://github.com/blockscout/blockscout/issues/2658
  defp replace_last_value(items, %{value: value, timestamp: timestamp}) do
    List.replace_at(items, -1, %{date: Date.convert!(timestamp, Calendar.ISO), value: value})
  end

  defp replace_last_value(items, _), do: items

  defp normalize_balances_by_day(balances_by_day, api?) do
    result =
      balances_by_day
      |> Enum.filter(fn day -> day.value end)
      |> (&if(api?, do: &1, else: Enum.map(&1, fn day -> Map.update!(day, :date, fn x -> to_string(x) end) end))).()
      |> (&if(api?, do: &1, else: Enum.map(&1, fn day -> Map.update!(day, :value, fn x -> Wei.to(x, :ether) end) end))).()

    today = Date.to_string(NaiveDateTime.utc_now())

    if Enum.count(result) > 0 && !Enum.any?(result, fn map -> map[:date] == today end) do
      List.flatten([result | [%{date: today, value: List.last(result)[:value]}]])
    else
      result
    end
  end

  @spec fetch_token_holders_from_token_hash(Hash.Address.t(), boolean(), [paging_options]) :: [TokenBalance.t()]
  def fetch_token_holders_from_token_hash(contract_address_hash, from_api, options \\ []) do
    query =
      contract_address_hash
      |> CurrentTokenBalance.token_holders_ordered_by_value(options)

    if from_api do
      query
      |> Repo.replica().all()
    else
      query
      |> Repo.all()
    end
  end

  def fetch_token_holders_from_token_hash_and_token_id(contract_address_hash, token_id, options \\ []) do
    contract_address_hash
    |> CurrentTokenBalance.token_holders_1155_by_token_id(token_id, options)
    |> Repo.all()
  end

  def token_id_1155_is_unique?(_, nil), do: false

  def token_id_1155_is_unique?(contract_address_hash, token_id) do
    result = contract_address_hash |> CurrentTokenBalance.token_balances_by_id_limit_2(token_id) |> Repo.all()

    if length(result) == 1 do
      Decimal.compare(Enum.at(result, 0), 1) == :eq
    else
      false
    end
  end

  def get_token_ids_1155(contract_address_hash) do
    contract_address_hash
    |> CurrentTokenBalance.token_ids_query()
    |> Repo.all()
  end

  @spec count_token_holders_from_token_hash(Hash.Address.t()) :: non_neg_integer()
  def count_token_holders_from_token_hash(contract_address_hash) do
    query =
      from(ctb in CurrentTokenBalance.token_holders_query_for_count(contract_address_hash),
        select: fragment("COUNT(DISTINCT(address_hash))")
      )

    Repo.one!(query, timeout: :infinity)
  end

  @spec address_to_unique_tokens(Hash.Address.t(), [paging_options]) :: [Instance.t()]
  def address_to_unique_tokens(contract_address_hash, options \\ []) do
    paging_options = Keyword.get(options, :paging_options, @default_paging_options)

    contract_address_hash
    |> Instance.address_to_unique_token_instances()
    |> Instance.page_token_instance(paging_options)
    |> limit(^paging_options.page_size)
    |> Repo.all()
    |> Enum.map(&put_owner_to_token_instance/1)
  end

  def put_owner_to_token_instance(%Instance{} = token_instance) do
    owner =
      token_instance
      |> Instance.owner_query()
      |> Repo.one()

    %{token_instance | owner: owner}
  end

  @spec data() :: Dataloader.Ecto.t()
  def data, do: DataloaderEcto.new(Repo)

  @spec transaction_token_transfer_type(Transaction.t()) ::
          :erc20 | :erc721 | :erc1155 | :token_transfer | nil
  def transaction_token_transfer_type(
        %Transaction{
          status: :ok,
          created_contract_address_hash: nil,
          input: input,
          value: value
        } = transaction
      ) do
    zero_wei = %Wei{value: Decimal.new(0)}
    result = find_token_transfer_type(transaction, input, value)

    if is_nil(result) && Enum.count(transaction.token_transfers) > 0 && value == zero_wei,
      do: :token_transfer,
      else: result
  rescue
    _ -> nil
  end

  def transaction_token_transfer_type(_), do: nil

  defp find_token_transfer_type(transaction, input, value) do
    zero_wei = %Wei{value: Decimal.new(0)}

    # https://github.com/OpenZeppelin/openzeppelin-solidity/blob/master/contracts/token/ERC721/ERC721.sol#L35
    case {to_string(input), value} do
      # transferFrom(address,address,uint256)
      {"0x23b872dd" <> params, ^zero_wei} ->
        types = [:address, :address, {:uint, 256}]
        [from_address, to_address, _value] = decode_params(params, types)

        find_erc721_token_transfer(transaction.token_transfers, {from_address, to_address})

      # safeTransferFrom(address,address,uint256)
      {"0x42842e0e" <> params, ^zero_wei} ->
        types = [:address, :address, {:uint, 256}]
        [from_address, to_address, _value] = decode_params(params, types)

        find_erc721_token_transfer(transaction.token_transfers, {from_address, to_address})

      # safeTransferFrom(address,address,uint256,bytes)
      {"0xb88d4fde" <> params, ^zero_wei} ->
        types = [:address, :address, {:uint, 256}, :bytes]
        [from_address, to_address, _value, _data] = decode_params(params, types)

        find_erc721_token_transfer(transaction.token_transfers, {from_address, to_address})

      # safeTransferFrom(address,address,uint256,uint256,bytes)
      {"0xf242432a" <> params, ^zero_wei} ->
        types = [:address, :address, {:uint, 256}, {:uint, 256}, :bytes]
        [from_address, to_address, _id, _value, _data] = decode_params(params, types)

        find_erc1155_token_transfer(transaction.token_transfers, {from_address, to_address})

      # safeBatchTransferFrom(address,address,uint256[],uint256[],bytes)
      {"0x2eb2c2d6" <> params, ^zero_wei} ->
        types = [:address, :address, [{:uint, 256}], [{:uint, 256}], :bytes]
        [from_address, to_address, _ids, _values, _data] = decode_params(params, types)

        find_erc1155_token_transfer(transaction.token_transfers, {from_address, to_address})

      {"0xf907fc5b" <> _params, ^zero_wei} ->
        :erc20

      # check for ERC-20 or for old ERC-721, ERC-1155 token versions
      {unquote(TokenTransfer.transfer_function_signature()) <> params, ^zero_wei} ->
        types = [:address, {:uint, 256}]

        [address, value] = decode_params(params, types)

        decimal_value = Decimal.new(value)

        find_erc721_or_erc20_or_erc1155_token_transfer(transaction.token_transfers, {address, decimal_value})

      _ ->
        nil
    end
  end

  defp find_erc721_token_transfer(token_transfers, {from_address, to_address}) do
    token_transfer =
      Enum.find(token_transfers, fn token_transfer ->
        token_transfer.from_address_hash.bytes == from_address && token_transfer.to_address_hash.bytes == to_address
      end)

    if token_transfer, do: :erc721
  end

  defp find_erc1155_token_transfer(token_transfers, {from_address, to_address}) do
    token_transfer =
      Enum.find(token_transfers, fn token_transfer ->
        token_transfer.from_address_hash.bytes == from_address && token_transfer.to_address_hash.bytes == to_address
      end)

    if token_transfer, do: :erc1155
  end

  defp find_erc721_or_erc20_or_erc1155_token_transfer(token_transfers, {address, decimal_value}) do
    token_transfer =
      Enum.find(token_transfers, fn token_transfer ->
        token_transfer.to_address_hash.bytes == address && token_transfer.amount == decimal_value
      end)

    if token_transfer do
      case token_transfer.token do
        %Token{type: "ERC-20"} -> :erc20
        %Token{type: "ERC-721"} -> :erc721
        %Token{type: "ERC-1155"} -> :erc1155
        _ -> nil
      end
    else
      :erc20
    end
  end

  @doc """
  Combined block reward from all the fees.
  """
  @spec block_combined_rewards(Block.t()) :: Wei.t()
  def block_combined_rewards(block) do
    {:ok, value} =
      block.rewards
      |> Enum.reduce(
        0,
        fn block_reward, acc ->
          {:ok, decimal} = Wei.dump(block_reward.reward)

          Decimal.add(decimal, acc)
        end
      )
      |> Wei.cast()

    value
  end

  @doc "Get staking pools from the DB"
  @spec staking_pools(
          filter :: :validator | :active | :inactive,
          paging_options :: PagingOptions.t() | :all,
          address_hash :: Hash.t() | nil,
          filter_banned :: boolean() | nil,
          filter_my :: boolean() | nil
        ) :: [map()]
  def staking_pools(
        filter,
        paging_options \\ @default_paging_options,
        address_hash \\ nil,
        filter_banned \\ false,
        filter_my \\ false
      ) do
    base_query =
      StakingPool
      |> where(is_deleted: false)
      |> staking_pool_filter(filter)
      |> staking_pools_paging_query(paging_options)

    delegator_query =
      if address_hash do
        base_query
        |> join(:left, [p], pd in StakingPoolsDelegator,
          on:
            p.staking_address_hash == pd.staking_address_hash and pd.address_hash == ^address_hash and
              not pd.is_deleted
        )
        |> select([p, pd], %{pool: p, delegator: pd})
      else
        base_query
        |> select([p], %{pool: p, delegator: nil})
      end

    banned_query =
      if filter_banned do
        where(delegator_query, is_banned: true)
      else
        delegator_query
      end

    filtered_query =
      if address_hash && filter_my do
        where(banned_query, [..., pd], not is_nil(pd))
      else
        banned_query
      end

    Repo.all(filtered_query)
  end

  defp staking_pools_paging_query(base_query, :all) do
    base_query
    |> order_by(asc: :staking_address_hash)
  end

  defp staking_pools_paging_query(base_query, paging_options) do
    paging_query =
      base_query
      |> limit(^paging_options.page_size)
      |> order_by(desc: :stakes_ratio, desc: :is_active, asc: :staking_address_hash)

    case paging_options.key do
      {value, address_hash} ->
        where(
          paging_query,
          [p],
          p.stakes_ratio < ^value or
            (p.stakes_ratio == ^value and p.staking_address_hash > ^address_hash)
        )

      _ ->
        paging_query
    end
  end

  @doc "Get count of staking pools from the DB"
  @spec staking_pools_count(filter :: :validator | :active | :inactive) :: integer
  def staking_pools_count(filter) do
    StakingPool
    |> where(is_deleted: false)
    |> staking_pool_filter(filter)
    |> Repo.aggregate(:count, :staking_address_hash)
  end

  @doc "Get sum of delegators count from the DB"
  @spec delegators_count_sum(filter :: :validator | :active | :inactive) :: integer
  def delegators_count_sum(filter) do
    StakingPool
    |> where(is_deleted: false)
    |> staking_pool_filter(filter)
    |> Repo.aggregate(:sum, :delegators_count)
  end

  @doc "Get sum of total staked amount from the DB"
  @spec total_staked_amount_sum(filter :: :validator | :active | :inactive) :: integer
  def total_staked_amount_sum(filter) do
    StakingPool
    |> where(is_deleted: false)
    |> staking_pool_filter(filter)
    |> Repo.aggregate(:sum, :total_staked_amount)
  end

  defp staking_pool_filter(query, :validator) do
    where(query, is_validator: true)
  end

  defp staking_pool_filter(query, :active) do
    where(query, is_active: true)
  end

  defp staking_pool_filter(query, :inactive) do
    where(query, is_active: false)
  end

  def staking_pool(staking_address_hash) do
    Repo.get_by(StakingPool, staking_address_hash: staking_address_hash)
  end

  def staking_pool_names(staking_addresses) do
    StakingPool
    |> where([p], p.staking_address_hash in ^staking_addresses and p.is_deleted == false)
    |> select([:staking_address_hash, :name])
    |> Repo.all()
  end

  def staking_pool_delegators(staking_address_hash, show_snapshotted_data) do
    query =
      from(
        d in StakingPoolsDelegator,
        where:
          d.staking_address_hash == ^staking_address_hash and
            (d.is_active == true or (^show_snapshotted_data and d.snapshotted_stake_amount > 0 and d.is_active != true)),
        order_by: [desc: d.stake_amount]
      )

    query
    |> Repo.all()
  end

  def staking_pool_snapshotted_delegator_data_for_apy do
    query =
      from(
        d in StakingPoolsDelegator,
        select: %{
          :staking_address_hash => fragment("DISTINCT ON (?) ?", d.staking_address_hash, d.staking_address_hash),
          :snapshotted_reward_ratio => d.snapshotted_reward_ratio,
          :snapshotted_stake_amount => d.snapshotted_stake_amount
        },
        where: d.staking_address_hash != d.address_hash and d.snapshotted_stake_amount > 0
      )

    query
    |> Repo.all()
  end

  def staking_pool_snapshotted_inactive_delegators_count(staking_address_hash) do
    query =
      from(
        d in StakingPoolsDelegator,
        where:
          d.staking_address_hash == ^staking_address_hash and
            d.snapshotted_stake_amount > 0 and
            d.is_active != true,
        select: fragment("count(*)")
      )

    query
    |> Repo.one()
  end

  def staking_pool_delegator(staking_address_hash, address_hash) do
    Repo.get_by(StakingPoolsDelegator,
      staking_address_hash: staking_address_hash,
      address_hash: address_hash,
      is_deleted: false
    )
  end

  def get_total_staked_and_ordered(""), do: nil

  def get_total_staked_and_ordered(address_hash) when is_binary(address_hash) do
    StakingPoolsDelegator
    |> where([delegator], delegator.address_hash == ^address_hash and not delegator.is_deleted)
    |> select([delegator], %{
      stake_amount: coalesce(sum(delegator.stake_amount), 0),
      ordered_withdraw: coalesce(sum(delegator.ordered_withdraw), 0)
    })
    |> Repo.one()
  end

  def get_total_staked_and_ordered(_), do: nil

  defp with_decompiled_code_flag(query, _hash, false), do: query

  defp with_decompiled_code_flag(query, hash, true) do
    has_decompiled_code_query =
      from(decompiled_contract in DecompiledSmartContract,
        where: decompiled_contract.address_hash == ^hash,
        limit: 1,
        select: %{has_decompiled_code?: not is_nil(decompiled_contract.address_hash)}
      )

    from(
      address in query,
      left_join: decompiled_code in subquery(has_decompiled_code_query),
      select_merge: %{has_decompiled_code?: decompiled_code.has_decompiled_code?}
    )
  end

  defp decode_params(params, types) do
    params
    |> Base.decode16!(case: :mixed)
    |> TypeDecoder.decode_raw(types)
  end

  def get_token_type(hash) do
    query =
      from(
        token in Token,
        where: token.contract_address_hash == ^hash,
        select: token.type
      )

    Repo.one(query)
  end

  @doc """
  Checks if an `t:Explorer.Chain.Address.t/0` with the given `hash` exists.

  Returns `:ok` if found

      iex> {:ok, %Explorer.Chain.Address{hash: hash}} = Explorer.Chain.create_address(
      ...>   %{hash: "0x5aaeb6053f3e94c9b9a09f33669435e7ef1beaed"}
      ...> )
      iex> Explorer.Chain.check_address_exists(hash)
      :ok

  Returns `:not_found` if not found

      iex> {:ok, hash} = Explorer.Chain.string_to_address_hash("0x5aaeb6053f3e94c9b9a09f33669435e7ef1beaed")
      iex> Explorer.Chain.check_address_exists(hash)
      :not_found

  """
  @spec check_address_exists(Hash.Address.t()) :: :ok | :not_found
  def check_address_exists(address_hash) do
    address_hash
    |> address_exists?()
    |> boolean_to_check_result()
  end

  @doc """
  Checks if an `t:Explorer.Chain.Address.t/0` with the given `hash` exists.

  Returns `true` if found

      iex> {:ok, %Explorer.Chain.Address{hash: hash}} = Explorer.Chain.create_address(
      ...>   %{hash: "0x5aaeb6053f3e94c9b9a09f33669435e7ef1beaed"}
      ...> )
      iex> Explorer.Chain.address_exists?(hash)
      true

  Returns `false` if not found

      iex> {:ok, hash} = Explorer.Chain.string_to_address_hash("0x5aaeb6053f3e94c9b9a09f33669435e7ef1beaed")
      iex> Explorer.Chain.address_exists?(hash)
      false

  """
  @spec address_exists?(Hash.Address.t()) :: boolean()
  def address_exists?(address_hash) do
    query =
      from(
        address in Address,
        where: address.hash == ^address_hash
      )

    Repo.exists?(query)
  end

  @doc """
  Checks if it exists an `t:Explorer.Chain.Address.t/0` that has the provided
  `t:Explorer.Chain.Address.t/0` `hash` and a contract.

  Returns `:ok` if found and `:not_found` otherwise.
  """
  @spec check_contract_address_exists(Hash.Address.t()) :: :ok | :not_found
  def check_contract_address_exists(address_hash) do
    address_hash
    |> contract_address_exists?()
    |> boolean_to_check_result()
  end

  @doc """
  Checks if it exists an `t:Explorer.Chain.Address.t/0` that has the provided
  `t:Explorer.Chain.Address.t/0` `hash` and a contract.

  Returns `true` if found and `false` otherwise.
  """
  @spec contract_address_exists?(Hash.Address.t()) :: boolean()
  def contract_address_exists?(address_hash) do
    query =
      from(
        address in Address,
        where: address.hash == ^address_hash and not is_nil(address.contract_code)
      )

    Repo.exists?(query)
  end

  @doc """
  Checks if it exists a `t:Explorer.Chain.DecompiledSmartContract.t/0` for the
  `t:Explorer.Chain.Address.t/0` with the provided `hash` and with the provided version.

  Returns `:ok` if found and `:not_found` otherwise.
  """
  @spec check_decompiled_contract_exists(Hash.Address.t(), String.t()) :: :ok | :not_found
  def check_decompiled_contract_exists(address_hash, version) do
    address_hash
    |> decompiled_contract_exists?(version)
    |> boolean_to_check_result()
  end

  @doc """
  Checks if it exists a `t:Explorer.Chain.DecompiledSmartContract.t/0` for the
  `t:Explorer.Chain.Address.t/0` with the provided `hash` and with the provided version.

  Returns `true` if found and `false` otherwise.
  """
  @spec decompiled_contract_exists?(Hash.Address.t(), String.t()) :: boolean()
  def decompiled_contract_exists?(address_hash, version) do
    query =
      from(contract in DecompiledSmartContract,
        where: contract.address_hash == ^address_hash and contract.decompiler_version == ^version
      )

    Repo.exists?(query)
  end

  @doc """
  Checks if it exists a verified `t:Explorer.Chain.SmartContract.t/0` for the
  `t:Explorer.Chain.Address.t/0` with the provided `hash`.

  Returns `:ok` if found and `:not_found` otherwise.
  """
  @spec check_verified_smart_contract_exists(Hash.Address.t()) :: :ok | :not_found
  def check_verified_smart_contract_exists(address_hash) do
    address_hash
    |> verified_smart_contract_exists?()
    |> boolean_to_check_result()
  end

  @doc """
  Checks if it exists a verified `t:Explorer.Chain.SmartContract.t/0` for the
  `t:Explorer.Chain.Address.t/0` with the provided `hash`.

  Returns `true` if found and `false` otherwise.
  """
  @spec verified_smart_contract_exists?(Hash.Address.t()) :: boolean()
  def verified_smart_contract_exists?(address_hash) do
    query =
      from(
        smart_contract in SmartContract,
        where: smart_contract.address_hash == ^address_hash
      )

    Repo.exists?(query)
  end

  @doc """
  Checks if a `t:Explorer.Chain.Transaction.t/0` with the given `hash` exists.

  Returns `:ok` if found

      iex> %Transaction{hash: hash} = insert(:transaction)
      iex> Explorer.Chain.check_transaction_exists(hash)
      :ok

  Returns `:not_found` if not found

      iex> {:ok, hash} = Explorer.Chain.string_to_transaction_hash(
      ...>   "0x9fc76417374aa880d4449a1f7f31ec597f00b1f6f3dd2d66f4c9c6c445836d8b"
      ...> )
      iex> Explorer.Chain.check_transaction_exists(hash)
      :not_found
  """
  @spec check_transaction_exists(Hash.Full.t()) :: :ok | :not_found
  def check_transaction_exists(hash) do
    hash
    |> transaction_exists?()
    |> boolean_to_check_result()
  end

  @doc """
  Checks if a `t:Explorer.Chain.Transaction.t/0` with the given `hash` exists.

  Returns `true` if found

      iex> %Transaction{hash: hash} = insert(:transaction)
      iex> Explorer.Chain.transaction_exists?(hash)
      true

  Returns `false` if not found

      iex> {:ok, hash} = Explorer.Chain.string_to_transaction_hash(
      ...>   "0x9fc76417374aa880d4449a1f7f31ec597f00b1f6f3dd2d66f4c9c6c445836d8b"
      ...> )
      iex> Explorer.Chain.transaction_exists?(hash)
      false
  """
  @spec transaction_exists?(Hash.Full.t()) :: boolean()
  def transaction_exists?(hash) do
    query =
      from(
        transaction in Transaction,
        where: transaction.hash == ^hash
      )

    Repo.exists?(query)
  end

  @spec block_exists?(Hash.Full.t()) :: boolean()
  def block_exists?(hash) do
    query =
      from(
        block in Block,
        where: block.hash == ^hash
      )

    Repo.exists?(query)
  end

  @doc """
  Checks if a `t:Explorer.Chain.Token.t/0` with the given `hash` exists.

  Returns `:ok` if found

      iex> address = insert(:address)
      iex> insert(:token, contract_address: address)
      iex> Explorer.Chain.check_token_exists(address.hash)
      :ok

  Returns `:not_found` if not found

      iex> {:ok, hash} = Explorer.Chain.string_to_address_hash("0x5aaeb6053f3e94c9b9a09f33669435e7ef1beaed")
      iex> Explorer.Chain.check_token_exists(hash)
      :not_found
  """
  @spec check_token_exists(Hash.Address.t()) :: :ok | :not_found
  def check_token_exists(hash) do
    hash
    |> token_exists?()
    |> boolean_to_check_result()
  end

  @doc """
  Checks if a `t:Explorer.Chain.Token.t/0` with the given `hash` exists.

  Returns `true` if found

      iex> address = insert(:address)
      iex> insert(:token, contract_address: address)
      iex> Explorer.Chain.token_exists?(address.hash)
      true

  Returns `false` if not found

      iex> {:ok, hash} = Explorer.Chain.string_to_address_hash("0x5aaeb6053f3e94c9b9a09f33669435e7ef1beaed")
      iex> Explorer.Chain.token_exists?(hash)
      false
  """
  @spec token_exists?(Hash.Address.t()) :: boolean()
  def token_exists?(hash) do
    query =
      from(
        token in Token,
        where: token.contract_address_hash == ^hash
      )

    Repo.exists?(query)
  end

  @doc """
  Checks if a `t:Explorer.Chain.Token.Instance.t/0` with the given `hash` and `token_id` exists.

  Returns `:ok` if found

      iex> token = insert(:token)
      iex> token_id = 10
      iex> insert(:token_instance,
      ...>  token_contract_address_hash: token.contract_address_hash,
      ...>  token_id: token_id
      ...> )
      iex> Explorer.Chain.check_erc721_or_erc1155_token_instance_exists(token_id, token.contract_address_hash)
      :ok

  Returns `:not_found` if not found

      iex> {:ok, hash} = Explorer.Chain.string_to_address_hash("0x5aaeb6053f3e94c9b9a09f33669435e7ef1beaed")
      iex> Explorer.Chain.check_erc721_or_erc1155_token_instance_exists(10, hash)
      :not_found
  """
  @spec check_erc721_or_erc1155_token_instance_exists(binary() | non_neg_integer(), Hash.Address.t()) ::
          :ok | :not_found
  def check_erc721_or_erc1155_token_instance_exists(token_id, hash) do
    token_id
    |> erc721_or_erc1155_token_instance_exist?(hash)
    |> boolean_to_check_result()
  end

  @doc """
  Checks if a `t:Explorer.Chain.Token.Instance.t/0` with the given `hash` and `token_id` exists.

  Returns `true` if found

      iex> token = insert(:token)
      iex> token_id = 10
      iex> insert(:token_instance,
      ...>  token_contract_address_hash: token.contract_address_hash,
      ...>  token_id: token_id
      ...> )
      iex> Explorer.Chain.erc721_or_erc1155_token_instance_exist?(token_id, token.contract_address_hash)
      true

  Returns `false` if not found

      iex> {:ok, hash} = Explorer.Chain.string_to_address_hash("0x5aaeb6053f3e94c9b9a09f33669435e7ef1beaed")
      iex> Explorer.Chain.erc721_or_erc1155_token_instance_exist?(10, hash)
      false
  """
  @spec erc721_or_erc1155_token_instance_exist?(binary() | non_neg_integer(), Hash.Address.t()) :: boolean()
  def erc721_or_erc1155_token_instance_exist?(token_id, hash) do
    query =
      from(i in Instance,
        where: i.token_contract_address_hash == ^hash and i.token_id == ^Decimal.new(token_id)
      )

    Repo.exists?(query)
  end

  defp boolean_to_check_result(true), do: :ok

  defp boolean_to_check_result(false), do: :not_found

  @doc """
  Fetches the first trace from the Nethermind trace URL.
  """
  def fetch_first_trace(transactions_params, json_rpc_named_arguments) do
    case EthereumJSONRPC.fetch_first_trace(transactions_params, json_rpc_named_arguments) do
      {:ok, [%{first_trace: first_trace, block_hash: block_hash, json_rpc_named_arguments: json_rpc_named_arguments}]} ->
        format_tx_first_trace(first_trace, block_hash, json_rpc_named_arguments)

      {:error, error} ->
        {:error, error}

      :ignore ->
        :ignore
    end
  end

  def combine_proxy_implementation_abi(%SmartContract{abi: abi} = smart_contract) when not is_nil(abi) do
    implementation_abi = get_implementation_abi_from_proxy(smart_contract)

    if Enum.empty?(implementation_abi), do: abi, else: implementation_abi ++ abi
  end

  def combine_proxy_implementation_abi(_) do
    []
  end

  def gnosis_safe_contract?(abi) when not is_nil(abi) do
    implementation_method_abi =
      abi
      |> Enum.find(fn method ->
        master_copy_pattern?(method)
      end)

    if implementation_method_abi, do: true, else: false
  end

  def gnosis_safe_contract?(abi) when is_nil(abi), do: false

  def master_copy_pattern?(method) do
    Map.get(method, "type") == "constructor" &&
      method
      |> Enum.find(fn item ->
        case item do
          {"inputs", inputs} ->
            master_copy_input?(inputs)

          _ ->
            false
        end
      end)
  end

  defp master_copy_input?(inputs) do
    inputs
    |> Enum.find(fn input ->
      Map.get(input, "name") == "_masterCopy"
    end)
  end

  def get_implementation_abi(implementation_address_hash_string) when not is_nil(implementation_address_hash_string) do
    case Chain.string_to_address_hash(implementation_address_hash_string) do
      {:ok, implementation_address_hash} ->
        implementation_smart_contract =
          implementation_address_hash
          |> Chain.address_hash_to_smart_contract()

        if implementation_smart_contract do
          implementation_smart_contract
          |> Map.get(:abi)
        else
          []
        end

      _ ->
        []
    end
  end

  def get_implementation_abi(implementation_address_hash_string) when is_nil(implementation_address_hash_string) do
    []
  end

  def get_implementation_abi_from_proxy(%SmartContract{address_hash: proxy_address_hash, abi: abi} = smart_contract)
      when not is_nil(proxy_address_hash) and not is_nil(abi) do
    {implementation_address_hash_string, _name} = SmartContract.get_implementation_address_hash(smart_contract)
    get_implementation_abi(implementation_address_hash_string)
  end

  def get_implementation_abi_from_proxy(_), do: []

  defp format_tx_first_trace(first_trace, block_hash, json_rpc_named_arguments) do
    {:ok, to_address_hash} =
      if Map.has_key?(first_trace, :to_address_hash) do
        Chain.string_to_address_hash(first_trace.to_address_hash)
      else
        {:ok, nil}
      end

    {:ok, from_address_hash} = Chain.string_to_address_hash(first_trace.from_address_hash)

    {:ok, created_contract_address_hash} =
      if Map.has_key?(first_trace, :created_contract_address_hash) do
        Chain.string_to_address_hash(first_trace.created_contract_address_hash)
      else
        {:ok, nil}
      end

    {:ok, transaction_hash} = Chain.string_to_transaction_hash(first_trace.transaction_hash)

    {:ok, call_type} =
      if Map.has_key?(first_trace, :call_type) do
        CallType.load(first_trace.call_type)
      else
        {:ok, nil}
      end

    {:ok, type} = Type.load(first_trace.type)

    {:ok, input} =
      if Map.has_key?(first_trace, :input) do
        Data.cast(first_trace.input)
      else
        {:ok, nil}
      end

    {:ok, output} =
      if Map.has_key?(first_trace, :output) do
        Data.cast(first_trace.output)
      else
        {:ok, nil}
      end

    {:ok, created_contract_code} =
      if Map.has_key?(first_trace, :created_contract_code) do
        Data.cast(first_trace.created_contract_code)
      else
        {:ok, nil}
      end

    {:ok, init} =
      if Map.has_key?(first_trace, :init) do
        Data.cast(first_trace.init)
      else
        {:ok, nil}
      end

    block_index =
      get_block_index(%{
        transaction_index: first_trace.transaction_index,
        transaction_hash: first_trace.transaction_hash,
        block_number: first_trace.block_number,
        json_rpc_named_arguments: json_rpc_named_arguments
      })

    value = %Wei{value: Decimal.new(first_trace.value)}

    first_trace_formatted =
      first_trace
      |> Map.merge(%{
        block_index: block_index,
        block_hash: block_hash,
        call_type: call_type,
        to_address_hash: to_address_hash,
        created_contract_address_hash: created_contract_address_hash,
        from_address_hash: from_address_hash,
        input: input,
        output: output,
        created_contract_code: created_contract_code,
        init: init,
        transaction_hash: transaction_hash,
        type: type,
        value: value
      })

    {:ok, [first_trace_formatted]}
  end

  defp get_block_index(%{
         transaction_index: transaction_index,
         transaction_hash: transaction_hash,
         block_number: block_number,
         json_rpc_named_arguments: json_rpc_named_arguments
       }) do
    if transaction_index == 0 do
      0
    else
      filtered_block_numbers = EthereumJSONRPC.block_numbers_in_range([block_number])
      {:ok, traces} = fetch_block_internal_transactions(filtered_block_numbers, json_rpc_named_arguments)

      sorted_traces =
        traces
        |> Enum.sort_by(&{&1.transaction_index, &1.index})
        |> Enum.with_index()

      {_, block_index} =
        sorted_traces
        |> Enum.find({nil, -1}, fn {trace, _} ->
          trace.transaction_index == transaction_index &&
            trace.transaction_hash == transaction_hash
        end)

      block_index
    end
  end

  defp find_block_timestamp(number) do
    Block
    |> where([b], b.number == ^number)
    |> select([b], b.timestamp)
    |> limit(1)
    |> Repo.one()
  end

  def moon_token?(contract_address) do
    reddit_token?(contract_address, :moon_token_addresses)
  end

  def bricks_token?(contract_address) do
    reddit_token?(contract_address, :bricks_token_addresses)
  end

  defp reddit_token?(contract_address, _env_var) when is_nil(contract_address), do: false

  defp reddit_token?(contract_address, env_var) when not is_nil(contract_address) do
    token_addresses_string = Application.get_env(:block_scout_web, env_var)
    compare_address_hash_and_strings(contract_address, token_addresses_string)
  end

  def compare_address_hash_and_strings(address_hash, addresses_string) do
    contract_address_lower = Base.encode16(address_hash.bytes, case: :lower)

    if addresses_string do
      token_addresses =
        try do
          addresses_string
          |> String.downcase()
          |> String.split(",")
        rescue
          _ ->
            []
        end

      token_addresses
      |> Enum.any?(fn token ->
        token == "0x" <> contract_address_lower
      end)
    else
      false
    end
  end

  def total_gas(gas_items) do
    gas_items
    |> Enum.reduce(Decimal.new(0), fn gas_item, acc ->
      if gas_item.total_gas, do: Decimal.add(acc, gas_item.total_gas), else: acc
    end)
  end

  def bridged_tokens_enabled? do
    eth_omni_bridge_mediator = Application.get_env(:block_scout_web, :eth_omni_bridge_mediator)
    bsc_omni_bridge_mediator = Application.get_env(:block_scout_web, :bsc_omni_bridge_mediator)
    poa_omni_bridge_mediator = Application.get_env(:block_scout_web, :poa_omni_bridge_mediator)

    (eth_omni_bridge_mediator && eth_omni_bridge_mediator !== "") ||
      (bsc_omni_bridge_mediator && bsc_omni_bridge_mediator !== "") ||
      (poa_omni_bridge_mediator && poa_omni_bridge_mediator !== "")
  end

  def chain_id_display_name(nil), do: ""

  def chain_id_display_name(chain_id) do
    chain_id_int =
      if is_integer(chain_id) do
        chain_id
      else
        chain_id
        |> Decimal.to_integer()
      end

    case chain_id_int do
      1 -> "eth"
      56 -> "bsc"
      99 -> "poa"
      _ -> ""
    end
  end

  def chain_id_full_display_name(nil), do: ""

  def chain_id_full_display_name(chain_id) do
    chain_id_int =
      if is_integer(chain_id) do
        chain_id
      else
        chain_id
        |> Decimal.to_integer()
      end

    case chain_id_int do
      1 -> "Ethereum"
      56 -> "BSC"
      99 -> "POA"
      _ -> ""
    end
  end

  @spec is_active_validator?(Address.t()) :: boolean()
  def is_active_validator?(address_hash) do
    now = Timex.now()

    one_hour_before =
      now
      |> Timex.shift(hours: -1)

    query =
      from(
        b in Block,
        where: b.miner_hash == ^address_hash,
        where: b.inserted_at >= ^one_hour_before
      )

    Repo.exists?(query)
  end

  @spec amb_eth_tx?(Address.t()) :: boolean()
  def amb_eth_tx?(hash) do
    amb_tx?(hash, "ETH_OMNI_BRIDGE_MEDIATOR") || amb_tx?(hash, "ETH_OMNI_BRIDGE")
  end

  @spec amb_bsc_tx?(Address.t()) :: boolean()
  def amb_bsc_tx?(hash) do
    amb_tx?(hash, "BSC_OMNI_BRIDGE_MEDIATOR") || amb_tx?(hash, "BSC_OMNI_BRIDGE")
  end

  @spec amb_poa_tx?(Address.t()) :: boolean()
  def amb_poa_tx?(hash) do
    amb_tx?(hash, "POA_OMNI_BRIDGE_MEDIATOR") || amb_tx?(hash, "POA_OMNI_BRIDGE")
  end

  @spec amb_nft_tx?(Address.t()) :: boolean()
  def amb_nft_tx?(hash) do
    amb_tx?(hash, "NFT_OMNI_BRIDGE_MEDIATOR")
  end

  defp amb_tx?(hash, env_var) do
    omni_bridge_mediator = String.downcase(System.get_env(env_var, ""))

    if omni_bridge_mediator == "" do
      false
    else
      log_exist?(hash, omni_bridge_mediator)
    end
  end

  defp log_exist?(transaction_hash, address_hash) do
    # "0x59a9a802" - TokensBridgingInitiated(address indexed token, address indexed sender, uint256 value, bytes32 indexed messageId)
    # "0x4592bc44" - TokensBridgingInitiated(address indexed token, address indexed sender, uint256[] tokenIds, uint256[] values, bytes32 indexed messageId) (NFT Omni bridge)
    # "0x520d2afd" - UserRequestForSignature(bytes32 indexed messageId, bytes encodedData)
    # "0xe7a2c01f" - executeAffirmation(bytes message)

    Repo.exists?(
      from(
        l in Log,
        where: l.transaction_hash == ^transaction_hash,
        where: l.address_hash == ^address_hash,
        where:
          fragment("first_topic like '0x59a9a802%'") or
            fragment("first_topic like '0x4592bc44%'") or
            fragment("first_topic like '0x520d2afd%'") or
            fragment("first_topic like '0xe7a2c01f%'")
      )
    )
  end

  def token_display_name_based_on_bridge_destination(name, foreign_chain_id) do
    cond do
      Decimal.compare(foreign_chain_id, 1) == :eq ->
        name
        |> String.replace("on xDai", "from Ethereum")

      Decimal.compare(foreign_chain_id, 56) == :eq ->
        name
        |> String.replace("on xDai", "from BSC")

      true ->
        name
    end
  end

  def token_display_name_based_on_bridge_destination(name, symbol, foreign_chain_id) do
    token_name =
      cond do
        Decimal.compare(foreign_chain_id, 1) == :eq ->
          name
          |> String.replace("on xDai", "from Ethereum")

        Decimal.compare(foreign_chain_id, 56) == :eq ->
          name
          |> String.replace("on xDai", "from BSC")

        true ->
          name
      end

    "#{token_name} (#{symbol})"
  end

  @spec get_token_transfer_type(TokenTransfer.t()) ::
          :token_burning | :token_minting | :token_spawning | :token_transfer
  def get_token_transfer_type(transfer) do
    {:ok, burn_address_hash} = Chain.string_to_address_hash(@burn_address_hash_str)

    cond do
      transfer.to_address_hash == burn_address_hash && transfer.from_address_hash !== burn_address_hash ->
        :token_burning

      transfer.to_address_hash !== burn_address_hash && transfer.from_address_hash == burn_address_hash ->
        :token_minting

      transfer.to_address_hash == burn_address_hash && transfer.from_address_hash == burn_address_hash ->
        :token_spawning

      true ->
        :token_transfer
    end
  end

  @spec get_token_icon_url_by(String.t(), String.t()) :: String.t() | nil
  def get_token_icon_url_by(chain_id, address_hash) do
    chain_name =
      case chain_id do
        "1" ->
          "ethereum"

        "99" ->
          "poa"

        "100" ->
          "xdai"

        _ ->
          nil
      end

    if chain_name do
      try_url =
        "https://raw.githubusercontent.com/trustwallet/assets/master/blockchains/#{chain_name}/assets/#{address_hash}/logo.png"

      try_url
    else
      nil
    end
  end

  defp from_block(options) do
    Keyword.get(options, :from_block) || nil
  end

  def to_block(options) do
    Keyword.get(options, :to_block) || nil
  end

  def convert_date_to_min_block(date_str) do
    date_format = "%Y-%m-%d"

    {:ok, date} =
      date_str
      |> Timex.parse(date_format, :strftime)

    {:ok, day_before} =
      date
      |> Timex.shift(days: -1)
      |> Timex.format(date_format, :strftime)

    convert_date_to_max_block(day_before)
  end

  def convert_date_to_max_block(date) do
    query =
      from(block in Block,
        where: fragment("DATE(timestamp) = TO_DATE(?, 'YYYY-MM-DD')", ^date),
        select: max(block.number)
      )

    query
    |> Repo.one()
  end

  def is_address_hash_is_smart_contract?(nil), do: false

  def is_address_hash_is_smart_contract?(address_hash) do
    with %Address{contract_code: bytecode} <- Repo.get_by(Address, hash: address_hash),
         false <- is_nil(bytecode) do
      true
    else
      _ ->
        false
    end
  end

  def hash_to_lower_case_string(hash) do
    hash
    |> to_string()
    |> String.downcase()
  end

  def recent_transactions(options, [:pending | _]) do
    recent_pending_transactions(options, false)
  end

  def recent_transactions(options, _) do
    recent_collated_transactions(false, options)
  end

  def apply_filter_by_method_id_to_transactions(query, nil), do: query

  def apply_filter_by_method_id_to_transactions(query, filter) when is_list(filter) do
    method_ids = Enum.flat_map(filter, &map_name_or_method_id_to_method_id/1)

    if method_ids != [] do
      query
      |> where([tx], fragment("SUBSTRING(? FOR 4)", tx.input) in ^method_ids)
    else
      query
    end
  end

  def apply_filter_by_method_id_to_transactions(query, filter),
    do: apply_filter_by_method_id_to_transactions(query, [filter])

  defp map_name_or_method_id_to_method_id(string) when is_binary(string) do
    if id = @method_name_to_id_map[string] do
      decode_method_id(id)
    else
      trimmed =
        string
        |> String.replace("0x", "", global: false)

      decode_method_id(trimmed)
    end
  end

  defp decode_method_id(method_id) when is_binary(method_id) do
    case String.length(method_id) == 8 && Base.decode16(method_id, case: :mixed) do
      {:ok, bytes} ->
        [bytes]

      _ ->
        []
    end
  end

  def apply_filter_by_tx_type_to_transactions(query, [_ | _] = filter) do
    {dynamic, modified_query} = apply_filter_by_tx_type_to_transactions_inner(filter, query)

    modified_query
    |> where(^dynamic)
  end

  def apply_filter_by_tx_type_to_transactions(query, _filter), do: query

  def apply_filter_by_tx_type_to_transactions_inner(dynamic \\ dynamic(false), filter, query)

  def apply_filter_by_tx_type_to_transactions_inner(dynamic, [type | remain], query) do
    case type do
      :contract_call ->
        dynamic
        |> filter_contract_call_dynamic()
        |> apply_filter_by_tx_type_to_transactions_inner(
          remain,
          join(query, :inner, [tx], address in assoc(tx, :to_address), as: :to_address)
        )

      :contract_creation ->
        dynamic
        |> filter_contract_creation_dynamic()
        |> apply_filter_by_tx_type_to_transactions_inner(remain, query)

      :coin_transfer ->
        dynamic
        |> filter_transaction_dynamic()
        |> apply_filter_by_tx_type_to_transactions_inner(remain, query)

      :token_transfer ->
        dynamic
        |> filter_token_transfer_dynamic()
        |> apply_filter_by_tx_type_to_transactions_inner(remain, query)

      :token_creation ->
        dynamic
        |> filter_token_creation_dynamic()
        |> apply_filter_by_tx_type_to_transactions_inner(
          remain,
          join(query, :inner, [tx], token in Token,
            on: token.contract_address_hash == tx.created_contract_address_hash,
            as: :created_token
          )
        )
    end
  end

  def apply_filter_by_tx_type_to_transactions_inner(dynamic_query, _, query), do: {dynamic_query, query}

  def filter_contract_creation_dynamic(dynamic) do
    dynamic([tx], ^dynamic or is_nil(tx.to_address_hash))
  end

  def filter_transaction_dynamic(dynamic) do
    dynamic([tx], ^dynamic or tx.value > ^0)
  end

  def filter_contract_call_dynamic(dynamic) do
    dynamic([tx, to_address: to_address], ^dynamic or not is_nil(to_address.contract_code))
  end

  def filter_token_transfer_dynamic(dynamic) do
    # TokenTransfer.__struct__.__meta__.source
    dynamic(
      [tx],
      ^dynamic or
        fragment(
          "NOT (SELECT transaction_hash FROM token_transfers WHERE transaction_hash = ? LIMIT 1) IS NULL",
          tx.hash
        )
    )
  end

  def filter_token_creation_dynamic(dynamic) do
    dynamic([tx, created_token: created_token], ^dynamic or (is_nil(tx.to_address_hash) and not is_nil(created_token)))
  end

  @spec verified_contracts([
          paging_options | necessity_by_association_option | {:filter, :solidity | :vyper} | {:search, String.t()}
        ]) :: [SmartContract.t()]
  def verified_contracts(options \\ []) do
    paging_options = Keyword.get(options, :paging_options, @default_paging_options)
    necessity_by_association = Keyword.get(options, :necessity_by_association, %{})
    filter = Keyword.get(options, :filter, nil)
    search_string = Keyword.get(options, :search, nil)

    query = from(contract in SmartContract, select: contract, order_by: [desc: :id])

    query
    |> filter_contracts(filter)
    |> search_contracts(search_string)
    |> handle_verified_contracts_paging_options(paging_options)
    |> join_associations(necessity_by_association)
    |> Repo.all()
  end

  defp search_contracts(basic_query, nil), do: basic_query

  defp search_contracts(basic_query, search_string) do
    from(contract in basic_query,
      where:
        ilike(contract.name, ^"%#{search_string}%") or
          ilike(fragment("'0x' || encode(?, 'hex')", contract.address_hash), ^"%#{search_string}%")
    )
  end

  defp filter_contracts(basic_query, :solidity) do
    basic_query
    |> where(is_vyper_contract: ^false)
  end

  defp filter_contracts(basic_query, :vyper) do
    basic_query
    |> where(is_vyper_contract: ^true)
  end

  defp filter_contracts(basic_query, _), do: basic_query

  def count_verified_contracts do
    Repo.aggregate(SmartContract, :count, timeout: :infinity)
  end

  def count_new_verified_contracts do
    query =
      from(contract in SmartContract,
        select: contract.inserted_at,
        where: fragment("NOW() - ? at time zone 'UTC' <= interval '24 hours'", contract.inserted_at)
      )

    query
    |> Repo.aggregate(:count, timeout: :infinity)
  end

  def count_contracts do
    query =
      from(address in Address,
        select: address,
        where: not is_nil(address.contract_code)
      )

    query
    |> Repo.aggregate(:count, timeout: :infinity)
  end

  def count_new_contracts do
    query =
      from(tx in Transaction,
        select: tx,
        where:
          tx.status == ^:ok and
            fragment("NOW() - ? at time zone 'UTC' <= interval '24 hours'", tx.created_contract_code_indexed_at)
      )

    query
    |> Repo.aggregate(:count, timeout: :infinity)
  end

  def count_verified_contracts_from_cache do
    VerifiedContractsCounter.fetch()
  end

  def count_new_verified_contracts_from_cache do
    NewVerifiedContractsCounter.fetch()
  end

  def count_contracts_from_cache do
    ContractsCounter.fetch()
  end

  def count_new_contracts_from_cache do
    NewContractsCounter.fetch()
  end

  def address_counters(address) do
    validation_count_task =
      Task.async(fn ->
        validation_count(address)
      end)

    crc_total_worth_task =
      Task.async(fn ->
        crc_total_worth(address)
      end)

    Task.start_link(fn ->
      transaction_count(address)
    end)

    Task.start_link(fn ->
      token_transfers_count(address)
    end)

    Task.start_link(fn ->
      gas_usage_count(address)
    end)

    [
      validation_count_task,
      crc_total_worth_task
    ]
    |> Task.yield_many(:infinity)
    |> Enum.map(fn {_task, res} ->
      case res do
        {:ok, result} ->
          result

        {:exit, reason} ->
          raise "Query fetching address counters terminated: #{inspect(reason)}"

        nil ->
          raise "Query fetching address counters timed out."
      end
    end)
    |> List.to_tuple()
  end

  def transaction_count(address) do
    AddressTransactionsCounter.fetch(address)
  end

  def token_transfers_count(address) do
    AddressTokenTransfersCounter.fetch(address)
  end

  def gas_usage_count(address) do
    AddressTransactionsGasUsageCounter.fetch(address)
  end

  defp validation_count(address) do
    Chain.address_to_validation_count(address.hash)
  end

  defp crc_total_worth(address) do
    circles_total_balance(address.hash)
  end

  defp circles_total_balance(address_hash) do
    circles_addresses_list = CustomContractsHelpers.get_custom_addresses_list(:circles_addresses)

    token_balances =
      address_hash
      |> Chain.fetch_last_token_balances()

    token_balances_except_bridged =
      token_balances
      |> Enum.filter(fn {_, _, token} -> !token.bridged end)

    circles_total_balance_raw =
      if Enum.count(circles_addresses_list) > 0 do
        token_balances_except_bridged
        |> Enum.reduce(Decimal.new(0), fn {token_balance, _, token}, acc_balance ->
          {:ok, token_address} = Chain.hash_to_address(token.contract_address_hash)

          from_address = from_address_hash(token_address)

          created_from_address_hash =
            if from_address,
              do: "0x" <> Base.encode16(from_address.bytes, case: :lower),
              else: nil

          if Enum.member?(circles_addresses_list, created_from_address_hash) && token.name == "Circles" &&
               token.symbol == "CRC" do
            Decimal.add(acc_balance, token_balance.value)
          else
            acc_balance
          end
        end)
      else
        Decimal.new(0)
      end

    CurrencyHelpers.format_according_to_decimals(circles_total_balance_raw, Decimal.new(18))
  end

  defp from_address_hash(%Address{contracts_creation_internal_transaction: %InternalTransaction{}} = address) do
    address.contracts_creation_internal_transaction.from_address_hash
  end

  defp from_address_hash(%Address{contracts_creation_transaction: %Transaction{}} = address) do
    address.contracts_creation_transaction.from_address_hash
  end

  defp from_address_hash(_address), do: nil

  def fetch_token_counters(address_hash, timeout) do
    total_token_transfers_task =
      Task.async(fn ->
        TokenTransfersCounter.fetch(address_hash)
      end)

    total_token_holders_task =
      Task.async(fn ->
        TokenHoldersCounter.fetch(address_hash)
      end)

    [total_token_transfers_task, total_token_holders_task]
    |> Task.yield_many(timeout)
    |> Enum.map(fn {_task, res} ->
      case res do
        {:ok, result} ->
          result

        {:exit, reason} ->
          Logger.warn("Query fetching token counters terminated: #{inspect(reason)}")
          0

        nil ->
          Logger.warn("Query fetching token counters timed out.")
          0
      end
    end)
    |> List.to_tuple()
  end
end<|MERGE_RESOLUTION|>--- conflicted
+++ resolved
@@ -29,12 +29,7 @@
 
   require Logger
 
-<<<<<<< HEAD
   alias ABI.{TypeDecoder, TypeEncoder}
-  alias Ecto.Association.NotLoaded
-=======
-  alias ABI.TypeDecoder
->>>>>>> 314b8439
   alias Ecto.{Changeset, Multi}
 
   alias EthereumJSONRPC.Contract
