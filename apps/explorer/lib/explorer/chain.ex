defmodule Explorer.Chain do
  @moduledoc """
  The chain context.
  """

  import Ecto.Query,
    only: [
      from: 2,
      join: 4,
      limit: 2,
      lock: 2,
      order_by: 2,
      order_by: 3,
      offset: 2,
      preload: 2,
      select: 2,
      subquery: 1,
      union_all: 2,
      where: 2,
      where: 3
    ]

  import EthereumJSONRPC, only: [integer_to_quantity: 1]

  alias ABI.TypeDecoder
  alias Ecto.Adapters.SQL
  alias Ecto.{Changeset, Multi}

  alias Explorer.Chain.{
    Address,
    Address.CoinBalance,
    Address.CurrentTokenBalance,
    Address.TokenBalance,
    Block,
    Data,
    DecompiledSmartContract,
    Hash,
    Import,
    InternalTransaction,
    Log,
    SmartContract,
    StakingPool,
    Token,
    Token.Instance,
    TokenTransfer,
    Transaction,
    Wei
  }

  alias Explorer.Chain.Block.{EmissionReward, Reward}

  alias Explorer.Chain.Cache.{
    Accounts,
    BlockCount,
    BlockNumber,
    Blocks,
    PendingTransactions,
    TransactionCount,
    Transactions,
    Uncles
  }

  alias Explorer.Chain.Import.Runner
  alias Explorer.Counters.{AddressesCounter, AddressesWithBalanceCounter}
  alias Explorer.Market.MarketHistoryCache
  alias Explorer.{PagingOptions, Repo}

  alias Dataloader.Ecto, as: DataloaderEcto

  @default_paging_options %PagingOptions{page_size: 50}

  @max_incoming_transactions_count 10_000

  @typedoc """
  The name of an association on the `t:Ecto.Schema.t/0`
  """
  @type association :: atom()

  @typedoc """
  The max `t:Explorer.Chain.Block.block_number/0` for `consensus` `true` `t:Explorer.Chain.Block.t/0`s.
  """
  @type block_height :: Block.block_number()

  @typedoc """
  Event type where data is broadcasted whenever data is inserted from chain indexing.
  """
  @type chain_event ::
          :addresses
          | :address_coin_balances
          | :blocks
          | :block_rewards
          | :exchange_rate
          | :internal_transactions
          | :logs
          | :transactions
          | :token_transfers

  @type direction :: :from | :to

  @typedoc """
   * `:optional` - the association is optional and only needs to be loaded if available
   * `:required` - the association is required and MUST be loaded.  If it is not available, then the parent struct
     SHOULD NOT be returned.
  """
  @type necessity :: :optional | :required

  @typedoc """
  The `t:necessity/0` of each association that should be loaded
  """
  @type necessity_by_association :: %{association => necessity}

  @typep necessity_by_association_option :: {:necessity_by_association, necessity_by_association}
  @typep paging_options :: {:paging_options, PagingOptions.t()}
  @typep balance_by_day :: %{date: String.t(), value: Wei.t()}

  @doc """
  Gets from the cache the count of `t:Explorer.Chain.Address.t/0`'s where the `fetched_coin_balance` is > 0
  """
  @spec count_addresses_with_balance_from_cache :: non_neg_integer()
  def count_addresses_with_balance_from_cache do
    AddressesWithBalanceCounter.fetch()
  end

  @doc """
  Estimated count of `t:Explorer.Chain.Address.t/0`.

  Estimated count of addresses.
  """
  @spec address_estimated_count() :: non_neg_integer()
  def address_estimated_count do
    cached_value = AddressesCounter.fetch()

    if is_nil(cached_value) do
      %Postgrex.Result{rows: [[count]]} = Repo.query!("SELECT reltuples FROM pg_class WHERE relname = 'addresses';")

      count
    else
      cached_value
    end
  end

  @doc """
  Counts the number of addresses with fetched coin balance > 0.

  This function should be used with caution. In larger databases, it may take a
  while to have the return back.
  """
  def count_addresses_with_balance do
    Repo.one(
      Address.count_with_fetched_coin_balance(),
      timeout: :infinity
    )
  end

  @doc """
  Counts the number of all addresses.

  This function should be used with caution. In larger databases, it may take a
  while to have the return back.
  """
  def count_addresses do
    Repo.one(
      Address.count(),
      timeout: :infinity
    )
  end

  @doc """
  `t:Explorer.Chain.InternalTransaction/0`s from the address with the given `hash`.

  This function excludes any internal transactions in the results where the
  internal transaction has no siblings within the parent transaction.

  ## Options

    * `:direction` - if specified, will filter internal transactions by address type. If `:to` is specified, only
      internal transactions where the "to" address matches will be returned. Likewise, if `:from` is specified, only
      internal transactions where the "from" address matches will be returned. If `:direction` is omitted, internal
      transactions either to or from the address will be returned.
    * `:necessity_by_association` - use to load `t:association/0` as `:required` or `:optional`. If an association is
      `:required`, and the `t:Explorer.Chain.InternalTransaction.t/0` has no associated record for that association,
      then the `t:Explorer.Chain.InternalTransaction.t/0` will not be included in the page `entries`.
    * `:paging_options` - a `t:Explorer.PagingOptions.t/0` used to specify the `:page_size` and
      `:key` (a tuple of the lowest/oldest `{block_number, transaction_index, index}`) and. Results will be the internal
      transactions older than the `block_number`, `transaction index`, and `index` that are passed.

  """
  @spec address_to_internal_transactions(Hash.Address.t(), [paging_options | necessity_by_association_option]) :: [
          InternalTransaction.t()
        ]
  def address_to_internal_transactions(hash, options \\ []) do
    necessity_by_association = Keyword.get(options, :necessity_by_association, %{})
    direction = Keyword.get(options, :direction)
    paging_options = Keyword.get(options, :paging_options, @default_paging_options)

    InternalTransaction
    |> InternalTransaction.where_address_fields_match(hash, direction)
    |> InternalTransaction.where_is_different_from_parent_transaction()
    |> InternalTransaction.where_block_number_is_not_null()
    |> page_internal_transaction(paging_options)
    |> limit(^paging_options.page_size)
    |> order_by(
      [it],
      desc: it.block_number,
      desc: it.transaction_index,
      desc: it.index
    )
    |> preload(transaction: :block)
    |> join_associations(necessity_by_association)
    |> Repo.all()
  end

  @doc """
  Get the total number of transactions sent by the address with the given hash according to the last block indexed.

  We have to increment +1 in the last nonce result because it works like an array position, the first
  nonce has the value 0. When last nonce is nil, it considers that the given address has 0 transactions.
  """
  @spec total_transactions_sent_by_address(Hash.Address.t()) :: non_neg_integer()
  def total_transactions_sent_by_address(address_hash) do
    last_nonce =
      address_hash
      |> Transaction.last_nonce_by_address_query()
      |> Repo.one(timeout: :infinity)

    case last_nonce do
      nil -> 0
      value -> value + 1
    end
  end

  @doc """
  Fetches the transactions related to the address with the given hash, including
  transactions that only have the address in the `token_transfers` related table
  and rewards for block validation.

  This query is divided into multiple subqueries intentionally in order to
  improve the listing performance.

  The `token_trasfers` table tends to grow exponentially, and the query results
  with a `transactions` `join` statement takes too long.

  To solve this the `transaction_hashes` are fetched in a separate query, and
  paginated through the `block_number` already present in the `token_transfers`
  table.

  ## Options

    * `:necessity_by_association` - use to load `t:association/0` as `:required` or `:optional`.  If an association is
      `:required`, and the `t:Explorer.Chain.Transaction.t/0` has no associated record for that association, then the
      `t:Explorer.Chain.Transaction.t/0` will not be included in the page `entries`.
    * `:paging_options` - a `t:Explorer.PagingOptions.t/0` used to specify the `:page_size` and
      `:key` (a tuple of the lowest/oldest `{block_number, index}`) and. Results will be the transactions older than
      the `block_number` and `index` that are passed.

  """
  @spec address_to_transactions_with_rewards(Hash.Address.t(), [paging_options | necessity_by_association_option]) :: [
          Transaction.t()
        ]
  def address_to_transactions_with_rewards(address_hash, options \\ []) when is_list(options) do
    paging_options = Keyword.get(options, :paging_options, @default_paging_options)

    if Application.get_env(:block_scout_web, BlockScoutWeb.Chain)[:has_emission_funds] do
      blocks_range = address_to_transactions_tasks_range_of_blocks(address_hash, options)

      rewards_task =
        Task.async(fn -> Reward.fetch_emission_rewards_tuples(address_hash, paging_options, blocks_range) end)

      [rewards_task | address_to_transactions_tasks(address_hash, options)]
      |> wait_for_address_transactions()
      |> Enum.sort_by(fn item ->
        case item do
          {%Reward{} = emission_reward, _} ->
            {-emission_reward.block.number, 1}

          item ->
            {-item.block_number, -item.index}
        end
      end)
      |> Enum.dedup_by(fn item ->
        case item do
          {%Reward{} = emission_reward, _} ->
            {emission_reward.block_hash, emission_reward.address_hash, emission_reward.address_type}

          transaction ->
            transaction.hash
        end
      end)
      |> Enum.take(paging_options.page_size)
    else
      address_to_transactions_without_rewards(address_hash, options)
    end
  end

  def address_to_transactions_without_rewards(address_hash, options) do
    paging_options = Keyword.get(options, :paging_options, @default_paging_options)

    address_hash
    |> address_to_transactions_tasks(options)
    |> wait_for_address_transactions()
    |> Enum.sort_by(&{&1.block_number, &1.index}, &>=/2)
    |> Enum.dedup_by(& &1.hash)
    |> Enum.take(paging_options.page_size)
  end

  defp address_to_transactions_tasks_query(options) do
    options
    |> Keyword.get(:paging_options, @default_paging_options)
    |> fetch_transactions()
  end

  defp address_to_transactions_tasks(address_hash, options) do
    direction = Keyword.get(options, :direction)
    necessity_by_association = Keyword.get(options, :necessity_by_association, %{})

    options
    |> address_to_transactions_tasks_query()
    |> join_associations(necessity_by_association)
    |> Transaction.matching_address_queries_list(direction, address_hash)
    |> Enum.map(fn query -> Task.async(fn -> Repo.all(query) end) end)
  end

  defp address_to_transactions_tasks_range_of_blocks(address_hash, options) do
    direction = Keyword.get(options, :direction)

    extremums_list =
      options
      |> address_to_transactions_tasks_query()
      |> Transaction.matching_address_queries_list(direction, address_hash)
      |> Enum.map(fn query ->
        max_query =
          from(
            q in subquery(query),
            select: %{min_block_number: min(q.block_number), max_block_number: max(q.block_number)}
          )

        max_query
        |> Repo.one!()
      end)

    extremums_list
    |> Enum.reduce(%{min_block_number: nil, max_block_number: 0}, fn %{
                                                                       min_block_number: min_number,
                                                                       max_block_number: max_number
                                                                     },
                                                                     extremums_result ->
      current_min_number = Map.get(extremums_result, :min_block_number)
      current_max_number = Map.get(extremums_result, :max_block_number)

      extremums_result =
<<<<<<< HEAD
        if is_nil(current_min_number) do
          extremums_result
          |> Map.put(:min_block_number, min_number)
        else
          if not is_nil(min_number) and min_number < current_min_number do
=======
        if not is_number(current_min_number) do
          extremums_result
          |> Map.put(:min_block_number, min_number)
        else
          if is_number(min_number) and min_number > 0 and min_number < current_min_number do
>>>>>>> a268c0fa
            extremums_result
            |> Map.put(:min_block_number, min_number)
          else
            extremums_result
          end
        end

<<<<<<< HEAD
      if not is_nil(max_number) and (max_number > current_max_number || is_nil(current_min_number)) do
=======
      if is_number(max_number) and max_number > 0 and max_number > current_max_number do
>>>>>>> a268c0fa
        extremums_result
        |> Map.put(:max_block_number, max_number)
      else
        extremums_result
      end
    end)
  end

  defp wait_for_address_transactions(tasks) do
    tasks
    |> Task.yield_many(:timer.seconds(20))
    |> Enum.flat_map(fn {_task, res} ->
      case res do
        {:ok, result} ->
          result

        {:exit, reason} ->
          raise "Query fetching address transactions terminated: #{inspect(reason)}"

        nil ->
          raise "Query fetching address transactions timed out."
      end
    end)
  end

  @spec address_hash_to_token_transfers(Hash.Address.t(), Keyword.t()) :: [Transaction.t()]
  def address_hash_to_token_transfers(address_hash, options \\ []) do
    paging_options = Keyword.get(options, :paging_options, @default_paging_options)
    direction = Keyword.get(options, :direction)

    direction
    |> Transaction.transactions_with_token_transfers_direction(address_hash)
    |> Transaction.preload_token_transfers(address_hash)
    |> handle_paging_options(paging_options)
    |> Repo.all()
  end

  @spec address_to_logs(Hash.Address.t(), Keyword.t()) :: [Log.t()]
  def address_to_logs(address_hash, options \\ []) when is_list(options) do
    paging_options = Keyword.get(options, :paging_options) || %PagingOptions{page_size: 50}

    {block_number, transaction_index, log_index} = paging_options.key || {BlockNumber.get_max(), 0, 0}

    base_query =
      from(log in Log,
        inner_join: transaction in assoc(log, :transaction),
        order_by: [desc: transaction.block_number, desc: transaction.index],
        preload: [:transaction, transaction: [to_address: :smart_contract]],
        where: transaction.block_number < ^block_number,
        or_where: transaction.block_number == ^block_number and transaction.index > ^transaction_index,
        or_where:
          transaction.block_number == ^block_number and transaction.index == ^transaction_index and
            log.index > ^log_index,
        where: log.address_hash == ^address_hash,
        limit: ^paging_options.page_size,
        select: log
      )

    base_query
    |> filter_topic(options)
    |> Repo.all()
    |> Enum.take(paging_options.page_size)
  end

  defp filter_topic(base_query, topic: topic) do
    from(log in base_query,
      where:
        log.first_topic == ^topic or log.second_topic == ^topic or log.third_topic == ^topic or
          log.fourth_topic == ^topic
    )
  end

  defp filter_topic(base_query, _), do: base_query

  @doc """
  Finds all `t:Explorer.Chain.Transaction.t/0`s given the address_hash and the token contract
  address hash.

  ## Options

    * `:paging_options` - a `t:Explorer.PagingOptions.t/0` used to specify the `:page_size` and
      `:key` (in the form of `%{"inserted_at" => inserted_at}`). Results will be the transactions
      older than the `index` that are passed.
  """
  @spec address_to_transactions_with_token_transfers(Hash.t(), Hash.t(), [paging_options]) :: [Transaction.t()]
  def address_to_transactions_with_token_transfers(address_hash, token_hash, options \\ []) do
    paging_options = Keyword.get(options, :paging_options, @default_paging_options)

    address_hash
    |> Transaction.transactions_with_token_transfers(token_hash)
    |> Transaction.preload_token_transfers(address_hash)
    |> handle_paging_options(paging_options)
    |> Repo.all()
  end

  @doc """
  The `t:Explorer.Chain.Address.t/0` `balance` in `unit`.
  """
  @spec balance(Address.t(), :wei) :: Wei.wei() | nil
  @spec balance(Address.t(), :gwei) :: Wei.gwei() | nil
  @spec balance(Address.t(), :ether) :: Wei.ether() | nil
  def balance(%Address{fetched_coin_balance: balance}, unit) do
    case balance do
      nil -> nil
      _ -> Wei.to(balance, unit)
    end
  end

  @doc """
  The number of `t:Explorer.Chain.Block.t/0`.

      iex> insert_list(2, :block)
      iex> Explorer.Chain.block_count()
      2

  When there are no `t:Explorer.Chain.Block.t/0`.

      iex> Explorer.Chain.block_count()
      0

  """
  def block_count do
    Repo.aggregate(Block, :count, :hash)
  end

  @doc """
  Reward for mining a block.

  The block reward is the sum of the following:

  * Sum of the transaction fees (gas_used * gas_price) for the block
  * A static reward for miner (this value may change during the life of the chain)
  * The reward for uncle blocks (1/32 * static_reward * number_of_uncles)

  *NOTE*

  Uncles are not currently accounted for.
  """
  @spec block_reward(Block.block_number()) :: Wei.t()
  def block_reward(block_number) do
    query =
      from(
        block in Block,
        left_join: transaction in assoc(block, :transactions),
        inner_join: emission_reward in EmissionReward,
        on: fragment("? <@ ?", block.number, emission_reward.block_range),
        where: block.number == ^block_number,
        group_by: emission_reward.reward,
        select: %Wei{
          value: coalesce(sum(transaction.gas_used * transaction.gas_price), 0) + emission_reward.reward
        }
      )

    Repo.one!(query)
  end

  @doc """
  The `t:Explorer.Chain.Wei.t/0` paid to the miners of the `t:Explorer.Chain.Block.t/0`s with `hash`
  `Explorer.Chain.Hash.Full.t/0` by the signers of the transactions in those blocks to cover the gas fee
  (`gas_used * gas_price`).
  """
  @spec gas_payment_by_block_hash([Hash.Full.t()]) :: %{Hash.Full.t() => Wei.t()}
  def gas_payment_by_block_hash(block_hashes) when is_list(block_hashes) do
    query =
      from(
        block in Block,
        left_join: transaction in assoc(block, :transactions),
        where: block.hash in ^block_hashes and block.consensus == true,
        group_by: block.hash,
        select: {block.hash, %Wei{value: coalesce(sum(transaction.gas_used * transaction.gas_price), 0)}}
      )

    query
    |> Repo.all()
    |> Enum.into(%{})
  end

  @doc """
  Finds all `t:Explorer.Chain.Transaction.t/0`s in the `t:Explorer.Chain.Block.t/0`.

  ## Options

    * `:necessity_by_association` - use to load `t:association/0` as `:required` or `:optional`.  If an association is
      `:required`, and the `t:Explorer.Chain.Transaction.t/0` has no associated record for that association, then the
      `t:Explorer.Chain.Transaction.t/0` will not be included in the page `entries`.
    * `:paging_options` - a `t:Explorer.PagingOptions.t/0` used to specify the `:page_size` and
      `:key` (a tuple of the lowest/oldest `{index}`) and. Results will be the transactions older than
      the `index` that are passed.
  """
  @spec block_to_transactions(Hash.Full.t(), [paging_options | necessity_by_association_option]) :: [Transaction.t()]
  def block_to_transactions(block_hash, options \\ []) when is_list(options) do
    necessity_by_association = Keyword.get(options, :necessity_by_association, %{})

    options
    |> Keyword.get(:paging_options, @default_paging_options)
    |> fetch_transactions()
    |> join(:inner, [transaction], block in assoc(transaction, :block))
    |> where([_, block], block.hash == ^block_hash)
    |> join_associations(necessity_by_association)
    |> preload([{:token_transfers, [:token, :from_address, :to_address]}])
    |> Repo.all()
  end

  @doc """
  Counts the number of `t:Explorer.Chain.Transaction.t/0` in the `block`.
  """
  @spec block_to_transaction_count(Hash.Full.t()) :: non_neg_integer()
  def block_to_transaction_count(block_hash) do
    query =
      from(
        transaction in Transaction,
        where: transaction.block_hash == ^block_hash
      )

    Repo.aggregate(query, :count, :hash)
  end

  @spec address_to_incoming_transaction_count(Hash.Address.t()) :: non_neg_integer()
  def address_to_incoming_transaction_count(address_hash) do
    paging_options = %PagingOptions{page_size: @max_incoming_transactions_count}

    base_query =
      paging_options
      |> fetch_transactions()

    to_address_query =
      base_query
      |> where([t], t.to_address_hash == ^address_hash)

    Repo.aggregate(to_address_query, :count, :hash, timeout: :infinity)
  end

  @spec max_incoming_transactions_count() :: non_neg_integer()
  def max_incoming_transactions_count, do: @max_incoming_transactions_count

  @doc """
  How many blocks have confirmed `block` based on the current `max_block_number`

  A consensus block's number of confirmations is the difference between its number and the current block height.

      iex> block = insert(:block, number: 1)
      iex> Explorer.Chain.confirmations(block, block_height: 2)
      {:ok, 1}

  The newest block at the block height has no confirmations.

      iex> block = insert(:block, number: 1)
      iex> Explorer.Chain.confirmations(block, block_height: 1)
      {:ok, 0}

  A non-consensus block has no confirmations and is orphaned even if there are child blocks of it on an orphaned chain.

      iex> parent_block = insert(:block, consensus: false, number: 1)
      iex> insert(
      ...>   :block,
      ...>   parent_hash: parent_block.hash,
      ...>   consensus: false,
      ...>   number: parent_block.number + 1
      ...> )
      iex> Explorer.Chain.confirmations(parent_block, block_height: 3)
      {:error, :non_consensus}

  If you calculate the block height and then get a newer block, the confirmations will be `0` instead of negative.

      iex> block = insert(:block, number: 1)
      iex> Explorer.Chain.confirmations(block, block_height: 0)
      {:ok, 0}
  """
  @spec confirmations(Block.t(), [{:block_height, block_height()}]) ::
          {:ok, non_neg_integer()} | {:error, :non_consensus}

  def confirmations(%Block{consensus: true, number: number}, named_arguments) when is_list(named_arguments) do
    max_consensus_block_number = Keyword.fetch!(named_arguments, :block_height)

    {:ok, max(max_consensus_block_number - number, 0)}
  end

  def confirmations(%Block{consensus: false}, _), do: {:error, :non_consensus}

  @doc """
  Creates an address.

      iex> {:ok, %Explorer.Chain.Address{hash: hash}} = Explorer.Chain.create_address(
      ...>   %{hash: "0xa94f5374fce5edbc8e2a8697c15331677e6ebf0b"}
      ...> )
      ...> to_string(hash)
      "0xa94f5374fce5edbc8e2a8697c15331677e6ebf0b"

  A `String.t/0` value for `Explorer.Chain.Address.t/0` `hash` must have 40 hexadecimal characters after the `0x` prefix
  to prevent short- and long-hash transcription errors.

      iex> {:error, %Ecto.Changeset{errors: errors}} = Explorer.Chain.create_address(
      ...>   %{hash: "0xa94f5374fce5edbc8e2a8697c15331677e6ebf0"}
      ...> )
      ...> errors
      [hash: {"is invalid", [type: Explorer.Chain.Hash.Address, validation: :cast]}]
      iex> {:error, %Ecto.Changeset{errors: errors}} = Explorer.Chain.create_address(
      ...>   %{hash: "0xa94f5374fce5edbc8e2a8697c15331677e6ebf0ba"}
      ...> )
      ...> errors
      [hash: {"is invalid", [type: Explorer.Chain.Hash.Address, validation: :cast]}]

  """
  @spec create_address(map()) :: {:ok, Address.t()} | {:error, Ecto.Changeset.t()}
  def create_address(attrs \\ %{}) do
    %Address{}
    |> Address.changeset(attrs)
    |> Repo.insert()
  end

  @doc """
  Creates a decompiled smart contract.
  """

  @spec create_decompiled_smart_contract(map()) :: {:ok, Address.t()} | {:error, Ecto.Changeset.t()}
  def create_decompiled_smart_contract(attrs) do
    changeset = DecompiledSmartContract.changeset(%DecompiledSmartContract{}, attrs)

    # Enforce ShareLocks tables order (see docs: sharelocks.md)
    Multi.new()
    |> Multi.run(:set_address_decompiled, fn repo, _ ->
      set_address_decompiled(repo, Changeset.get_field(changeset, :address_hash))
    end)
    |> Multi.insert(:decompiled_smart_contract, changeset,
      on_conflict: :replace_all,
      conflict_target: [:decompiler_version, :address_hash]
    )
    |> Repo.transaction()
    |> case do
      {:ok, %{decompiled_smart_contract: decompiled_smart_contract}} -> {:ok, decompiled_smart_contract}
      {:error, _, error_value, _} -> {:error, error_value}
    end
  end

  @doc """
  Converts the `Explorer.Chain.Data.t:t/0` to `iodata` representation that can be written to users efficiently.

      iex> %Explorer.Chain.Data{
      ...>   bytes: <<>>
      ...> } |>
      ...> Explorer.Chain.data_to_iodata() |>
      ...> IO.iodata_to_binary()
      "0x"
      iex> %Explorer.Chain.Data{
      ...>   bytes: <<0, 0, 0, 0, 0, 0, 0, 0, 0, 0, 0, 0, 134, 45, 103, 203, 7,
      ...>     115, 238, 63, 140, 231, 234, 137, 179, 40, 255, 234, 134, 26,
      ...>     179, 239>>
      ...> } |>
      ...> Explorer.Chain.data_to_iodata() |>
      ...> IO.iodata_to_binary()
      "0x000000000000000000000000862d67cb0773ee3f8ce7ea89b328ffea861ab3ef"

  """
  @spec data_to_iodata(Data.t()) :: iodata()
  def data_to_iodata(data) do
    Data.to_iodata(data)
  end

  @doc """
  The fee a `transaction` paid for the `t:Explorer.Transaction.t/0` `gas`

  If the transaction is pending, then the fee will be a range of `unit`

      iex> Explorer.Chain.fee(
      ...>   %Explorer.Chain.Transaction{
      ...>     gas: Decimal.new(3),
      ...>     gas_price: %Explorer.Chain.Wei{value: Decimal.new(2)},
      ...>     gas_used: nil
      ...>   },
      ...>   :wei
      ...> )
      {:maximum, Decimal.new(6)}

  If the transaction has been confirmed in block, then the fee will be the actual fee paid in `unit` for the `gas_used`
  in the `transaction`.

      iex> Explorer.Chain.fee(
      ...>   %Explorer.Chain.Transaction{
      ...>     gas: Decimal.new(3),
      ...>     gas_price: %Explorer.Chain.Wei{value: Decimal.new(2)},
      ...>     gas_used: Decimal.new(2)
      ...>   },
      ...>   :wei
      ...> )
      {:actual, Decimal.new(4)}

  """
  @spec fee(%Transaction{gas_used: nil}, :ether | :gwei | :wei) :: {:maximum, Decimal.t()}
  def fee(%Transaction{gas: gas, gas_price: gas_price, gas_used: nil}, unit) do
    fee =
      gas_price
      |> Wei.to(unit)
      |> Decimal.mult(gas)

    {:maximum, fee}
  end

  @spec fee(%Transaction{gas_used: Decimal.t()}, :ether | :gwei | :wei) :: {:actual, Decimal.t()}
  def fee(%Transaction{gas_price: gas_price, gas_used: gas_used}, unit) do
    fee =
      gas_price
      |> Wei.to(unit)
      |> Decimal.mult(gas_used)

    {:actual, fee}
  end

  @doc """
  Checks to see if the chain is down indexing based on the transaction from the oldest block having
  an `internal_transactions_indexed_at` date.
  """
  @spec finished_indexing?() :: boolean()
  def finished_indexing? do
    transaction_exists =
      Transaction
      |> limit(1)
      |> Repo.one()

    min_block_number_transaction = Repo.aggregate(Transaction, :min, :block_number)

    if transaction_exists do
      if min_block_number_transaction do
        Transaction
        |> where([t], t.block_number == ^min_block_number_transaction and is_nil(t.internal_transactions_indexed_at))
        |> limit(1)
        |> Repo.one()
        |> case do
          nil -> true
          _ -> false
        end
      else
        false
      end
    else
      true
    end
  end

  @doc """
  The `t:Explorer.Chain.Transaction.t/0` `gas_price` of the `transaction` in `unit`.
  """
  def gas_price(%Transaction{gas_price: gas_price}, unit) do
    Wei.to(gas_price, unit)
  end

  @doc """
  Converts `t:Explorer.Chain.Address.t/0` `hash` to the `t:Explorer.Chain.Address.t/0` with that `hash`.

  Returns `{:ok, %Explorer.Chain.Address{}}` if found

      iex> {:ok, %Explorer.Chain.Address{hash: hash}} = Explorer.Chain.create_address(
      ...>   %{hash: "0x5aaeb6053f3e94c9b9a09f33669435e7ef1beaed"}
      ...> )
      iex> {:ok, %Explorer.Chain.Address{hash: found_hash}} = Explorer.Chain.hash_to_address(hash)
      iex> found_hash == hash
      true

  Returns `{:error, :not_found}` if not found

      iex> {:ok, hash} = Explorer.Chain.string_to_address_hash("0x5aaeb6053f3e94c9b9a09f33669435e7ef1beaed")
      iex> Explorer.Chain.hash_to_address(hash)
      {:error, :not_found}

  ## Options

    * `:necessity_by_association` - use to load `t:association/0` as `:required` or `:optional`.  If an association is
      `:required`, and the `t:Explorer.Chain.Address.t/0` has no associated record for that association,
      then the `t:Explorer.Chain.Address.t/0` will not be included in the list.

  Optionally it also accepts a boolean to fetch the `has_decompiled_code?` virtual field or not

  """
  @spec hash_to_address(Hash.Address.t(), [necessity_by_association_option], boolean()) ::
          {:ok, Address.t()} | {:error, :not_found}
  def hash_to_address(
        %Hash{byte_count: unquote(Hash.Address.byte_count())} = hash,
        options \\ [
          necessity_by_association: %{
            :contracts_creation_internal_transaction => :optional,
            :names => :optional,
            :smart_contract => :optional,
            :token => :optional,
            :contracts_creation_transaction => :optional
          }
        ],
        query_decompiled_code_flag \\ true
      ) do
    necessity_by_association = Keyword.get(options, :necessity_by_association, %{})

    query =
      from(
        address in Address,
        where: address.hash == ^hash
      )

    query
    |> join_associations(necessity_by_association)
    |> with_decompiled_code_flag(hash, query_decompiled_code_flag)
    |> Repo.one()
    |> case do
      nil -> {:error, :not_found}
      address -> {:ok, address}
    end
  end

  def decompiled_code(address_hash, version) do
    query =
      from(contract in DecompiledSmartContract,
        where: contract.address_hash == ^address_hash and contract.decompiler_version == ^version
      )

    query
    |> Repo.one()
    |> case do
      nil -> {:error, :not_found}
      contract -> {:ok, contract.decompiled_source_code}
    end
  end

  @spec token_contract_address_from_token_name(String.t()) :: {:ok, Hash.Address.t()} | {:error, :not_found}
  def token_contract_address_from_token_name(name) when is_binary(name) do
    query =
      from(token in Token,
        where: ilike(token.symbol, ^name),
        select: token.contract_address_hash
      )

    query
    |> Repo.all()
    |> case do
      [] -> {:error, :not_found}
      hashes -> {:ok, List.first(hashes)}
    end
  end

  @spec search_token(String.t()) :: [Token.t()]
  def search_token(word) do
    term = String.replace(word, ~r/\W/u, "") <> ":*"

    query =
      from(token in Token,
        where: fragment("to_tsvector('english', symbol || ' ' || name ) @@ to_tsquery(?)", ^term),
        limit: 5
      )

    Repo.all(query)
  end

  @doc """
  Converts `t:Explorer.Chain.Address.t/0` `hash` to the `t:Explorer.Chain.Address.t/0` with that `hash`.

  Returns `{:ok, %Explorer.Chain.Address{}}` if found

      iex> {:ok, %Explorer.Chain.Address{hash: hash}} = Explorer.Chain.create_address(
      ...>   %{hash: "0x5aaeb6053f3e94c9b9a09f33669435e7ef1beaed"}
      ...> )
      iex> {:ok, %Explorer.Chain.Address{hash: found_hash}} = Explorer.Chain.hash_to_address(hash)
      iex> found_hash == hash
      true

  Returns `{:error, address}` if not found but created an address

      iex> {:ok, %Explorer.Chain.Address{hash: hash}} = Explorer.Chain.create_address(
      ...>   %{hash: "0x5aaeb6053f3e94c9b9a09f33669435e7ef1beaed"}
      ...> )
      iex> {:ok, %Explorer.Chain.Address{hash: found_hash}} = Explorer.Chain.hash_to_address(hash)
      iex> found_hash == hash
      true


  ## Options

    * `:necessity_by_association` - use to load `t:association/0` as `:required` or `:optional`.  If an association is
      `:required`, and the `t:Explorer.Chain.Address.t/0` has no associated record for that association,
      then the `t:Explorer.Chain.Address.t/0` will not be included in the list.

  Optionally it also accepts a boolean to fetch the `has_decompiled_code?` virtual field or not

  """
  @spec find_or_insert_address_from_hash(Hash.Address.t(), [necessity_by_association_option], boolean()) ::
          {:ok, Address.t()}
  def find_or_insert_address_from_hash(
        %Hash{byte_count: unquote(Hash.Address.byte_count())} = hash,
        options \\ [
          necessity_by_association: %{
            :contracts_creation_internal_transaction => :optional,
            :names => :optional,
            :smart_contract => :optional,
            :token => :optional,
            :contracts_creation_transaction => :optional
          }
        ],
        query_decompiled_code_flag \\ true
      ) do
    case hash_to_address(hash, options, query_decompiled_code_flag) do
      {:ok, address} ->
        {:ok, address}

      {:error, :not_found} ->
        create_address(%{hash: to_string(hash)})
        hash_to_address(hash, options, query_decompiled_code_flag)
    end
  end

  @doc """
  Converts list of `t:Explorer.Chain.Address.t/0` `hash` to the `t:Explorer.Chain.Address.t/0` with that `hash`.

  Returns `[%Explorer.Chain.Address{}]}` if found

  """
  @spec hashes_to_addresses([Hash.Address.t()]) :: [Address.t()]
  def hashes_to_addresses(hashes) when is_list(hashes) do
    query =
      from(
        address in Address,
        where: address.hash in ^hashes,
        # https://stackoverflow.com/a/29598910/470451
        order_by: fragment("array_position(?, ?)", type(^hashes, {:array, Hash.Address}), address.hash)
      )

    Repo.all(query)
  end

  @doc """
  Returns the balance of the given address and block combination.

  Returns `{:error, :not_found}` if there is no address by that hash present.
  Returns `{:error, :no_balance}` if there is no balance for that address at that block.
  """
  @spec get_balance_as_of_block(Hash.Address.t(), Block.block_number() | :earliest | :latest | :pending) ::
          {:ok, Wei.t()} | {:error, :no_balance} | {:error, :not_found}
  def get_balance_as_of_block(address, block) when is_integer(block) do
    coin_balance_query =
      from(coin_balance in CoinBalance,
        where: coin_balance.address_hash == ^address,
        where: not is_nil(coin_balance.value),
        where: coin_balance.block_number <= ^block,
        order_by: [desc: coin_balance.block_number],
        limit: 1,
        select: coin_balance.value
      )

    case Repo.one(coin_balance_query) do
      nil -> {:error, :not_found}
      coin_balance -> {:ok, coin_balance}
    end
  end

  def get_balance_as_of_block(address, :latest) do
    case max_consensus_block_number() do
      {:ok, latest_block_number} ->
        get_balance_as_of_block(address, latest_block_number)

      {:error, :not_found} ->
        {:error, :not_found}
    end
  end

  def get_balance_as_of_block(address, :earliest) do
    query =
      from(coin_balance in CoinBalance,
        where: coin_balance.address_hash == ^address,
        where: not is_nil(coin_balance.value),
        where: coin_balance.block_number == 0,
        limit: 1,
        select: coin_balance.value
      )

    case Repo.one(query) do
      nil -> {:error, :not_found}
      coin_balance -> {:ok, coin_balance}
    end
  end

  def get_balance_as_of_block(address, :pending) do
    query =
      case max_consensus_block_number() do
        {:ok, latest_block_number} ->
          from(coin_balance in CoinBalance,
            where: coin_balance.address_hash == ^address,
            where: not is_nil(coin_balance.value),
            where: coin_balance.block_number > ^latest_block_number,
            order_by: [desc: coin_balance.block_number],
            limit: 1,
            select: coin_balance.value
          )

        {:error, :not_found} ->
          from(coin_balance in CoinBalance,
            where: coin_balance.address_hash == ^address,
            where: not is_nil(coin_balance.value),
            order_by: [desc: coin_balance.block_number],
            limit: 1,
            select: coin_balance.value
          )
      end

    case Repo.one(query) do
      nil -> {:error, :not_found}
      coin_balance -> {:ok, coin_balance}
    end
  end

  @spec list_ordered_addresses(non_neg_integer(), non_neg_integer()) :: [Address.t()]
  def list_ordered_addresses(offset, limit) do
    query =
      from(
        address in Address,
        order_by: [asc: address.inserted_at],
        offset: ^offset,
        limit: ^limit
      )

    Repo.all(query)
  end

  @doc """
  Finds an `t:Explorer.Chain.Address.t/0` that has the provided `t:Explorer.Chain.Address.t/0` `hash` and a contract.

  ## Options

    * `:necessity_by_association` - use to load `t:association/0` as `:required` or `:optional`.  If an association is
      `:required`, and the `t:Explorer.Chain.Address.t/0` has no associated record for that association,
      then the `t:Explorer.Chain.Address.t/0` will not be included in the list.

  Optionally it also accepts a boolean to fetch the `has_decompiled_code?` virtual field or not

  """
  @spec find_contract_address(Hash.Address.t(), [necessity_by_association_option], boolean()) ::
          {:ok, Address.t()} | {:error, :not_found}
  def find_contract_address(
        %Hash{byte_count: unquote(Hash.Address.byte_count())} = hash,
        options \\ [],
        query_decompiled_code_flag \\ false
      ) do
    necessity_by_association = Keyword.get(options, :necessity_by_association, %{})

    query =
      from(
        address in Address,
        where: address.hash == ^hash and not is_nil(address.contract_code)
      )

    query
    |> join_associations(necessity_by_association)
    |> with_decompiled_code_flag(hash, query_decompiled_code_flag)
    |> Repo.one()
    |> case do
      nil -> {:error, :not_found}
      address -> {:ok, address}
    end
  end

  @spec find_decompiled_contract_address(Hash.Address.t()) :: {:ok, Address.t()} | {:error, :not_found}
  def find_decompiled_contract_address(%Hash{byte_count: unquote(Hash.Address.byte_count())} = hash) do
    query =
      from(
        address in Address,
        preload: [
          :contracts_creation_internal_transaction,
          :names,
          :smart_contract,
          :token,
          :contracts_creation_transaction,
          :decompiled_smart_contracts
        ],
        where: address.hash == ^hash
      )

    address = Repo.one(query)

    if address do
      {:ok, address}
    else
      {:error, :not_found}
    end
  end

  @doc """
  Converts `t:Explorer.Chain.Block.t/0` `hash` to the `t:Explorer.Chain.Block.t/0` with that `hash`.

  Unlike `number_to_block/1`, both consensus and non-consensus blocks can be returned when looked up by `hash`.

  Returns `{:ok, %Explorer.Chain.Block{}}` if found

      iex> %Block{hash: hash} = insert(:block, consensus: false)
      iex> {:ok, %Explorer.Chain.Block{hash: found_hash}} = Explorer.Chain.hash_to_block(hash)
      iex> found_hash == hash
      true

  Returns `{:error, :not_found}` if not found

      iex> {:ok, hash} = Explorer.Chain.string_to_block_hash(
      ...>   "0x9fc76417374aa880d4449a1f7f31ec597f00b1f6f3dd2d66f4c9c6c445836d8b"
      ...> )
      iex> Explorer.Chain.hash_to_block(hash)
      {:error, :not_found}

  ## Options

    * `:necessity_by_association` - use to load `t:association/0` as `:required` or `:optional`.  If an association is
      `:required`, and the `t:Explorer.Chain.Block.t/0` has no associated record for that association, then the
      `t:Explorer.Chain.Block.t/0` will not be included in the page `entries`.

  """
  @spec hash_to_block(Hash.Full.t(), [necessity_by_association_option]) :: {:ok, Block.t()} | {:error, :not_found}
  def hash_to_block(%Hash{byte_count: unquote(Hash.Full.byte_count())} = hash, options \\ []) when is_list(options) do
    necessity_by_association = Keyword.get(options, :necessity_by_association, %{})

    Block
    |> where(hash: ^hash)
    |> join_associations(necessity_by_association)
    |> Repo.one()
    |> case do
      nil ->
        {:error, :not_found}

      block ->
        {:ok, block}
    end
  end

  @doc """
  Converts the `Explorer.Chain.Hash.t:t/0` to `iodata` representation that can be written efficiently to users.

      iex> %Explorer.Chain.Hash{
      ...>   byte_count: 32,
      ...>   bytes: <<0x9fc76417374aa880d4449a1f7f31ec597f00b1f6f3dd2d66f4c9c6c445836d8b ::
      ...>            big-integer-size(32)-unit(8)>>
      ...> } |>
      ...> Explorer.Chain.hash_to_iodata() |>
      ...> IO.iodata_to_binary()
      "0x9fc76417374aa880d4449a1f7f31ec597f00b1f6f3dd2d66f4c9c6c445836d8b"

  Always pads number, so that it is a valid format for casting.

      iex> %Explorer.Chain.Hash{
      ...>   byte_count: 32,
      ...>   bytes: <<0x1234567890abcdef :: big-integer-size(32)-unit(8)>>
      ...> } |>
      ...> Explorer.Chain.hash_to_iodata() |>
      ...> IO.iodata_to_binary()
      "0x0000000000000000000000000000000000000000000000001234567890abcdef"

  """
  @spec hash_to_iodata(Hash.t()) :: iodata()
  def hash_to_iodata(hash) do
    Hash.to_iodata(hash)
  end

  @doc """
  Converts `t:Explorer.Chain.Transaction.t/0` `hash` to the `t:Explorer.Chain.Transaction.t/0` with that `hash`.

  Returns `{:ok, %Explorer.Chain.Transaction{}}` if found

      iex> %Transaction{hash: hash} = insert(:transaction)
      iex> {:ok, %Explorer.Chain.Transaction{hash: found_hash}} = Explorer.Chain.hash_to_transaction(hash)
      iex> found_hash == hash
      true

  Returns `{:error, :not_found}` if not found

      iex> {:ok, hash} = Explorer.Chain.string_to_transaction_hash(
      ...>   "0x9fc76417374aa880d4449a1f7f31ec597f00b1f6f3dd2d66f4c9c6c445836d8b"
      ...> )
      iex> Explorer.Chain.hash_to_transaction(hash)
      {:error, :not_found}

  ## Options

    * `:necessity_by_association` - use to load `t:association/0` as `:required` or `:optional`.  If an association is
      `:required`, and the `t:Explorer.Chain.Transaction.t/0` has no associated record for that association, then the
      `t:Explorer.Chain.Transaction.t/0` will not be included in the page `entries`.
  """
  @spec hash_to_transaction(Hash.Full.t(), [necessity_by_association_option]) ::
          {:ok, Transaction.t()} | {:error, :not_found}
  def hash_to_transaction(
        %Hash{byte_count: unquote(Hash.Full.byte_count())} = hash,
        options \\ []
      )
      when is_list(options) do
    necessity_by_association = Keyword.get(options, :necessity_by_association, %{})

    Transaction
    |> where(hash: ^hash)
    |> join_associations(necessity_by_association)
    |> Repo.one()
    |> case do
      nil ->
        {:error, :not_found}

      transaction ->
        {:ok, transaction}
    end
  end

  @doc """
  Converts list of `t:Explorer.Chain.Transaction.t/0` `hashes` to the list of `t:Explorer.Chain.Transaction.t/0`s for
  those `hashes`.

  Returns list of `%Explorer.Chain.Transaction{}`s if found

      iex> [%Transaction{hash: hash1}, %Transaction{hash: hash2}] = insert_list(2, :transaction)
      iex> [%Explorer.Chain.Transaction{hash: found_hash1}, %Explorer.Chain.Transaction{hash: found_hash2}] =
      ...>   Explorer.Chain.hashes_to_transactions([hash1, hash2])
      iex> found_hash1 in [hash1, hash2]
      true
      iex> found_hash2 in [hash1, hash2]
      true

  Returns `[]` if not found

      iex> {:ok, hash} = Explorer.Chain.string_to_transaction_hash(
      ...>   "0x9fc76417374aa880d4449a1f7f31ec597f00b1f6f3dd2d66f4c9c6c445836d8b"
      ...> )
      iex> Explorer.Chain.hashes_to_transactions([hash])
      []

  ## Options

    * `:necessity_by_association` - use to load `t:association/0` as `:required` or `:optional`.  If an association is
      `:required`, and the `t:Explorer.Chain.Transaction.t/0` has no associated record for that association, then the
      `t:Explorer.Chain.Transaction.t/0` will not be included in the page `entries`.
  """
  @spec hashes_to_transactions([Hash.Full.t()], [necessity_by_association_option]) :: [Transaction.t()] | []
  def hashes_to_transactions(hashes, options \\ []) when is_list(hashes) and is_list(options) do
    necessity_by_association = Keyword.get(options, :necessity_by_association, %{})

    fetch_transactions()
    |> where([transaction], transaction.hash in ^hashes)
    |> join_associations(necessity_by_association)
    |> preload([{:token_transfers, [:token, :from_address, :to_address]}])
    |> Repo.all()
  end

  @doc """
  Bulk insert all data stored in the `Explorer`.

  See `Explorer.Chain.Import.all/1` for options and returns.
  """
  @spec import(Import.all_options()) :: Import.all_result()
  def import(options) do
    Import.all(options)
  end

  @doc """
  The percentage of indexed blocks on the chain.

      iex> for index <- 5..9 do
      ...>   insert(:block, number: index)
      ...> end
      iex> Explorer.Chain.indexed_ratio()
      Decimal.new(1, 50, -2)

  If there are no blocks, the percentage is 0.

      iex> Explorer.Chain.indexed_ratio()
      Decimal.new(0)

  """
  @spec indexed_ratio() :: Decimal.t()
  def indexed_ratio do
    %{min: min, max: max} = BlockNumber.get_all()

    case {min, max} do
      {0, 0} ->
        Decimal.new(0)

      _ ->
        result = Decimal.div(max - min + 1, max + 1)

        Decimal.round(result, 2, :down)
    end
  end

  @spec fetch_min_block_number() :: non_neg_integer
  def fetch_min_block_number do
    query =
      from(block in Block,
        select: block.number,
        where: block.consensus == true,
        order_by: [asc: block.number],
        limit: 1
      )

    Repo.one(query) || 0
  end

  @spec fetch_max_block_number() :: non_neg_integer
  def fetch_max_block_number do
    query =
      from(block in Block,
        select: block.number,
        where: block.consensus == true,
        order_by: [desc: block.number],
        limit: 1
      )

    Repo.one(query) || 0
  end

  @spec fetch_count_consensus_block() :: non_neg_integer
  def fetch_count_consensus_block do
    query =
      from(block in Block,
        select: count(block.hash),
        where: block.consensus == true
      )

    Repo.one!(query)
  end

  @spec fetch_sum_coin_total_supply() :: non_neg_integer
  def fetch_sum_coin_total_supply do
    query =
      from(
        a0 in Address,
        select: fragment("SUM(a0.fetched_coin_balance)")
      )

    Repo.one!(query) || 0
  end

  @doc """
  The number of `t:Explorer.Chain.InternalTransaction.t/0`.

      iex> transaction =
      ...>   :transaction |>
      ...>   insert() |>
      ...>   with_block()
      iex> insert(:internal_transaction, index: 0, transaction: transaction)
      iex> Explorer.Chain.internal_transaction_count()
      1

  If there are none, the count is `0`.

      iex> Explorer.Chain.internal_transaction_count()
      0

  """
  def internal_transaction_count do
    Repo.one!(from(it in "internal_transactions", select: fragment("COUNT(*)")))
  end

  @doc """
  Finds all `t:Explorer.Chain.Transaction.t/0` in the `t:Explorer.Chain.Block.t/0`.

  ## Options

    * `:necessity_by_association` - use to load `t:association/0` as `:required` or `:optional`.  If an association is
        `:required`, and the `t:Explorer.Chain.Block.t/0` has no associated record for that association, then the
        `t:Explorer.Chain.Block.t/0` will not be included in the page `entries`.
    * `:paging_options` - a `t:Explorer.PagingOptions.t/0` used to specify the `:page_size` and
      `:key` (a tuple of the lowest/oldest `{block_number}`). Results will be the internal
      transactions older than the `block_number` that are passed.
    * ':block_type' - use to filter by type of block; Uncle`, `Reorg`, or `Block` (default).

  """
  @spec list_blocks([paging_options | necessity_by_association_option]) :: [Block.t()]
  def list_blocks(options \\ []) when is_list(options) do
    necessity_by_association = Keyword.get(options, :necessity_by_association, %{})
    paging_options = Keyword.get(options, :paging_options) || @default_paging_options
    block_type = Keyword.get(options, :block_type, "Block")

    cond do
      block_type == "Block" && !paging_options.key ->
        block_from_cache(block_type, paging_options, necessity_by_association)

      block_type == "Uncle" && !paging_options.key ->
        uncles_from_cache(block_type, paging_options, necessity_by_association)

      true ->
        fetch_blocks(block_type, paging_options, necessity_by_association)
    end
  end

  defp block_from_cache(block_type, paging_options, necessity_by_association) do
    case Blocks.take_enough(paging_options.page_size) do
      nil ->
        elements = fetch_blocks(block_type, paging_options, necessity_by_association)

        Blocks.update(elements)

        elements

      blocks ->
        blocks
    end
  end

  def uncles_from_cache(block_type, paging_options, necessity_by_association) do
    case Uncles.take_enough(paging_options.page_size) do
      nil ->
        elements = fetch_blocks(block_type, paging_options, necessity_by_association)

        Uncles.update(elements)

        elements

      blocks ->
        blocks
    end
  end

  defp fetch_blocks(block_type, paging_options, necessity_by_association) do
    Block
    |> Block.block_type_filter(block_type)
    |> page_blocks(paging_options)
    |> limit(^paging_options.page_size)
    |> order_by(desc: :number)
    |> join_associations(necessity_by_association)
    |> Repo.all()
  end

  @doc """
  Map `block_number`s to their `t:Explorer.Chain.Block.t/0` `hash` `t:Explorer.Chain.Hash.Full.t/0`.

  Does not include non-consensus blocks.

      iex> block = insert(:block, consensus: false)
      iex> Explorer.Chain.block_hash_by_number([block.number])
      %{}

  """
  @spec block_hash_by_number([Block.block_number()]) :: %{Block.block_number() => Hash.Full.t()}
  def block_hash_by_number(block_numbers) when is_list(block_numbers) do
    query =
      from(block in Block,
        where: block.consensus == true and block.number in ^block_numbers,
        select: {block.number, block.hash}
      )

    query
    |> Repo.all()
    |> Enum.into(%{})
  end

  @doc """
  Lists the top `t:Explorer.Chain.Address.t/0`'s' in descending order based on coin balance and address hash.

  """
  @spec list_top_addresses :: [{Address.t(), non_neg_integer()}]
  def list_top_addresses(options \\ []) do
    paging_options = Keyword.get(options, :paging_options, @default_paging_options)

    if is_nil(paging_options.key) do
      paging_options.page_size
      |> Accounts.take_enough()
      |> case do
        nil ->
          accounts_with_n = fetch_top_addresses(paging_options)

          accounts_with_n
          |> Enum.map(fn {address, _n} -> address end)
          |> Accounts.update()

          accounts_with_n

        accounts ->
          Enum.map(
            accounts,
            &{&1,
             if is_nil(&1.nonce) do
               0
             else
               &1.nonce + 1
             end}
          )
      end
    else
      fetch_top_addresses(paging_options)
    end
  end

  defp fetch_top_addresses(paging_options) do
    base_query =
      from(a in Address,
        where: a.fetched_coin_balance > ^0,
        order_by: [desc: a.fetched_coin_balance, asc: a.hash],
        preload: [:names],
        select: {a, fragment("coalesce(1 + ?, 0)", a.nonce)}
      )

    base_query
    |> page_addresses(paging_options)
    |> limit(^paging_options.page_size)
    |> Repo.all()
  end

  @doc """
  Calls `reducer` on a stream of `t:Explorer.Chain.Block.t/0` without `t:Explorer.Chain.Block.Reward.t/0`.
  """
  def stream_blocks_without_rewards(initial, reducer) when is_function(reducer, 2) do
    Block.blocks_without_reward_query()
    |> Repo.stream_reduce(initial, reducer)
  end

  @doc """
  Finds all transactions of a certain block number
  """
  def get_transactions_of_block_number(block_number) do
    block_number
    |> Transaction.transactions_with_block_number()
    |> Repo.all()
  end

  @doc """
  Finds all Blocks validated by the address with the given hash.

    ## Options
      * `:necessity_by_association` - use to load `t:association/0` as `:required` or `:optional`.  If an association is
          `:required`, and the `t:Explorer.Chain.Block.t/0` has no associated record for that association, then the
          `t:Explorer.Chain.Block.t/0` will not be included in the page `entries`.
      * `:paging_options` - a `t:Explorer.PagingOptions.t/0` used to specify the `:page_size` and
        `:key` (a tuple of the lowest/oldest `{block_number}`) and. Results will be the internal
        transactions older than the `block_number` that are passed.

  Returns all blocks validated by the address given.
  """
  @spec get_blocks_validated_by_address(
          [paging_options | necessity_by_association_option],
          Hash.Address.t()
        ) :: [Block.t()]
  def get_blocks_validated_by_address(options \\ [], address_hash) when is_list(options) do
    necessity_by_association = Keyword.get(options, :necessity_by_association, %{})
    paging_options = Keyword.get(options, :paging_options, @default_paging_options)

    Block
    |> join_associations(necessity_by_association)
    |> where(miner_hash: ^address_hash)
    |> page_blocks(paging_options)
    |> limit(^paging_options.page_size)
    |> order_by(desc: :number)
    |> Repo.all()
  end

  @doc """
  Counts all of the block validations and groups by the `miner_hash`.
  """
  def each_address_block_validation_count(fun) when is_function(fun, 1) do
    query =
      from(
        b in Block,
        join: addr in Address,
        where: b.miner_hash == addr.hash,
        select: {b.miner_hash, count(b.miner_hash)},
        group_by: b.miner_hash
      )

    Repo.stream_each(query, fun)
  end

  @doc """
  Counts the number of `t:Explorer.Chain.Block.t/0` validated by the address with the given `hash`.
  """
  @spec address_to_validation_count(Hash.Address.t()) :: non_neg_integer()
  def address_to_validation_count(hash) do
    query = from(block in Block, where: block.miner_hash == ^hash, select: fragment("COUNT(*)"))

    Repo.one(query)
  end

  @doc """
  Returns a stream of unfetched `t:Explorer.Chain.Address.CoinBalance.t/0`.

  When there are addresses, the `reducer` is called for each `t:Explorer.Chain.Address.t/0` `hash` and all
  `t:Explorer.Chain.Block.t/0` `block_number` that address is mentioned.

  | Address Hash Schema                        | Address Hash Field              | Block Number Schema                | Block Number Field |
  |--------------------------------------------|---------------------------------|------------------------------------|--------------------|
  | `t:Explorer.Chain.Block.t/0`               | `miner_hash`                    | `t:Explorer.Chain.Block.t/0`       | `number`           |
  | `t:Explorer.Chain.Transaction.t/0`         | `from_address_hash`             | `t:Explorer.Chain.Transaction.t/0` | `block_number`     |
  | `t:Explorer.Chain.Transaction.t/0`         | `to_address_hash`               | `t:Explorer.Chain.Transaction.t/0` | `block_number`     |
  | `t:Explorer.Chain.Log.t/0`                 | `address_hash`                  | `t:Explorer.Chain.Transaction.t/0` | `block_number`     |
  | `t:Explorer.Chain.InternalTransaction.t/0` | `created_contract_address_hash` | `t:Explorer.Chain.Transaction.t/0` | `block_number`     |
  | `t:Explorer.Chain.InternalTransaction.t/0` | `from_address_hash`             | `t:Explorer.Chain.Transaction.t/0` | `block_number`     |
  | `t:Explorer.Chain.InternalTransaction.t/0` | `to_address_hash`               | `t:Explorer.Chain.Transaction.t/0` | `block_number`     |

  Pending `t:Explorer.Chain.Transaction.t/0` `from_address_hash` and `to_address_hash` aren't returned because they
  don't have an associated block number.

  When there are no addresses, the `reducer` is never called and the `initial` is returned in an `:ok` tuple.

  When an `t:Explorer.Chain.Address.t/0` `hash` is used multiple times, all unique `t:Explorer.Chain.Block.t/0` `number`
  will be returned.
  """
  @spec stream_unfetched_balances(
          initial :: accumulator,
          reducer ::
            (entry :: %{address_hash: Hash.Address.t(), block_number: Block.block_number()}, accumulator -> accumulator)
        ) :: {:ok, accumulator}
        when accumulator: term()
  def stream_unfetched_balances(initial, reducer) when is_function(reducer, 2) do
    query =
      from(
        balance in CoinBalance,
        where: is_nil(balance.value_fetched_at),
        select: %{address_hash: balance.address_hash, block_number: balance.block_number}
      )

    Repo.stream_reduce(query, initial, reducer)
  end

  @doc """
  Returns a stream of all token balances that weren't fetched values.
  """
  @spec stream_unfetched_token_balances(
          initial :: accumulator,
          reducer :: (entry :: TokenBalance.t(), accumulator -> accumulator)
        ) :: {:ok, accumulator}
        when accumulator: term()
  def stream_unfetched_token_balances(initial, reducer) when is_function(reducer, 2) do
    TokenBalance.unfetched_token_balances()
    |> Repo.stream_reduce(initial, reducer)
  end

  @doc """
  Returns a stream of all blocks with unfetched internal transactions.

  Only blocks with consensus are returned.

      iex> non_consensus = insert(:block, consensus: false)
      iex> unfetched = insert(:block)
      iex> fetched = insert(:block, internal_transactions_indexed_at: DateTime.utc_now())
      iex> to_be_refetched = insert(:block, refetch_needed: true)
      iex> {:ok, number_set} = Explorer.Chain.stream_blocks_with_unfetched_internal_transactions(
      ...>   [:number],
      ...>   MapSet.new(),
      ...>   fn %Explorer.Chain.Block{number: number}, acc ->
      ...>     MapSet.put(acc, number)
      ...>   end
      ...> )
      iex> non_consensus.number in number_set
      false
      iex> unfetched.number in number_set
      true
      iex> fetched.hash in number_set
      false
      iex> to_be_refetched.number in number_set
      false

  """
  @spec stream_blocks_with_unfetched_internal_transactions(
          fields :: [
            :consensus
            | :difficulty
            | :gas_limit
            | :gas_used
            | :hash
            | :miner
            | :miner_hash
            | :nonce
            | :number
            | :parent_hash
            | :size
            | :timestamp
            | :total_difficulty
            | :transactions
            | :internal_transactions_indexed_at
          ],
          initial :: accumulator,
          reducer :: (entry :: term(), accumulator -> accumulator)
        ) :: {:ok, accumulator}
        when accumulator: term()
  def stream_blocks_with_unfetched_internal_transactions(fields, initial, reducer) when is_function(reducer, 2) do
    query =
      from(
        b in Block,
        where: b.consensus,
        where: is_nil(b.internal_transactions_indexed_at),
        where: not b.refetch_needed,
        select: ^fields
      )

    Repo.stream_reduce(query, initial, reducer)
  end

  @doc """
  Returns a stream of all collated transactions with unfetched internal transactions.

  Only transactions that have been collated into a block are returned; pending transactions not in a block are filtered
  out.

      iex> pending = insert(:transaction)
      iex> unfetched_collated =
      ...>   :transaction |>
      ...>   insert() |>
      ...>   with_block()
      iex> fetched_collated =
      ...>   :transaction |>
      ...>   insert() |>
      ...>   with_block(internal_transactions_indexed_at: DateTime.utc_now())
      iex> {:ok, hash_set} = Explorer.Chain.stream_transactions_with_unfetched_internal_transactions(
      ...>   [:hash],
      ...>   MapSet.new(),
      ...>   fn %Explorer.Chain.Transaction{hash: hash}, acc ->
      ...>     MapSet.put(acc, hash)
      ...>   end
      ...> )
      iex> pending.hash in hash_set
      false
      iex> unfetched_collated.hash in hash_set
      true
      iex> fetched_collated.hash in hash_set
      false

  """
  @spec stream_transactions_with_unfetched_internal_transactions(
          fields :: [
            :block_hash
            | :internal_transactions_indexed_at
            | :from_address_hash
            | :gas
            | :gas_price
            | :hash
            | :index
            | :input
            | :nonce
            | :r
            | :s
            | :to_address_hash
            | :v
            | :value
          ],
          initial :: accumulator,
          reducer :: (entry :: term(), accumulator -> accumulator)
        ) :: {:ok, accumulator}
        when accumulator: term()
  def stream_transactions_with_unfetched_internal_transactions(fields, initial, reducer) when is_function(reducer, 2) do
    query =
      from(
        t in Transaction,
        # exclude pending transactions and replaced transactions
        where: not is_nil(t.block_hash) and is_nil(t.internal_transactions_indexed_at),
        select: ^fields
      )

    Repo.stream_reduce(query, initial, reducer)
  end

  @spec stream_transactions_with_unfetched_created_contract_codes(
          fields :: [
            :block_hash
            | :internal_transactions_indexed_at
            | :created_contract_code_indexed_at
            | :from_address_hash
            | :gas
            | :gas_price
            | :hash
            | :index
            | :input
            | :nonce
            | :r
            | :s
            | :to_address_hash
            | :v
            | :value
          ],
          initial :: accumulator,
          reducer :: (entry :: term(), accumulator -> accumulator)
        ) :: {:ok, accumulator}
        when accumulator: term()
  def stream_transactions_with_unfetched_created_contract_codes(fields, initial, reducer)
      when is_function(reducer, 2) do
    query =
      from(t in Transaction,
        where:
          not is_nil(t.block_hash) and not is_nil(t.created_contract_address_hash) and
            is_nil(t.created_contract_code_indexed_at),
        select: ^fields
      )

    Repo.stream_reduce(query, initial, reducer)
  end

  @spec stream_mined_transactions(
          fields :: [
            :block_hash
            | :internal_transactions_indexed_at
            | :created_contract_code_indexed_at
            | :from_address_hash
            | :gas
            | :gas_price
            | :hash
            | :index
            | :input
            | :nonce
            | :r
            | :s
            | :to_address_hash
            | :v
            | :value
          ],
          initial :: accumulator,
          reducer :: (entry :: term(), accumulator -> accumulator)
        ) :: {:ok, accumulator}
        when accumulator: term()
  def stream_mined_transactions(fields, initial, reducer) when is_function(reducer, 2) do
    query =
      from(t in Transaction,
        where: not is_nil(t.block_hash) and not is_nil(t.nonce) and not is_nil(t.from_address_hash),
        select: ^fields
      )

    Repo.stream_reduce(query, initial, reducer)
  end

  @spec stream_pending_transactions(
          fields :: [
            :block_hash
            | :internal_transactions_indexed_at
            | :created_contract_code_indexed_at
            | :from_address_hash
            | :gas
            | :gas_price
            | :hash
            | :index
            | :input
            | :nonce
            | :r
            | :s
            | :to_address_hash
            | :v
            | :value
          ],
          initial :: accumulator,
          reducer :: (entry :: term(), accumulator -> accumulator)
        ) :: {:ok, accumulator}
        when accumulator: term()
  def stream_pending_transactions(fields, initial, reducer) when is_function(reducer, 2) do
    query =
      Transaction
      |> pending_transactions_query()
      |> select(^fields)

    Repo.stream_reduce(query, initial, reducer)
  end

  @doc """
  Returns a stream of all blocks that are marked as unfetched in `t:Explorer.Chain.Block.SecondDegreeRelation.t/0`.
  For each uncle block a `hash` of nephew block and an `index` of the block in it are returned.

  When a block is fetched, its uncles are transformed into `t:Explorer.Chain.Block.SecondDegreeRelation.t/0` and can be
  returned.  Once the uncle is imported its corresponding `t:Explorer.Chain.Block.SecondDegreeRelation.t/0`
  `uncle_fetched_at` will be set and it won't be returned anymore.
  """
  @spec stream_unfetched_uncles(
          initial :: accumulator,
          reducer :: (entry :: term(), accumulator -> accumulator)
        ) :: {:ok, accumulator}
        when accumulator: term()
  def stream_unfetched_uncles(initial, reducer) when is_function(reducer, 2) do
    query =
      from(bsdr in Block.SecondDegreeRelation,
        where: is_nil(bsdr.uncle_fetched_at) and not is_nil(bsdr.index),
        select: [:nephew_hash, :index]
      )

    Repo.stream_reduce(query, initial, reducer)
  end

  @doc """
  The number of `t:Explorer.Chain.Log.t/0`.

      iex> transaction = :transaction |> insert() |> with_block()
      iex> insert(:log, transaction: transaction, index: 0)
      iex> Explorer.Chain.log_count()
      1

  When there are no `t:Explorer.Chain.Log.t/0`.

      iex> Explorer.Chain.log_count()
      0

  """
  def log_count do
    Repo.one!(from(log in "logs", select: fragment("COUNT(*)")))
  end

  @doc """
  Max consensus block numbers.

  If blocks are skipped and inserted out of number order, the max number is still returned

      iex> insert(:block, number: 2)
      iex> insert(:block, number: 1)
      iex> Explorer.Chain.max_consensus_block_number()
      {:ok, 2}

  Non-consensus blocks are ignored

      iex> insert(:block, number: 3, consensus: false)
      iex> insert(:block, number: 2, consensus: true)
      iex> Explorer.Chain.max_consensus_block_number()
      {:ok, 2}

  If there are no blocks, `{:error, :not_found}` is returned

      iex> Explorer.Chain.max_consensus_block_number()
      {:error, :not_found}

  """
  @spec max_consensus_block_number() :: {:ok, Block.block_number()} | {:error, :not_found}
  def max_consensus_block_number do
    Block
    |> where(consensus: true)
    |> Repo.aggregate(:max, :number)
    |> case do
      nil -> {:error, :not_found}
      number -> {:ok, number}
    end
  end

  @spec max_non_consensus_block_number(integer | nil) :: {:ok, Block.block_number()} | {:error, :not_found}
  def max_non_consensus_block_number(max_consensus_block_number \\ nil) do
    max =
      if max_consensus_block_number do
        {:ok, max_consensus_block_number}
      else
        max_consensus_block_number()
      end

    case max do
      {:ok, number} ->
        query =
          from(block in Block,
            where: block.consensus == false,
            where: block.number > ^number
          )

        query
        |> Repo.aggregate(:max, :number)
        |> case do
          nil -> {:error, :not_found}
          number -> {:ok, number}
        end
    end
  end

  @doc """
  The height of the chain.

      iex> insert(:block, number: 0)
      iex> Explorer.Chain.block_height()
      0
      iex> insert(:block, number: 1)
      iex> Explorer.Chain.block_height()
      1

  If there are no blocks, then the `t:block_height/0` is `0`, unlike `max_consensus_block_chain/0` where it is not found.

      iex> Explorer.Chain.block_height()
      0
      iex> Explorer.Chain.max_consensus_block_number()
      {:error, :not_found}

  It is not possible to differentiate only the genesis block (`number` `0`) and no blocks.  Use
  `max_consensus_block_chain/0` if you need to differentiate those two scenarios.

      iex> Explorer.Chain.block_height()
      0
      iex> insert(:block, number: 0)
      iex> Explorer.Chain.block_height()
      0

  Non-consensus blocks are ignored.

      iex> insert(:block, number: 2, consensus: false)
      iex> insert(:block, number: 1, consensus: true)
      iex> Explorer.Chain.block_height()
      1

  """
  @spec block_height() :: block_height()
  def block_height do
    query = from(block in Block, select: coalesce(max(block.number), 0), where: block.consensus == true)

    Repo.one!(query)
  end

  def last_db_block_status do
    query =
      from(block in Block,
        select: {block.number, block.timestamp},
        where: block.consensus == true,
        order_by: [desc: block.number],
        limit: 1
      )

    query
    |> Repo.one()
    |> block_status()
  end

  def last_cache_block_status do
    [
      paging_options: %PagingOptions{page_size: 1}
    ]
    |> list_blocks()
    |> List.last()
    |> case do
      %{timestamp: timestamp, number: number} ->
        block_status({number, timestamp})

      _ ->
        block_status(nil)
    end
  end

  defp block_status({number, timestamp}) do
    now = DateTime.utc_now()
    last_block_period = DateTime.diff(now, timestamp, :millisecond)

    if last_block_period > Application.get_env(:explorer, :healthy_blocks_period) do
      {:error, number, timestamp}
    else
      {:ok, number, timestamp}
    end
  end

  defp block_status(nil), do: {:error, :no_blocks}

  @doc """
  Calculates the ranges of missing consensus blocks in `range`.

  When there are no blocks, the entire range is missing.

      iex> Explorer.Chain.missing_block_number_ranges(0..5)
      [0..5]

  If the block numbers from `0` to `max_block_number/0` are contiguous, then no block numbers are missing

      iex> insert(:block, number: 0)
      iex> insert(:block, number: 1)
      iex> Explorer.Chain.missing_block_number_ranges(0..1)
      []

  If there are gaps between the `first` and `last` of `range`, then the missing numbers are compacted into ranges.
  Single missing numbers become ranges with the single number as the start and end.

      iex> insert(:block, number: 0)
      iex> insert(:block, number: 2)
      iex> insert(:block, number: 5)
      iex> Explorer.Chain.missing_block_number_ranges(0..5)
      [1..1, 3..4]

  Flipping the order of `first` and `last` in the `range` flips the order that the missing ranges are returned.  This
  allows `missing_block_numbers` to be used to generate the sequence down or up from a starting block number.

      iex> insert(:block, number: 0)
      iex> insert(:block, number: 2)
      iex> insert(:block, number: 5)
      iex> Explorer.Chain.missing_block_number_ranges(5..0)
      [4..3, 1..1]

  If only non-consensus blocks exist for a number, the number still counts as missing.

      iex> insert(:block, number: 0)
      iex> insert(:block, number: 1, consensus: false)
      iex> insert(:block, number: 2)
      iex> Explorer.Chain.missing_block_number_ranges(2..0)
      [1..1]

  """
  @spec missing_block_number_ranges(Range.t()) :: [Range.t()]
  def missing_block_number_ranges(range)

  def missing_block_number_ranges(range_start..range_end) do
    range_min = min(range_start, range_end)
    range_max = max(range_start, range_end)

    missing_prefix_query =
      from(block in Block,
        select: %{min: type(^range_min, block.number), max: min(block.number) - 1},
        where: block.consensus == true,
        having: ^range_min < min(block.number) and min(block.number) < ^range_max
      )

    missing_suffix_query =
      from(block in Block,
        select: %{min: max(block.number) + 1, max: type(^range_max, block.number)},
        where: block.consensus == true,
        having: ^range_min < max(block.number) and max(block.number) < ^range_max
      )

    missing_infix_query =
      from(block in Block,
        select: %{min: type(^range_min, block.number), max: type(^range_max, block.number)},
        where: block.consensus == true,
        having:
          (is_nil(min(block.number)) and is_nil(max(block.number))) or
            (^range_max < min(block.number) or max(block.number) < ^range_min)
      )

    # Gaps and Islands is the term-of-art for finding the runs of missing (gaps) and existing (islands) data.  If you
    # Google for `sql missing ranges` you won't find much, but `sql gaps and islands` will get a lot of hits.

    land_query =
      from(block in Block,
        where: block.consensus == true and ^range_min <= block.number and block.number <= ^range_max,
        windows: [w: [order_by: block.number]],
        select: %{last_number: block.number |> lag() |> over(:w), next_number: block.number}
      )

    gap_query =
      from(
        coastline in subquery(land_query),
        where: coastline.last_number != coastline.next_number - 1,
        select: %{min: coastline.last_number + 1, max: coastline.next_number - 1}
      )

    missing_query =
      missing_prefix_query
      |> union_all(^missing_infix_query)
      |> union_all(^gap_query)
      |> union_all(^missing_suffix_query)

    {first, last, direction} =
      if range_start <= range_end do
        {:min, :max, :asc}
      else
        {:max, :min, :desc}
      end

    ordered_missing_query =
      from(missing_range in subquery(missing_query),
        select: %Range{first: field(missing_range, ^first), last: field(missing_range, ^last)},
        order_by: [{^direction, field(missing_range, ^first)}]
      )

    Repo.all(ordered_missing_query, timeout: :infinity)
  end

  @doc """
  Finds consensus `t:Explorer.Chain.Block.t/0` with `number`.

  ## Options

    * `:necessity_by_association` - use to load `t:association/0` as `:required` or `:optional`.  If an association is
      `:required`, and the `t:Explorer.Chain.Block.t/0` has no associated record for that association, then the
      `t:Explorer.Chain.Block.t/0` will not be included in the page `entries`.

  """
  @spec number_to_block(Block.block_number(), [necessity_by_association_option]) ::
          {:ok, Block.t()} | {:error, :not_found}
  def number_to_block(number, options \\ []) when is_list(options) do
    necessity_by_association = Keyword.get(options, :necessity_by_association, %{})

    Block
    |> where(consensus: true, number: ^number)
    |> join_associations(necessity_by_association)
    |> Repo.one()
    |> case do
      nil -> {:error, :not_found}
      block -> {:ok, block}
    end
  end

  @doc """
  Count of pending `t:Explorer.Chain.Transaction.t/0`.

  A count of all pending transactions.

      iex> insert(:transaction)
      iex> :transaction |> insert() |> with_block()
      iex> Explorer.Chain.pending_transaction_count()
      1

  """
  @spec pending_transaction_count() :: non_neg_integer()
  def pending_transaction_count do
    Transaction
    |> pending_transactions_query()
    |> Repo.aggregate(:count, :hash)
  end

  @doc """
  Returns the paged list of collated transactions that occurred recently from newest to oldest using `block_number`
  and `index`.

      iex> newest_first_transactions = 50 |> insert_list(:transaction) |> with_block() |> Enum.reverse()
      iex> oldest_seen = Enum.at(newest_first_transactions, 9)
      iex> paging_options = %Explorer.PagingOptions{page_size: 10, key: {oldest_seen.block_number, oldest_seen.index}}
      iex> recent_collated_transactions = Explorer.Chain.recent_collated_transactions(paging_options: paging_options)
      iex> length(recent_collated_transactions)
      10
      iex> hd(recent_collated_transactions).hash == Enum.at(newest_first_transactions, 10).hash
      true

  ## Options

    * `:necessity_by_association` - use to load `t:association/0` as `:required` or `:optional`.  If an association is
      `:required`, and the `t:Explorer.Chain.InternalTransaction.t/0` has no associated record for that association,
      then the `t:Explorer.Chain.InternalTransaction.t/0` will not be included in the list.
    * `:paging_options` - a `t:Explorer.PagingOptions.t/0` used to specify the `:page_size` and
      `:key` (a tuple of the lowest/oldest `{block_number, index}`) and. Results will be the transactions older than
      the `block_number` and `index` that are passed.

  """
  @spec recent_collated_transactions([paging_options | necessity_by_association_option]) :: [Transaction.t()]
  def recent_collated_transactions(options \\ []) when is_list(options) do
    necessity_by_association = Keyword.get(options, :necessity_by_association, %{})
    paging_options = Keyword.get(options, :paging_options, @default_paging_options)

    if is_nil(paging_options.key) do
      paging_options.page_size
      |> Transactions.take_enough()
      |> case do
        nil ->
          transactions = fetch_recent_collated_transactions(paging_options, necessity_by_association)
          Transactions.update(transactions)
          transactions

        transactions ->
          transactions
      end
    else
      fetch_recent_collated_transactions(paging_options, necessity_by_association)
    end
  end

  def fetch_recent_collated_transactions(paging_options, necessity_by_association) do
    paging_options
    |> fetch_transactions()
    |> where([transaction], not is_nil(transaction.block_number) and not is_nil(transaction.index))
    |> join_associations(necessity_by_association)
    |> preload([{:token_transfers, [:token, :from_address, :to_address]}])
    |> Repo.all()
  end

  @doc """
  Return the list of pending transactions that occurred recently.

      iex> 2 |> insert_list(:transaction)
      iex> :transaction |> insert() |> with_block()
      iex> 8 |> insert_list(:transaction)
      iex> recent_pending_transactions = Explorer.Chain.recent_pending_transactions()
      iex> length(recent_pending_transactions)
      10
      iex> Enum.all?(recent_pending_transactions, fn %Explorer.Chain.Transaction{block_hash: block_hash} ->
      ...>   is_nil(block_hash)
      ...> end)
      true

  ## Options

    * `:necessity_by_association` - use to load `t:association/0` as `:required` or `:optional`.  If an association is
      `:required`, and the `t:Explorer.Chain.InternalTransaction.t/0` has no associated record for that association,
      then the `t:Explorer.Chain.InternalTransaction.t/0` will not be included in the list.
    * `:paging_options` - a `t:Explorer.PagingOptions.t/0` used to specify the `:page_size` (defaults to
      `#{@default_paging_options.page_size}`) and `:key` (a tuple of the lowest/oldest `{inserted_at, hash}`) and.
      Results will be the transactions older than the `inserted_at` and `hash` that are passed.

  """
  @spec recent_pending_transactions([paging_options | necessity_by_association_option]) :: [Transaction.t()]
  def recent_pending_transactions(options \\ []) when is_list(options) do
    necessity_by_association = Keyword.get(options, :necessity_by_association, %{})
    paging_options = Keyword.get(options, :paging_options, @default_paging_options)

    if is_nil(paging_options.key) do
      paging_options.page_size
      |> PendingTransactions.take_enough()
      |> case do
        nil ->
          pending_transactions = fetch_recent_pending_transactions(paging_options, necessity_by_association)
          PendingTransactions.update(pending_transactions)
          pending_transactions

        pending_transactions ->
          pending_transactions
      end
    else
      fetch_recent_pending_transactions(paging_options, necessity_by_association)
    end
  end

  defp fetch_recent_pending_transactions(paging_options, necessity_by_association) do
    Transaction
    |> page_pending_transaction(paging_options)
    |> limit(^paging_options.page_size)
    |> pending_transactions_query()
    |> order_by([transaction], desc: transaction.inserted_at, desc: transaction.hash)
    |> join_associations(necessity_by_association)
    |> preload([{:token_transfers, [:token, :from_address, :to_address]}])
    |> Repo.all()
  end

  defp pending_transactions_query(query) do
    from(transaction in query,
      where: is_nil(transaction.block_hash) and (is_nil(transaction.error) or transaction.error != "dropped/replaced")
    )
  end

  @doc """
  The `string` must start with `0x`, then is converted to an integer and then to `t:Explorer.Chain.Hash.Address.t/0`.

      iex> Explorer.Chain.string_to_address_hash("0x5aAeb6053F3E94C9b9A09f33669435E7Ef1BeAed")
      {
        :ok,
        %Explorer.Chain.Hash{
          byte_count: 20,
          bytes: <<0x5aAeb6053F3E94C9b9A09f33669435E7Ef1BeAed :: big-integer-size(20)-unit(8)>>
        }
      }

  `String.t` format must always have 40 hexadecimal digits after the `0x` base prefix.

      iex> Explorer.Chain.string_to_address_hash("0x0")
      :error

  """
  @spec string_to_address_hash(String.t()) :: {:ok, Hash.Address.t()} | :error
  def string_to_address_hash(string) when is_binary(string) do
    Hash.Address.cast(string)
  end

  @doc """
  The `string` must start with `0x`, then is converted to an integer and then to `t:Explorer.Chain.Hash.t/0`.

      iex> Explorer.Chain.string_to_block_hash(
      ...>   "0x9fc76417374aa880d4449a1f7f31ec597f00b1f6f3dd2d66f4c9c6c445836d8b"
      ...> )
      {
        :ok,
        %Explorer.Chain.Hash{
          byte_count: 32,
          bytes: <<0x9fc76417374aa880d4449a1f7f31ec597f00b1f6f3dd2d66f4c9c6c445836d8b :: big-integer-size(32)-unit(8)>>
        }
      }

  `String.t` format must always have 64 hexadecimal digits after the `0x` base prefix.

      iex> Explorer.Chain.string_to_block_hash("0x0")
      :error

  """
  @spec string_to_block_hash(String.t()) :: {:ok, Hash.t()} | :error
  def string_to_block_hash(string) when is_binary(string) do
    Hash.Full.cast(string)
  end

  @doc """
  The `string` must start with `0x`, then is converted to an integer and then to `t:Explorer.Chain.Hash.t/0`.

      iex> Explorer.Chain.string_to_transaction_hash(
      ...>  "0x9fc76417374aa880d4449a1f7f31ec597f00b1f6f3dd2d66f4c9c6c445836d8b"
      ...> )
      {
        :ok,
        %Explorer.Chain.Hash{
          byte_count: 32,
          bytes: <<0x9fc76417374aa880d4449a1f7f31ec597f00b1f6f3dd2d66f4c9c6c445836d8b :: big-integer-size(32)-unit(8)>>
        }
      }

  `String.t` format must always have 64 hexadecimal digits after the `0x` base prefix.

      iex> Explorer.Chain.string_to_transaction_hash("0x0")
      :error

  """
  @spec string_to_transaction_hash(String.t()) :: {:ok, Hash.t()} | :error
  def string_to_transaction_hash(string) when is_binary(string) do
    Hash.Full.cast(string)
  end

  @doc """
  Estimated count of `t:Explorer.Chain.Transaction.t/0`.

  Estimated count of both collated and pending transactions using the transactions table statistics.
  """
  @spec transaction_estimated_count() :: non_neg_integer()
  def transaction_estimated_count do
    cached_value = TransactionCount.get_count()

    if is_nil(cached_value) do
      %Postgrex.Result{rows: [[rows]]} =
        SQL.query!(Repo, "SELECT reltuples::BIGINT AS estimate FROM pg_class WHERE relname='transactions'")

      rows
    else
      cached_value
    end
  end

  @doc """
  Estimated count of `t:Explorer.Chain.Block.t/0`.

  Estimated count of consensus blocks.
  """
  @spec block_estimated_count() :: non_neg_integer()
  def block_estimated_count do
    cached_value = BlockCount.get_count()

    if is_nil(cached_value) do
      %Postgrex.Result{rows: [[count]]} = Repo.query!("SELECT reltuples FROM pg_class WHERE relname = 'blocks';")

      trunc(count * 0.90)
    else
      cached_value
    end
  end

  @doc """
  `t:Explorer.Chain.InternalTransaction/0`s in `t:Explorer.Chain.Transaction.t/0` with `hash`.

  ## Options

    * `:necessity_by_association` - use to load `t:association/0` as `:required` or `:optional`.  If an association is
      `:required`, and the `t:Explorer.Chain.InternalTransaction.t/0` has no associated record for that association,
      then the `t:Explorer.Chain.InternalTransaction.t/0` will not be included in the list.
    * `:paging_options` - a `t:Explorer.PagingOptions.t/0` used to specify the `:page_size` and
      `:key` (a tuple of the lowest/oldest `{index}`). Results will be the internal transactions older than
      the `index` that is passed.

  """

  @spec transaction_to_internal_transactions(Hash.Full.t(), [paging_options | necessity_by_association_option]) :: [
          InternalTransaction.t()
        ]
  def transaction_to_internal_transactions(hash, options \\ []) when is_list(options) do
    necessity_by_association = Keyword.get(options, :necessity_by_association, %{})
    paging_options = Keyword.get(options, :paging_options, @default_paging_options)

    InternalTransaction
    |> for_parent_transaction(hash)
    |> join_associations(necessity_by_association)
    |> where_transaction_has_multiple_internal_transactions()
    |> page_internal_transaction(paging_options)
    |> limit(^paging_options.page_size)
    |> order_by([internal_transaction], asc: internal_transaction.index)
    |> preload(:transaction)
    |> Repo.all()
  end

  @doc """
  Finds all `t:Explorer.Chain.Log.t/0`s for `t:Explorer.Chain.Transaction.t/0`.

  ## Options

    * `:necessity_by_association` - use to load `t:association/0` as `:required` or `:optional`.  If an association is
      `:required`, and the `t:Explorer.Chain.Log.t/0` has no associated record for that association, then the
      `t:Explorer.Chain.Log.t/0` will not be included in the page `entries`.
    * `:paging_options` - a `t:Explorer.PagingOptions.t/0` used to specify the `:page_size` and
      `:key` (a tuple of the lowest/oldest `{index}`). Results will be the transactions older than
      the `index` that are passed.

  """
  @spec transaction_to_logs(Hash.Full.t(), [paging_options | necessity_by_association_option]) :: [Log.t()]
  def transaction_to_logs(transaction_hash, options \\ []) when is_list(options) do
    necessity_by_association = Keyword.get(options, :necessity_by_association, %{})
    paging_options = Keyword.get(options, :paging_options, @default_paging_options)

    Log
    |> join(:inner, [log], transaction in assoc(log, :transaction))
    |> where([_, transaction], transaction.hash == ^transaction_hash)
    |> page_logs(paging_options)
    |> limit(^paging_options.page_size)
    |> order_by([log], asc: log.index)
    |> join_associations(necessity_by_association)
    |> Repo.all()
  end

  @doc """
  Finds all `t:Explorer.Chain.TokenTransfer.t/0`s for `t:Explorer.Chain.Transaction.t/0`.

  ## Options

    * `:necessity_by_association` - use to load `t:association/0` as `:required` or `:optional`.  If an association is
      `:required`, and the `t:Explorer.Chain.TokenTransfer.t/0` has no associated record for that association, then the
      `t:Explorer.Chain.TokenTransfer.t/0` will not be included in the page `entries`.
    * `:paging_options` - a `t:Explorer.PagingOptions.t/0` used to specify the `:page_size` and
      `:key` (in the form of `%{"inserted_at" => inserted_at}`). Results will be the transactions older than
      the `index` that are passed.

  """
  @spec transaction_to_token_transfers(Hash.Full.t(), [paging_options | necessity_by_association_option]) :: [
          TokenTransfer.t()
        ]
  def transaction_to_token_transfers(transaction_hash, options \\ []) when is_list(options) do
    necessity_by_association = Keyword.get(options, :necessity_by_association, %{})
    paging_options = Keyword.get(options, :paging_options, @default_paging_options)

    TokenTransfer
    |> join(:inner, [token_transfer], transaction in assoc(token_transfer, :transaction))
    |> where([_, transaction], transaction.hash == ^transaction_hash)
    |> TokenTransfer.page_token_transfer(paging_options)
    |> limit(^paging_options.page_size)
    |> order_by([token_transfer], asc: token_transfer.inserted_at)
    |> join_associations(necessity_by_association)
    |> Repo.all()
  end

  @doc """
  Converts `transaction` to the status of the `t:Explorer.Chain.Transaction.t/0` whether pending or collated.

  ## Returns

    * `:pending` - the transaction has not be confirmed in a block yet.
    * `:awaiting_internal_transactions` - the transaction happened in a pre-Byzantium block or on a chain like Ethereum
      Classic (ETC) that never adopted [EIP-658](https://github.com/Arachnid/EIPs/blob/master/EIPS/eip-658.md), which
      add transaction status to transaction receipts, so the status can only be derived whether the first internal
      transaction has an error.
    * `:success` - the transaction has been confirmed in a block
    * `{:error, :awaiting_internal_transactions}` - the transactions happened post-Byzantium, but the error message
       requires the internal transactions.
    * `{:error, reason}` - the transaction failed due to `reason` in its first internal transaction.

  """
  @spec transaction_to_status(Transaction.t()) ::
          :pending
          | :awaiting_internal_transactions
          | :success
          | {:error, :awaiting_internal_transactions}
          | {:error, reason :: String.t()}
  def transaction_to_status(%Transaction{error: "dropped/replaced"}), do: {:error, "dropped/replaced"}
  def transaction_to_status(%Transaction{block_hash: nil, status: nil}), do: :pending
  def transaction_to_status(%Transaction{status: nil}), do: :awaiting_internal_transactions
  def transaction_to_status(%Transaction{status: :ok}), do: :success

  def transaction_to_status(%Transaction{status: :error, internal_transactions_indexed_at: nil, error: nil}),
    do: {:error, :awaiting_internal_transactions}

  def transaction_to_status(%Transaction{status: :error, error: error}) when is_binary(error), do: {:error, error}

  @doc """
  The `t:Explorer.Chain.Transaction.t/0` or `t:Explorer.Chain.InternalTransaction.t/0` `value` of the `transaction` in
  `unit`.
  """
  @spec value(InternalTransaction.t(), :wei) :: Wei.wei()
  @spec value(InternalTransaction.t(), :gwei) :: Wei.gwei()
  @spec value(InternalTransaction.t(), :ether) :: Wei.ether()
  @spec value(Transaction.t(), :wei) :: Wei.wei()
  @spec value(Transaction.t(), :gwei) :: Wei.gwei()
  @spec value(Transaction.t(), :ether) :: Wei.ether()
  def value(%type{value: value}, unit) when type in [InternalTransaction, Transaction] do
    Wei.to(value, unit)
  end

  def smart_contract_bytecode(address_hash) do
    query =
      from(
        address in Address,
        where: address.hash == ^address_hash,
        select: address.contract_code
      )

    query
    |> Repo.one()
    |> Data.to_string()
  end

  @doc """
  Checks if an address is a contract
  """
  @spec contract_address?(String.t(), non_neg_integer(), Keyword.t()) :: boolean() | :json_rpc_error
  def contract_address?(address_hash, block_number, json_rpc_named_arguments \\ []) do
    {:ok, binary_hash} = Explorer.Chain.Hash.Address.cast(address_hash)

    query =
      from(
        address in Address,
        where: address.hash == ^binary_hash
      )

    address = Repo.one(query)

    cond do
      is_nil(address) ->
        block_quantity = integer_to_quantity(block_number)

        case EthereumJSONRPC.fetch_codes(
               [%{block_quantity: block_quantity, address: address_hash}],
               json_rpc_named_arguments
             ) do
          {:ok, %EthereumJSONRPC.FetchedCodes{params_list: fetched_codes}} ->
            result = List.first(fetched_codes)

            result && !(is_nil(result[:code]) || result[:code] == "" || result[:code] == "0x")

          _ ->
            :json_rpc_error
        end

      is_nil(address.contract_code) ->
        false

      true ->
        true
    end
  end

  @doc """
  Fetches contract creation input data.
  """
  @spec contract_creation_input_data(String.t()) :: nil | String.t()
  def contract_creation_input_data(address_hash) do
    query =
      from(
        address in Address,
        where: address.hash == ^address_hash,
        preload: [:contracts_creation_internal_transaction, :contracts_creation_transaction]
      )

    transaction = Repo.one(query)

    cond do
      is_nil(transaction) ->
        ""

      transaction.contracts_creation_internal_transaction && transaction.contracts_creation_internal_transaction.input ->
        Data.to_string(transaction.contracts_creation_internal_transaction.input)

      transaction.contracts_creation_transaction && transaction.contracts_creation_transaction.input ->
        Data.to_string(transaction.contracts_creation_transaction.input)

      true ->
        ""
    end
  end

  @doc """
  Inserts a `t:SmartContract.t/0`.

  As part of inserting a new smart contract, an additional record is inserted for
  naming the address for reference.
  """
  @spec create_smart_contract(map()) :: {:ok, SmartContract.t()} | {:error, Ecto.Changeset.t()}
  def create_smart_contract(attrs \\ %{}, external_libraries \\ []) do
    new_contract = %SmartContract{}

    smart_contract_changeset =
      new_contract
      |> SmartContract.changeset(attrs)
      |> Changeset.put_change(:external_libraries, external_libraries)

    address_hash = Changeset.get_field(smart_contract_changeset, :address_hash)

    # Enforce ShareLocks tables order (see docs: sharelocks.md)
    insert_result =
      Multi.new()
      |> Multi.run(:set_address_verified, fn repo, _ -> set_address_verified(repo, address_hash) end)
      |> Multi.run(:clear_primary_address_names, fn repo, _ -> clear_primary_address_names(repo, address_hash) end)
      |> Multi.run(:insert_address_name, fn repo, _ ->
        name = Changeset.get_field(smart_contract_changeset, :name)
        create_address_name(repo, name, address_hash)
      end)
      |> Multi.insert(:smart_contract, smart_contract_changeset)
      |> Repo.transaction()

    case insert_result do
      {:ok, %{smart_contract: smart_contract}} ->
        {:ok, smart_contract}

      {:error, :smart_contract, changeset, _} ->
        {:error, changeset}

      {:error, :set_address_verified, message, _} ->
        {:error, message}
    end
  end

  defp set_address_verified(repo, address_hash) do
    query =
      from(
        address in Address,
        where: address.hash == ^address_hash
      )

    case repo.update_all(query, set: [verified: true]) do
      {1, _} -> {:ok, []}
      _ -> {:error, "There was an error annotating that the address has been verified."}
    end
  end

  defp set_address_decompiled(repo, address_hash) do
    query =
      from(
        address in Address,
        where: address.hash == ^address_hash
      )

    case repo.update_all(query, set: [decompiled: true]) do
      {1, _} -> {:ok, []}
      _ -> {:error, "There was an error annotating that the address has been decompiled."}
    end
  end

  defp clear_primary_address_names(repo, address_hash) do
    query =
      from(
        address_name in Address.Name,
        where: address_name.address_hash == ^address_hash,
        # Enforce Name ShareLocks order (see docs: sharelocks.md)
        order_by: [asc: :address_hash, asc: :name],
        lock: "FOR UPDATE"
      )

    repo.update_all(
      from(n in Address.Name, join: s in subquery(query), on: n.address_hash == s.address_hash),
      set: [primary: false]
    )

    {:ok, []}
  end

  defp create_address_name(repo, name, address_hash) do
    params = %{
      address_hash: address_hash,
      name: name,
      primary: true
    }

    %Address.Name{}
    |> Address.Name.changeset(params)
    |> repo.insert(on_conflict: :nothing, conflict_target: [:address_hash, :name])
  end

  @spec address_hash_to_address_with_source_code(Hash.Address.t()) :: Address.t() | nil
  def address_hash_to_address_with_source_code(address_hash) do
    case Repo.get(Address, address_hash) do
      nil ->
        nil

      address ->
        address_with_smart_contract = Repo.preload(address, [:smart_contract, :decompiled_smart_contracts])

        if address_with_smart_contract.smart_contract do
          formatted_code =
            SmartContract.add_submitted_comment(
              address_with_smart_contract.smart_contract.contract_source_code,
              address_with_smart_contract.smart_contract.inserted_at
            )

          %{
            address_with_smart_contract
            | smart_contract: %{address_with_smart_contract.smart_contract | contract_source_code: formatted_code}
          }
        else
          address_with_smart_contract
        end
    end
  end

  @spec address_hash_to_smart_contract(Hash.Address.t()) :: SmartContract.t() | nil
  def address_hash_to_smart_contract(address_hash) do
    query =
      from(
        smart_contract in SmartContract,
        where: smart_contract.address_hash == ^address_hash
      )

    Repo.one(query)
  end

  defp fetch_transactions(paging_options \\ nil) do
    Transaction
    |> order_by([transaction], desc: transaction.block_number, desc: transaction.index)
    |> handle_paging_options(paging_options)
  end

  defp for_parent_transaction(query, %Hash{byte_count: unquote(Hash.Full.byte_count())} = hash) do
    from(
      child in query,
      inner_join: transaction in assoc(child, :transaction),
      where: transaction.hash == ^hash
    )
  end

  defp handle_paging_options(query, nil), do: query

  defp handle_paging_options(query, paging_options) do
    query
    |> page_transaction(paging_options)
    |> limit(^paging_options.page_size)
  end

  defp join_association(query, [{association, nested_preload}], necessity)
       when is_atom(association) and is_atom(nested_preload) do
    case necessity do
      :optional ->
        preload(query, [{^association, ^nested_preload}])

      :required ->
        from(q in query,
          inner_join: a in assoc(q, ^association),
          left_join: b in assoc(a, ^nested_preload),
          preload: [{^association, {a, [{^nested_preload, b}]}}]
        )
    end
  end

  defp join_association(query, association, necessity) when is_atom(association) do
    case necessity do
      :optional ->
        preload(query, ^association)

      :required ->
        from(q in query, inner_join: a in assoc(q, ^association), preload: [{^association, a}])
    end
  end

  defp join_associations(query, necessity_by_association) when is_map(necessity_by_association) do
    Enum.reduce(necessity_by_association, query, fn {association, join}, acc_query ->
      join_association(acc_query, association, join)
    end)
  end

  defp page_addresses(query, %PagingOptions{key: nil}), do: query

  defp page_addresses(query, %PagingOptions{key: {coin_balance, hash}}) do
    from(address in query,
      where:
        (address.fetched_coin_balance == ^coin_balance and address.hash > ^hash) or
          address.fetched_coin_balance < ^coin_balance
    )
  end

  defp page_blocks(query, %PagingOptions{key: nil}), do: query

  defp page_blocks(query, %PagingOptions{key: {block_number}}) do
    where(query, [block], block.number < ^block_number)
  end

  defp page_coin_balances(query, %PagingOptions{key: nil}), do: query

  defp page_coin_balances(query, %PagingOptions{key: {block_number}}) do
    where(query, [coin_balance], coin_balance.block_number < ^block_number)
  end

  defp page_internal_transaction(query, %PagingOptions{key: nil}), do: query

  defp page_internal_transaction(query, %PagingOptions{key: {block_number, transaction_index, index}}) do
    where(
      query,
      [internal_transaction],
      internal_transaction.block_number < ^block_number or
        (internal_transaction.block_number == ^block_number and
           internal_transaction.transaction_index < ^transaction_index) or
        (internal_transaction.block_number == ^block_number and
           internal_transaction.transaction_index == ^transaction_index and internal_transaction.index < ^index)
    )
  end

  defp page_internal_transaction(query, %PagingOptions{key: {index}}) do
    where(query, [internal_transaction], internal_transaction.index > ^index)
  end

  defp page_logs(query, %PagingOptions{key: nil}), do: query

  defp page_logs(query, %PagingOptions{key: {index}}) do
    where(query, [log], log.index > ^index)
  end

  defp page_pending_transaction(query, %PagingOptions{key: nil}), do: query

  defp page_pending_transaction(query, %PagingOptions{key: {inserted_at, hash}}) do
    where(
      query,
      [transaction],
      transaction.inserted_at < ^inserted_at or (transaction.inserted_at == ^inserted_at and transaction.hash < ^hash)
    )
  end

  defp page_transaction(query, %PagingOptions{key: nil}), do: query

  defp page_transaction(query, %PagingOptions{key: {block_number, index}}) do
    where(
      query,
      [transaction],
      transaction.block_number < ^block_number or
        (transaction.block_number == ^block_number and transaction.index < ^index)
    )
  end

  defp page_transaction(query, %PagingOptions{key: {index}}) do
    where(query, [transaction], transaction.index < ^index)
  end

  @doc """
  Ensures the following conditions are true:

    * excludes internal transactions of type call with no siblings in the
      transaction
    * includes internal transactions of type create, reward, or selfdestruct
      even when they are alone in the parent transaction

  """
  @spec where_transaction_has_multiple_internal_transactions(Ecto.Query.t()) :: Ecto.Query.t()
  def where_transaction_has_multiple_internal_transactions(query) do
    where(
      query,
      [internal_transaction, transaction],
      internal_transaction.type != ^:call or
        fragment(
          """
          EXISTS (SELECT sibling.*
          FROM internal_transactions AS sibling
          WHERE sibling.transaction_hash = ? AND sibling.index != ?
          )
          """,
          transaction.hash,
          internal_transaction.index
        )
    )
  end

  @doc """
  The current total number of coins minted minus verifiably burned coins.
  """
  @spec total_supply :: non_neg_integer() | nil
  def total_supply do
    supply_module().total()
  end

  @doc """
  The current number coins in the market for trading.
  """
  @spec circulating_supply :: non_neg_integer() | nil
  def circulating_supply do
    supply_module().circulating()
  end

  defp supply_module do
    Application.get_env(:explorer, :supply, Explorer.Chain.Supply.ExchangeRate)
  end

  @doc """
  Calls supply_for_days from the configured supply_module
  """
  def supply_for_days, do: supply_module().supply_for_days(MarketHistoryCache.recent_days_count())

  @doc """
  Streams a lists token contract addresses that haven't been cataloged.
  """
  @spec stream_uncataloged_token_contract_address_hashes(
          initial :: accumulator,
          reducer :: (entry :: Hash.Address.t(), accumulator -> accumulator)
        ) :: {:ok, accumulator}
        when accumulator: term()
  def stream_uncataloged_token_contract_address_hashes(initial, reducer) when is_function(reducer, 2) do
    query =
      from(
        token in Token,
        where: token.cataloged == false,
        select: token.contract_address_hash
      )

    Repo.stream_reduce(query, initial, reducer)
  end

  @spec stream_unfetched_token_instances(
          initial :: accumulator,
          reducer :: (entry :: map(), accumulator -> accumulator)
        ) :: {:ok, accumulator}
        when accumulator: term()
  def stream_unfetched_token_instances(initial, reducer) when is_function(reducer, 2) do
    query =
      from(
        token_transfer in TokenTransfer,
        inner_join: token in Token,
        on: token.contract_address_hash == token_transfer.token_contract_address_hash,
        left_join: instance in Instance,
        on:
          token_transfer.token_id == instance.token_id and
            token_transfer.token_contract_address_hash == instance.token_contract_address_hash,
        where: token.type == ^"ERC-721" and is_nil(instance.token_id) and not is_nil(token_transfer.token_id),
        distinct: [token_transfer.token_contract_address_hash, token_transfer.token_id],
        select: %{contract_address_hash: token_transfer.token_contract_address_hash, token_id: token_transfer.token_id}
      )

    Repo.stream_reduce(query, initial, reducer)
  end

  @doc """
  Streams a list of token contract addresses that have been cataloged.
  """
  @spec stream_cataloged_token_contract_address_hashes(
          initial :: accumulator,
          reducer :: (entry :: Hash.Address.t(), accumulator -> accumulator)
        ) :: {:ok, accumulator}
        when accumulator: term()
  def stream_cataloged_token_contract_address_hashes(initial, reducer, hours_ago_updated \\ 48)
      when is_function(reducer, 2) do
    hours_ago_updated
    |> Token.cataloged_tokens()
    |> order_by(asc: :updated_at)
    |> Repo.stream_reduce(initial, reducer)
  end

  @doc """
  Returns a list of block numbers token transfer `t:Log.t/0`s that don't have an
  associated `t:TokenTransfer.t/0` record.
  """
  def uncataloged_token_transfer_block_numbers do
    query =
      from(l in Log,
        join: t in assoc(l, :transaction),
        left_join: tf in TokenTransfer,
        on: tf.transaction_hash == l.transaction_hash and tf.log_index == l.index,
        where: l.first_topic == unquote(TokenTransfer.constant()),
        where: is_nil(tf.transaction_hash) and is_nil(tf.log_index),
        where: not is_nil(t.block_hash),
        select: t.block_number,
        distinct: t.block_number
      )

    Repo.stream_reduce(query, [], &[&1 | &2])
  end

  @doc """
  Fetches a `t:Token.t/0` by an address hash.

  ## Options

      * `:necessity_by_association` - use to load `t:association/0` as `:required` or `:optional`.  If an association is
      `:required`, and the `t:Token.t/0` has no associated record for that association,
      then the `t:Token.t/0` will not be included in the list.
  """
  @spec token_from_address_hash(Hash.Address.t(), [necessity_by_association_option]) ::
          {:ok, Token.t()} | {:error, :not_found}
  def token_from_address_hash(
        %Hash{byte_count: unquote(Hash.Address.byte_count())} = hash,
        options \\ []
      ) do
    necessity_by_association = Keyword.get(options, :necessity_by_association, %{})

    query =
      from(
        token in Token,
        where: token.contract_address_hash == ^hash
      )

    query
    |> join_associations(necessity_by_association)
    |> Repo.one()
    |> case do
      nil ->
        {:error, :not_found}

      %Token{} = token ->
        {:ok, token}
    end
  end

  @spec fetch_token_transfers_from_token_hash(Hash.t(), [paging_options]) :: []
  def fetch_token_transfers_from_token_hash(token_address_hash, options \\ []) do
    TokenTransfer.fetch_token_transfers_from_token_hash(token_address_hash, options)
  end

  @spec fetch_token_transfers_from_token_hash_and_token_id(Hash.t(), binary(), [paging_options]) :: []
  def fetch_token_transfers_from_token_hash_and_token_id(token_address_hash, token_id, options \\ []) do
    TokenTransfer.fetch_token_transfers_from_token_hash_and_token_id(token_address_hash, token_id, options)
  end

  @spec count_token_transfers_from_token_hash(Hash.t()) :: non_neg_integer()
  def count_token_transfers_from_token_hash(token_address_hash) do
    TokenTransfer.count_token_transfers_from_token_hash(token_address_hash)
  end

  @spec count_token_transfers_from_token_hash_and_token_id(Hash.t(), binary()) :: non_neg_integer()
  def count_token_transfers_from_token_hash_and_token_id(token_address_hash, token_id) do
    TokenTransfer.count_token_transfers_from_token_hash_and_token_id(token_address_hash, token_id)
  end

  @spec transaction_has_token_transfers?(Hash.t()) :: boolean()
  def transaction_has_token_transfers?(transaction_hash) do
    query = from(tt in TokenTransfer, where: tt.transaction_hash == ^transaction_hash)

    Repo.exists?(query)
  end

  @spec address_tokens_with_balance(Hash.Address.t(), [any()]) :: []
  def address_tokens_with_balance(address_hash, paging_options \\ []) do
    address_hash
    |> Address.Token.list_address_tokens_with_balance(paging_options)
    |> Repo.all()
  end

  @spec find_and_update_replaced_transactions([
          %{
            required(:nonce) => non_neg_integer,
            required(:from_address_hash) => Hash.Address.t(),
            required(:hash) => Hash.t()
          }
        ]) :: {integer(), nil | [term()]}
  def find_and_update_replaced_transactions(transactions, timeout \\ :infinity) do
    query =
      transactions
      |> Enum.reduce(
        Transaction,
        fn %{hash: hash, nonce: nonce, from_address_hash: from_address_hash}, query ->
          from(t in query,
            or_where:
              t.nonce == ^nonce and t.from_address_hash == ^from_address_hash and t.hash != ^hash and
                not is_nil(t.block_number)
          )
        end
      )
      # Enforce Transaction ShareLocks order (see docs: sharelocks.md)
      |> order_by(asc: :hash)
      |> lock("FOR UPDATE")

    hashes = Enum.map(transactions, & &1.hash)

    transactions_to_update =
      from(pending in Transaction,
        join: duplicate in subquery(query),
        on: duplicate.nonce == pending.nonce,
        on: duplicate.from_address_hash == pending.from_address_hash,
        where: pending.hash in ^hashes and is_nil(pending.block_hash)
      )

    Repo.update_all(transactions_to_update, [set: [error: "dropped/replaced", status: :error]], timeout: timeout)
  end

  @spec update_replaced_transactions([
          %{
            required(:nonce) => non_neg_integer,
            required(:from_address_hash) => Hash.Address.t(),
            required(:block_hash) => Hash.Full.t()
          }
        ]) :: {integer(), nil | [term()]}
  def update_replaced_transactions(transactions, timeout \\ :infinity) do
    filters =
      transactions
      |> Enum.filter(fn transaction ->
        transaction.block_hash && transaction.nonce && transaction.from_address_hash
      end)
      |> Enum.map(fn transaction ->
        {transaction.nonce, transaction.from_address_hash}
      end)
      |> Enum.uniq()

    if Enum.empty?(filters) do
      {:ok, []}
    else
      query =
        filters
        |> Enum.reduce(Transaction, fn {nonce, from_address}, query ->
          from(t in query,
            or_where: t.nonce == ^nonce and t.from_address_hash == ^from_address and is_nil(t.block_hash)
          )
        end)
        # Enforce Transaction ShareLocks order (see docs: sharelocks.md)
        |> order_by(asc: :hash)
        |> lock("FOR UPDATE")

      Repo.update_all(
        from(t in Transaction, join: s in subquery(query), on: t.hash == s.hash),
        [set: [error: "dropped/replaced", status: :error]],
        timeout: timeout
      )
    end
  end

  @spec upsert_token_instance(map()) :: {:ok, Instance.t()} | {:error, Ecto.Changeset.t()}
  def upsert_token_instance(params) do
    changeset = Instance.changeset(%Instance{}, params)

    Repo.insert(changeset,
      on_conflict: :replace_all,
      conflict_target: [:token_id, :token_contract_address_hash]
    )
  end

  @doc """
  Update a new `t:Token.t/0` record.

  As part of updating token, an additional record is inserted for
  naming the address for reference if a name is provided for a token.
  """
  @spec update_token(Token.t(), map()) :: {:ok, Token.t()} | {:error, Ecto.Changeset.t()}
  def update_token(%Token{contract_address_hash: address_hash} = token, params \\ %{}) do
    token_changeset = Token.changeset(token, params)
    address_name_changeset = Address.Name.changeset(%Address.Name{}, Map.put(params, :address_hash, address_hash))

    stale_error_field = :contract_address_hash
    stale_error_message = "is up to date"

    token_opts = [
      on_conflict: Runner.Tokens.default_on_conflict(),
      conflict_target: :contract_address_hash,
      stale_error_field: stale_error_field,
      stale_error_message: stale_error_message
    ]

    address_name_opts = [on_conflict: :nothing, conflict_target: [:address_hash, :name]]

    # Enforce ShareLocks tables order (see docs: sharelocks.md)
    insert_result =
      Multi.new()
      |> Multi.run(
        :address_name,
        fn repo, _ ->
          {:ok, repo.insert(address_name_changeset, address_name_opts)}
        end
      )
      |> Multi.run(:token, fn repo, _ ->
        with {:error, %Changeset{errors: [{^stale_error_field, {^stale_error_message, []}}]}} <-
               repo.insert(token_changeset, token_opts) do
          # the original token passed into `update_token/2` as stale error means it is unchanged
          {:ok, token}
        end
      end)
      |> Repo.transaction()

    case insert_result do
      {:ok, %{token: token}} ->
        {:ok, token}

      {:error, :token, changeset, _} ->
        {:error, changeset}
    end
  end

  @spec fetch_last_token_balances(Hash.Address.t()) :: []
  def fetch_last_token_balances(address_hash) do
    address_hash
    |> CurrentTokenBalance.last_token_balances()
    |> Repo.all()
  end

  @spec erc721_token_instance_from_token_id_and_token_address(binary(), Hash.Address.t()) ::
          {:ok, TokenTransfer.t()} | {:error, :not_found}
  def erc721_token_instance_from_token_id_and_token_address(token_id, token_contract_address) do
    query =
      from(tt in TokenTransfer,
        left_join: instance in Instance,
        on: tt.token_contract_address_hash == instance.token_contract_address_hash and tt.token_id == instance.token_id,
        where: tt.token_contract_address_hash == ^token_contract_address and tt.token_id == ^token_id,
        limit: 1,
        select: %{tt | instance: instance}
      )

    case Repo.one(query) do
      nil -> {:error, :not_found}
      token_instance -> {:ok, token_instance}
    end
  end

  @spec address_to_coin_balances(Hash.Address.t(), [paging_options]) :: []
  def address_to_coin_balances(address_hash, options) do
    paging_options = Keyword.get(options, :paging_options, @default_paging_options)

    address_hash
    |> CoinBalance.fetch_coin_balances(paging_options)
    |> page_coin_balances(paging_options)
    |> Repo.all()
    |> Enum.dedup_by(fn record ->
      if record.delta == Decimal.new(0) do
        :dup
      else
        System.unique_integer()
      end
    end)
  end

  def get_coin_balance(address_hash, block_number) do
    query = CoinBalance.fetch_coin_balance(address_hash, block_number)

    Repo.one(query)
  end

  @spec address_to_balances_by_day(Hash.Address.t()) :: [balance_by_day]
  def address_to_balances_by_day(address_hash) do
    latest_block_timestamp =
      address_hash
      |> CoinBalance.last_coin_balance_timestamp()
      |> Repo.one()

    address_hash
    |> CoinBalance.balances_by_day(latest_block_timestamp)
    |> Repo.all()
    |> replace_last_value(latest_block_timestamp)
    |> normalize_balances_by_day()
  end

  # https://github.com/poanetwork/blockscout/issues/2658
  defp replace_last_value(items, %{value: value, timestamp: timestamp}) do
    List.replace_at(items, -1, %{date: Date.convert!(timestamp, Calendar.ISO), value: value})
  end

  defp replace_last_value(items, _), do: items

  defp normalize_balances_by_day(balances_by_day) do
    result =
      balances_by_day
      |> Enum.map(fn day -> Map.take(day, [:date, :value]) end)
      |> Enum.filter(fn day -> day.value end)
      |> Enum.map(fn day -> Map.update!(day, :date, &to_string(&1)) end)
      |> Enum.map(fn day -> Map.update!(day, :value, &Wei.to(&1, :ether)) end)

    today = Date.to_string(NaiveDateTime.utc_now())

    if Enum.count(result) > 0 && !Enum.any?(result, fn map -> map[:date] == today end) do
      List.flatten([result | [%{date: today, value: List.last(result)[:value]}]])
    else
      result
    end
  end

  @spec fetch_token_holders_from_token_hash(Hash.Address.t(), [paging_options]) :: [TokenBalance.t()]
  def fetch_token_holders_from_token_hash(contract_address_hash, options) do
    contract_address_hash
    |> CurrentTokenBalance.token_holders_ordered_by_value(options)
    |> Repo.all()
  end

  @spec count_token_holders_from_token_hash(Hash.Address.t()) :: non_neg_integer()
  def count_token_holders_from_token_hash(contract_address_hash) do
    query = from(ctb in CurrentTokenBalance.token_holders_query(contract_address_hash), select: fragment("COUNT(*)"))

    Repo.one!(query)
  end

  @spec address_to_unique_tokens(Hash.Address.t(), [paging_options]) :: [TokenTransfer.t()]
  def address_to_unique_tokens(contract_address_hash, options \\ []) do
    paging_options = Keyword.get(options, :paging_options, @default_paging_options)

    contract_address_hash
    |> TokenTransfer.address_to_unique_tokens()
    |> TokenTransfer.page_token_transfer(paging_options)
    |> limit(^paging_options.page_size)
    |> Repo.all()
  end

  @spec data() :: Dataloader.Ecto.t()
  def data, do: DataloaderEcto.new(Repo)

  def list_decompiled_contracts(limit, offset, not_decompiled_with_version \\ nil) do
    query =
      from(
        address in Address,
        where: address.contract_code != <<>>,
        where: not is_nil(address.contract_code),
        where: address.decompiled == true,
        limit: ^limit,
        offset: ^offset,
        order_by: [asc: address.inserted_at],
        preload: [:smart_contract]
      )

    query
    |> reject_decompiled_with_version(not_decompiled_with_version)
    |> Repo.all()
  end

  @spec transaction_token_transfer_type(Transaction.t()) ::
          :erc20 | :erc721 | :token_transfer | nil
  def transaction_token_transfer_type(
        %Transaction{
          status: :ok,
          created_contract_address_hash: nil,
          input: input,
          value: value
        } = transaction
      ) do
    zero_wei = %Wei{value: Decimal.new(0)}
    result = find_token_transfer_type(transaction, input, value)

    if is_nil(result) && Enum.count(transaction.token_transfers) > 0 && value == zero_wei,
      do: :token_transfer,
      else: result
  rescue
    _ -> nil
  end

  def transaction_token_transfer_type(_), do: nil

  defp find_token_transfer_type(transaction, input, value) do
    zero_wei = %Wei{value: Decimal.new(0)}

    # https://github.com/OpenZeppelin/openzeppelin-solidity/blob/master/contracts/token/ERC721/ERC721.sol#L35
    case {to_string(input), value} do
      # transferFrom(address,address,uint256)
      {"0x23b872dd" <> params, ^zero_wei} ->
        types = [:address, :address, {:uint, 256}]
        [from_address, to_address, _value] = decode_params(params, types)

        find_erc721_token_transfer(transaction.token_transfers, {from_address, to_address})

      # safeTransferFrom(address,address,uint256)
      {"0x42842e0e" <> params, ^zero_wei} ->
        types = [:address, :address, {:uint, 256}]
        [from_address, to_address, _value] = decode_params(params, types)

        find_erc721_token_transfer(transaction.token_transfers, {from_address, to_address})

      # safeTransferFrom(address,address,uint256,bytes)
      {"0xb88d4fde" <> params, ^zero_wei} ->
        types = [:address, :address, {:uint, 256}, :bytes]
        [from_address, to_address, _value, _data] = decode_params(params, types)

        find_erc721_token_transfer(transaction.token_transfers, {from_address, to_address})

      {"0xf907fc5b" <> _params, ^zero_wei} ->
        :erc20

      # check for ERC 20 or for old ERC 721 token versions
      {unquote(TokenTransfer.transfer_function_signature()) <> params, ^zero_wei} ->
        types = [:address, {:uint, 256}]

        [address, value] = decode_params(params, types)

        decimal_value = Decimal.new(value)

        find_erc721_or_erc20_token_transfer(transaction.token_transfers, {address, decimal_value})

      _ ->
        nil
    end
  end

  defp find_erc721_token_transfer(token_transfers, {from_address, to_address}) do
    token_transfer =
      Enum.find(token_transfers, fn token_transfer ->
        token_transfer.from_address_hash.bytes == from_address && token_transfer.to_address_hash.bytes == to_address
      end)

    if token_transfer, do: :erc721
  end

  defp find_erc721_or_erc20_token_transfer(token_transfers, {address, decimal_value}) do
    token_transfer =
      Enum.find(token_transfers, fn token_transfer ->
        token_transfer.to_address_hash.bytes == address && token_transfer.amount == decimal_value
      end)

    if token_transfer do
      case token_transfer.token do
        %Token{type: "ERC-20"} -> :erc20
        %Token{type: "ERC-721"} -> :erc721
        _ -> nil
      end
    else
      :erc20
    end
  end

  defp reject_decompiled_with_version(query, nil), do: query

  defp reject_decompiled_with_version(query, reject_version) do
    from(
      address in query,
      left_join: decompiled_smart_contract in assoc(address, :decompiled_smart_contracts),
      on: decompiled_smart_contract.decompiler_version == ^reject_version,
      where: is_nil(decompiled_smart_contract.address_hash)
    )
  end

  def list_verified_contracts(limit, offset) do
    query =
      from(
        smart_contract in SmartContract,
        order_by: [asc: smart_contract.inserted_at],
        limit: ^limit,
        offset: ^offset,
        preload: [:address]
      )

    query
    |> Repo.all()
    |> Enum.map(fn smart_contract ->
      Map.put(smart_contract.address, :smart_contract, smart_contract)
    end)
  end

  def list_contracts(limit, offset) do
    query =
      from(
        address in Address,
        where: not is_nil(address.contract_code),
        preload: [:smart_contract],
        order_by: [asc: address.inserted_at],
        limit: ^limit,
        offset: ^offset
      )

    Repo.all(query)
  end

  def list_unordered_unverified_contracts(limit, offset) do
    query =
      from(
        address in Address,
        where: address.contract_code != <<>>,
        where: not is_nil(address.contract_code),
        where: fragment("? IS NOT TRUE", address.verified),
        limit: ^limit,
        offset: ^offset
      )

    query
    |> Repo.all()
    |> Enum.map(fn address ->
      %{address | smart_contract: nil}
    end)
  end

  def list_empty_contracts(limit, offset) do
    query =
      from(address in Address,
        where: address.contract_code == <<>>,
        preload: [:smart_contract, :decompiled_smart_contracts],
        order_by: [asc: address.inserted_at],
        limit: ^limit,
        offset: ^offset
      )

    Repo.all(query)
  end

  def list_unordered_not_decompiled_contracts(limit, offset) do
    query =
      from(
        address in Address,
        where: fragment("? IS NOT TRUE", address.verified),
        where: fragment("? IS NOT TRUE", address.decompiled),
        where: address.contract_code != <<>>,
        where: not is_nil(address.contract_code),
        limit: ^limit,
        offset: ^offset
      )

    query
    |> Repo.all()
    |> Enum.map(fn address ->
      %{address | smart_contract: nil}
    end)
  end

  @doc """
  Combined block reward from all the fees.
  """
  @spec block_combined_rewards(Block.t()) :: Wei.t()
  def block_combined_rewards(block) do
    {:ok, value} =
      block.rewards
      |> Enum.reduce(
        0,
        fn block_reward, acc ->
          {:ok, decimal} = Wei.dump(block_reward.reward)

          Decimal.add(decimal, acc)
        end
      )
      |> Wei.cast()

    value
  end

  @doc "Get staking pools from the DB"
  @spec staking_pools(filter :: :validator | :active | :inactive, options :: PagingOptions.t()) :: [map()]
  def staking_pools(filter, %PagingOptions{page_size: page_size, page_number: page_number} \\ @default_paging_options) do
    off = page_size * (page_number - 1)

    StakingPool
    |> staking_pool_filter(filter)
    |> limit(^page_size)
    |> offset(^off)
    |> Repo.all()
  end

  @doc "Get count of staking pools from the DB"
  @spec staking_pools_count(filter :: :validator | :active | :inactive) :: integer
  def staking_pools_count(filter) do
    StakingPool
    |> staking_pool_filter(filter)
    |> Repo.aggregate(:count, :staking_address_hash)
  end

  defp staking_pool_filter(query, :validator) do
    where(
      query,
      [pool],
      pool.is_active == true and
        pool.is_deleted == false and
        pool.is_validator == true
    )
  end

  defp staking_pool_filter(query, :active) do
    where(
      query,
      [pool],
      pool.is_active == true and
        pool.is_deleted == false
    )
  end

  defp staking_pool_filter(query, :inactive) do
    where(
      query,
      [pool],
      pool.is_active == false and
        pool.is_deleted == false
    )
  end

  defp staking_pool_filter(query, _), do: query

  defp with_decompiled_code_flag(query, _hash, false), do: query

  defp with_decompiled_code_flag(query, hash, true) do
    has_decompiled_code_query =
      from(decompiled_contract in DecompiledSmartContract,
        where: decompiled_contract.address_hash == ^hash,
        limit: 1,
        select: %{has_decompiled_code?: not is_nil(decompiled_contract.address_hash)}
      )

    from(
      address in query,
      left_join: decompiled_code in subquery(has_decompiled_code_query),
      select_merge: %{has_decompiled_code?: decompiled_code.has_decompiled_code?}
    )
  end

  defp decode_params(params, types) do
    params
    |> Base.decode16!(case: :mixed)
    |> TypeDecoder.decode_raw(types)
  end

  @doc """
  Checks if an `t:Explorer.Chain.Address.t/0` with the given `hash` exists.

  Returns `:ok` if found

      iex> {:ok, %Explorer.Chain.Address{hash: hash}} = Explorer.Chain.create_address(
      ...>   %{hash: "0x5aaeb6053f3e94c9b9a09f33669435e7ef1beaed"}
      ...> )
      iex> Explorer.Chain.check_address_exists(hash)
      :ok

  Returns `:not_found` if not found

      iex> {:ok, hash} = Explorer.Chain.string_to_address_hash("0x5aaeb6053f3e94c9b9a09f33669435e7ef1beaed")
      iex> Explorer.Chain.check_address_exists(hash)
      :not_found

  """
  @spec check_address_exists(Hash.Address.t()) :: :ok | :not_found
  def check_address_exists(address_hash) do
    address_hash
    |> address_exists?()
    |> boolean_to_check_result()
  end

  @doc """
  Checks if an `t:Explorer.Chain.Address.t/0` with the given `hash` exists.

  Returns `true` if found

      iex> {:ok, %Explorer.Chain.Address{hash: hash}} = Explorer.Chain.create_address(
      ...>   %{hash: "0x5aaeb6053f3e94c9b9a09f33669435e7ef1beaed"}
      ...> )
      iex> Explorer.Chain.address_exists?(hash)
      true

  Returns `false` if not found

      iex> {:ok, hash} = Explorer.Chain.string_to_address_hash("0x5aaeb6053f3e94c9b9a09f33669435e7ef1beaed")
      iex> Explorer.Chain.address_exists?(hash)
      false

  """
  @spec address_exists?(Hash.Address.t()) :: boolean()
  def address_exists?(address_hash) do
    query =
      from(
        address in Address,
        where: address.hash == ^address_hash
      )

    Repo.exists?(query)
  end

  @doc """
  Checks if it exists an `t:Explorer.Chain.Address.t/0` that has the provided
  `t:Explorer.Chain.Address.t/0` `hash` and a contract.

  Returns `:ok` if found and `:not_found` otherwise.
  """
  @spec check_contract_address_exists(Hash.Address.t()) :: :ok | :not_found
  def check_contract_address_exists(address_hash) do
    address_hash
    |> contract_address_exists?()
    |> boolean_to_check_result()
  end

  @doc """
  Checks if it exists an `t:Explorer.Chain.Address.t/0` that has the provided
  `t:Explorer.Chain.Address.t/0` `hash` and a contract.

  Returns `true` if found and `false` otherwise.
  """
  @spec contract_address_exists?(Hash.Address.t()) :: boolean()
  def contract_address_exists?(address_hash) do
    query =
      from(
        address in Address,
        where: address.hash == ^address_hash and not is_nil(address.contract_code)
      )

    Repo.exists?(query)
  end

  @doc """
  Checks if it exists a `t:Explorer.Chain.DecompiledSmartContract.t/0` for the
  `t:Explorer.Chain.Address.t/0` with the provided `hash` and with the provided version.

  Returns `:ok` if found and `:not_found` otherwise.
  """
  @spec check_decompiled_contract_exists(Hash.Address.t(), String.t()) :: :ok | :not_found
  def check_decompiled_contract_exists(address_hash, version) do
    address_hash
    |> decompiled_contract_exists?(version)
    |> boolean_to_check_result()
  end

  @doc """
  Checks if it exists a `t:Explorer.Chain.DecompiledSmartContract.t/0` for the
  `t:Explorer.Chain.Address.t/0` with the provided `hash` and with the provided version.

  Returns `true` if found and `false` otherwise.
  """
  @spec decompiled_contract_exists?(Hash.Address.t(), String.t()) :: boolean()
  def decompiled_contract_exists?(address_hash, version) do
    query =
      from(contract in DecompiledSmartContract,
        where: contract.address_hash == ^address_hash and contract.decompiler_version == ^version
      )

    Repo.exists?(query)
  end

  @doc """
  Checks if it exists a verified `t:Explorer.Chain.SmartContract.t/0` for the
  `t:Explorer.Chain.Address.t/0` with the provided `hash`.

  Returns `:ok` if found and `:not_found` otherwise.
  """
  @spec check_verified_smart_contract_exists(Hash.Address.t()) :: :ok | :not_found
  def check_verified_smart_contract_exists(address_hash) do
    address_hash
    |> verified_smart_contract_exists?()
    |> boolean_to_check_result()
  end

  @doc """
  Checks if it exists a verified `t:Explorer.Chain.SmartContract.t/0` for the
  `t:Explorer.Chain.Address.t/0` with the provided `hash`.

  Returns `true` if found and `false` otherwise.
  """
  @spec verified_smart_contract_exists?(Hash.Address.t()) :: boolean()
  def verified_smart_contract_exists?(address_hash) do
    query =
      from(
        smart_contract in SmartContract,
        where: smart_contract.address_hash == ^address_hash
      )

    Repo.exists?(query)
  end

  @doc """
  Checks if a `t:Explorer.Chain.Transaction.t/0` with the given `hash` exists.

  Returns `:ok` if found

      iex> %Transaction{hash: hash} = insert(:transaction)
      iex> Explorer.Chain.check_transaction_exists(hash)
      :ok

  Returns `:not_found` if not found

      iex> {:ok, hash} = Explorer.Chain.string_to_transaction_hash(
      ...>   "0x9fc76417374aa880d4449a1f7f31ec597f00b1f6f3dd2d66f4c9c6c445836d8b"
      ...> )
      iex> Explorer.Chain.check_transaction_exists(hash)
      :not_found
  """
  @spec check_transaction_exists(Hash.Full.t()) :: :ok | :not_found
  def check_transaction_exists(hash) do
    hash
    |> transaction_exists?()
    |> boolean_to_check_result()
  end

  @doc """
  Checks if a `t:Explorer.Chain.Transaction.t/0` with the given `hash` exists.

  Returns `true` if found

      iex> %Transaction{hash: hash} = insert(:transaction)
      iex> Explorer.Chain.transaction_exists?(hash)
      true

  Returns `false` if not found

      iex> {:ok, hash} = Explorer.Chain.string_to_transaction_hash(
      ...>   "0x9fc76417374aa880d4449a1f7f31ec597f00b1f6f3dd2d66f4c9c6c445836d8b"
      ...> )
      iex> Explorer.Chain.transaction_exists?(hash)
      false
  """
  @spec transaction_exists?(Hash.Full.t()) :: boolean()
  def transaction_exists?(hash) do
    query =
      from(
        transaction in Transaction,
        where: transaction.hash == ^hash
      )

    Repo.exists?(query)
  end

  @doc """
  Checks if a `t:Explorer.Chain.Token.t/0` with the given `hash` exists.

  Returns `:ok` if found

      iex> address = insert(:address)
      iex> insert(:token, contract_address: address)
      iex> Explorer.Chain.check_token_exists(address.hash)
      :ok

  Returns `:not_found` if not found

      iex> {:ok, hash} = Explorer.Chain.string_to_address_hash("0x5aaeb6053f3e94c9b9a09f33669435e7ef1beaed")
      iex> Explorer.Chain.check_token_exists(hash)
      :not_found
  """
  @spec check_token_exists(Hash.Address.t()) :: :ok | :not_found
  def check_token_exists(hash) do
    hash
    |> token_exists?()
    |> boolean_to_check_result()
  end

  @doc """
  Checks if a `t:Explorer.Chain.Token.t/0` with the given `hash` exists.

  Returns `true` if found

      iex> address = insert(:address)
      iex> insert(:token, contract_address: address)
      iex> Explorer.Chain.token_exists?(address.hash)
      true

  Returns `false` if not found

      iex> {:ok, hash} = Explorer.Chain.string_to_address_hash("0x5aaeb6053f3e94c9b9a09f33669435e7ef1beaed")
      iex> Explorer.Chain.token_exists?(hash)
      false
  """
  @spec token_exists?(Hash.Address.t()) :: boolean()
  def token_exists?(hash) do
    query =
      from(
        token in Token,
        where: token.contract_address_hash == ^hash
      )

    Repo.exists?(query)
  end

  @doc """
  Checks if a `t:Explorer.Chain.TokenTransfer.t/0` with the given `hash` and `token_id` exists.

  Returns `:ok` if found

      iex> contract_address = insert(:address)
      iex> token_id = 10
      iex> insert(:token_transfer,
      ...>  from_address: contract_address,
      ...>  token_contract_address: contract_address,
      ...>  token_id: token_id
      ...> )
      iex> Explorer.Chain.check_erc721_token_instance_exists(token_id, contract_address.hash)
      :ok

  Returns `:not_found` if not found

      iex> {:ok, hash} = Explorer.Chain.string_to_address_hash("0x5aaeb6053f3e94c9b9a09f33669435e7ef1beaed")
      iex> Explorer.Chain.check_erc721_token_instance_exists(10, hash)
      :not_found
  """
  @spec check_erc721_token_instance_exists(binary() | non_neg_integer(), Hash.Address.t()) :: :ok | :not_found
  def check_erc721_token_instance_exists(token_id, hash) do
    token_id
    |> erc721_token_instance_exist?(hash)
    |> boolean_to_check_result()
  end

  @doc """
  Checks if a `t:Explorer.Chain.TokenTransfer.t/0` with the given `hash` and `token_id` exists.

  Returns `true` if found

      iex> contract_address = insert(:address)
      iex> token_id = 10
      iex> insert(:token_transfer,
      ...>  from_address: contract_address,
      ...>  token_contract_address: contract_address,
      ...>  token_id: token_id
      ...> )
      iex> Explorer.Chain.erc721_token_instance_exist?(token_id, contract_address.hash)
      true

  Returns `false` if not found

      iex> {:ok, hash} = Explorer.Chain.string_to_address_hash("0x5aaeb6053f3e94c9b9a09f33669435e7ef1beaed")
      iex> Explorer.Chain.erc721_token_instance_exist?(10, hash)
      false
  """
  @spec erc721_token_instance_exist?(binary() | non_neg_integer(), Hash.Address.t()) :: boolean()
  def erc721_token_instance_exist?(token_id, hash) do
    query =
      from(tt in TokenTransfer,
        where: tt.token_contract_address_hash == ^hash and tt.token_id == ^token_id
      )

    Repo.exists?(query)
  end

  defp boolean_to_check_result(true), do: :ok

  defp boolean_to_check_result(false), do: :not_found
end<|MERGE_RESOLUTION|>--- conflicted
+++ resolved
@@ -348,19 +348,11 @@
       current_max_number = Map.get(extremums_result, :max_block_number)
 
       extremums_result =
-<<<<<<< HEAD
-        if is_nil(current_min_number) do
-          extremums_result
-          |> Map.put(:min_block_number, min_number)
-        else
-          if not is_nil(min_number) and min_number < current_min_number do
-=======
         if not is_number(current_min_number) do
           extremums_result
           |> Map.put(:min_block_number, min_number)
         else
           if is_number(min_number) and min_number > 0 and min_number < current_min_number do
->>>>>>> a268c0fa
             extremums_result
             |> Map.put(:min_block_number, min_number)
           else
@@ -368,11 +360,7 @@
           end
         end
 
-<<<<<<< HEAD
-      if not is_nil(max_number) and (max_number > current_max_number || is_nil(current_min_number)) do
-=======
       if is_number(max_number) and max_number > 0 and max_number > current_max_number do
->>>>>>> a268c0fa
         extremums_result
         |> Map.put(:max_block_number, max_number)
       else
