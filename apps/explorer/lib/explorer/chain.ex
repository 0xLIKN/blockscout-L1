defmodule Explorer.Chain do
  @moduledoc """
  The chain context.
  """

  import Ecto.Query,
    only: [
      from: 2,
      join: 4,
      limit: 2,
      order_by: 2,
      order_by: 3,
      offset: 2,
      preload: 2,
      select: 2,
      subquery: 1,
      union_all: 2,
      where: 2,
      where: 3
    ]

  import EthereumJSONRPC, only: [integer_to_quantity: 1]

  alias ABI.TypeDecoder
  alias Ecto.Adapters.SQL
  alias Ecto.{Changeset, Multi}

  alias Explorer.Chain.{
    Address,
    Address.CoinBalance,
    Address.CurrentTokenBalance,
    Address.TokenBalance,
    Block,
    BlockCountCache,
    BlockNumberCache,
    BlocksCache,
    Data,
    DecompiledSmartContract,
    Hash,
    Import,
    InternalTransaction,
    Log,
    SmartContract,
    StakingPool,
    Token,
    TokenTransfer,
    Transaction,
    TransactionCountCache,
    Wei
  }

  alias Explorer.Chain.Block.{EmissionReward, Reward}
  alias Explorer.Chain.Import.Runner
  alias Explorer.Counters.AddressesWithBalanceCounter
  alias Explorer.{PagingOptions, Repo}

  alias Dataloader.Ecto, as: DataloaderEcto

  @default_paging_options %PagingOptions{page_size: 50}

  @max_incoming_transactions_count 10_000

  @typedoc """
  The name of an association on the `t:Ecto.Schema.t/0`
  """
  @type association :: atom()

  @typedoc """
  The max `t:Explorer.Chain.Block.block_number/0` for `consensus` `true` `t:Explorer.Chain.Block.t/0`s.
  """
  @type block_height :: Block.block_number()

  @typedoc """
  Event type where data is broadcasted whenever data is inserted from chain indexing.
  """
  @type chain_event ::
          :addresses
          | :address_coin_balances
          | :blocks
          | :block_rewards
          | :exchange_rate
          | :internal_transactions
          | :logs
          | :transactions
          | :token_transfers

  @type direction :: :from | :to

  @typedoc """
   * `:optional` - the association is optional and only needs to be loaded if available
   * `:required` - the association is required and MUST be loaded.  If it is not available, then the parent struct
     SHOULD NOT be returned.
  """
  @type necessity :: :optional | :required

  @typedoc """
  The `t:necessity/0` of each association that should be loaded
  """
  @type necessity_by_association :: %{association => necessity}

  @typep necessity_by_association_option :: {:necessity_by_association, necessity_by_association}
  @typep paging_options :: {:paging_options, PagingOptions.t()}
  @typep balance_by_day :: %{date: String.t(), value: Wei.t()}

  @doc """
  Gets from the cache the count of `t:Explorer.Chain.Address.t/0`'s where the `fetched_coin_balance` is > 0
  """
  @spec count_addresses_with_balance_from_cache :: non_neg_integer()
  def count_addresses_with_balance_from_cache do
    AddressesWithBalanceCounter.fetch()
  end

  @doc """
  Counts the number of addresses with fetched coin balance > 0.

  This function should be used with caution. In larger databases, it may take a
  while to have the return back.
  """
  def count_addresses_with_balance do
    Repo.one(
      Address.count_with_fetched_coin_balance(),
      timeout: :infinity
    )
  end

  @doc """
  `t:Explorer.Chain.InternalTransaction/0`s from `address`.

  This function excludes any internal transactions in the results where the
  internal transaction has no siblings within the parent transaction.

  ## Options

    * `:direction` - if specified, will filter internal transactions by address type. If `:to` is specified, only
      internal transactions where the "to" address matches will be returned. Likewise, if `:from` is specified, only
      internal transactions where the "from" address matches will be returned. If `:direction` is omitted, internal
      transactions either to or from the address will be returned.
    * `:necessity_by_association` - use to load `t:association/0` as `:required` or `:optional`. If an association is
      `:required`, and the `t:Explorer.Chain.InternalTransaction.t/0` has no associated record for that association,
      then the `t:Explorer.Chain.InternalTransaction.t/0` will not be included in the page `entries`.
    * `:paging_options` - a `t:Explorer.PagingOptions.t/0` used to specify the `:page_size` and
      `:key` (a tuple of the lowest/oldest `{block_number, transaction_index, index}`) and. Results will be the internal
      transactions older than the `block_number`, `transaction index`, and `index` that are passed.

  """
  @spec address_to_internal_transactions(Address.t(), [paging_options | necessity_by_association_option]) :: [
          InternalTransaction.t()
        ]
  def address_to_internal_transactions(%Address{hash: hash}, options \\ []) do
    necessity_by_association = Keyword.get(options, :necessity_by_association, %{})
    direction = Keyword.get(options, :direction)
    paging_options = Keyword.get(options, :paging_options, @default_paging_options)

    InternalTransaction
    |> InternalTransaction.where_address_fields_match(hash, direction)
    |> InternalTransaction.where_is_different_from_parent_transaction()
    |> InternalTransaction.where_block_number_is_not_null()
    |> page_internal_transaction(paging_options)
    |> limit(^paging_options.page_size)
    |> order_by(
      [it],
      desc: it.block_number,
      desc: it.transaction_index,
      desc: it.index
    )
    |> preload(transaction: :block)
    |> join_associations(necessity_by_association)
    |> Repo.all()
  end

  @doc """
  Get the total number of transactions sent by the given address according to the last block indexed.

  We have to increment +1 in the last nonce result because it works like an array position, the first
  nonce has the value 0. When last nonce is nil, it considers that the given address has 0 transactions.
  """
  @spec total_transactions_sent_by_address(Address.t()) :: non_neg_integer()
  def total_transactions_sent_by_address(%Address{hash: address_hash}) do
    last_nonce =
      address_hash
      |> Transaction.last_nonce_by_address_query()
      |> Repo.one()

    case last_nonce do
      nil -> 0
      value -> value + 1
    end
  end

  @doc """
  Fetches the transactions related to the given address, including transactions
  that only have the address in the `token_transfers` related table and rewards
  for block validation.

  This query is divided into multiple subqueries intentionally in order to
  improve the listing performance.

  The `token_trasfers` table tends to grow exponentially, and the query results
  with a `transactions` `join` statement takes too long.

  To solve this the `transaction_hashes` are fetched in a separate query, and
  paginated through the `block_number` already present in the `token_transfers`
  table.

  ## Options

    * `:necessity_by_association` - use to load `t:association/0` as `:required` or `:optional`.  If an association is
      `:required`, and the `t:Explorer.Chain.Transaction.t/0` has no associated record for that association, then the
      `t:Explorer.Chain.Transaction.t/0` will not be included in the page `entries`.
    * `:paging_options` - a `t:Explorer.PagingOptions.t/0` used to specify the `:page_size` and
      `:key` (a tuple of the lowest/oldest `{block_number, index}`) and. Results will be the transactions older than
      the `block_number` and `index` that are passed.

  """
  @spec address_to_transactions_with_rewards(Address.t(), [paging_options | necessity_by_association_option]) :: [
          Transaction.t()
        ]
  def address_to_transactions_with_rewards(
        %Address{hash: %Hash{byte_count: unquote(Hash.Address.byte_count())} = address_hash},
        options \\ []
      )
      when is_list(options) do
    direction = Keyword.get(options, :direction)
    necessity_by_association = Keyword.get(options, :necessity_by_association, %{})
    paging_options = Keyword.get(options, :paging_options, @default_paging_options)

    transaction_hashes_from_token_transfers =
      TokenTransfer.where_any_address_fields_match(direction, address_hash, paging_options)

    token_transfers_query =
      transaction_hashes_from_token_transfers
      |> Transaction.where_transaction_hashes_match()
      |> join_associations(necessity_by_association)
      |> order_by([transaction], desc: transaction.block_number, desc: transaction.index)
      |> Transaction.preload_token_transfers(address_hash)

    base_query =
      paging_options
      |> fetch_transactions()
      |> join_associations(necessity_by_association)
      |> Transaction.preload_token_transfers(address_hash)

    from_address_query =
      base_query
      |> where([t], t.from_address_hash == ^address_hash)

    to_address_query =
      base_query
      |> where([t], t.to_address_hash == ^address_hash)

    created_contract_query =
      base_query
      |> where([t], t.created_contract_address_hash == ^address_hash)

    queries =
      [token_transfers_query] ++
        case direction do
          :from -> [from_address_query]
          :to -> [to_address_query, created_contract_query]
          _ -> [from_address_query, to_address_query, created_contract_query]
        end

    rewards_list =
      if Application.get_env(:block_scout_web, BlockScoutWeb.Chain)[:has_emission_funds] do
        Reward.fetch_emission_rewards_tuples(address_hash, paging_options)
      else
        []
      end

    queries
    |> Stream.flat_map(&Repo.all/1)
    |> Stream.uniq_by(& &1.hash)
    |> Stream.concat(rewards_list)
    |> Enum.sort_by(fn item ->
      case item do
        {%Reward{} = emission_reward, _} ->
          {-emission_reward.block.number, 1}

        item ->
          {-item.block_number, -item.index}
      end
    end)
    |> Enum.take(paging_options.page_size)
  end

  @spec address_to_logs(Address.t(), Keyword.t()) :: [
          Log.t()
        ]
  def address_to_logs(
        %Address{hash: %Hash{byte_count: unquote(Hash.Address.byte_count())} = address_hash},
        options \\ []
      )
      when is_list(options) do
    paging_options = Keyword.get(options, :paging_options) || %PagingOptions{page_size: 50}

    {block_number, transaction_index, log_index} = paging_options.key || {BlockNumberCache.max_number(), 0, 0}

    base_query =
      from(log in Log,
        inner_join: transaction in assoc(log, :transaction),
        order_by: [desc: transaction.block_number, desc: transaction.index],
        preload: [:transaction],
        where:
          log.address_hash == ^address_hash and
            (transaction.block_number < ^block_number or
               (transaction.block_number == ^block_number and transaction.index > ^transaction_index) or
               (transaction.block_number == ^block_number and transaction.index == ^transaction_index and
                  log.index > ^log_index)),
        limit: ^paging_options.page_size,
        select: log
      )

    base_query
    |> filter_topic(options)
    |> Repo.all()
    |> Enum.take(paging_options.page_size)
  end

  defp filter_topic(base_query, topic: topic) do
    from(log in base_query,
      where:
        log.first_topic == ^topic or log.second_topic == ^topic or log.third_topic == ^topic or
          log.fourth_topic == ^topic
    )
  end

  defp filter_topic(base_query, _), do: base_query

  @doc """
  Finds all `t:Explorer.Chain.Transaction.t/0`s given the address_hash and the token contract
  address hash.

  ## Options

    * `:paging_options` - a `t:Explorer.PagingOptions.t/0` used to specify the `:page_size` and
      `:key` (in the form of `%{"inserted_at" => inserted_at}`). Results will be the transactions
      older than the `index` that are passed.
  """
  @spec address_to_transactions_with_token_transfers(Hash.t(), Hash.t(), [paging_options]) :: [Transaction.t()]
  def address_to_transactions_with_token_transfers(address_hash, token_hash, options \\ []) do
    paging_options = Keyword.get(options, :paging_options, @default_paging_options)

    address_hash
    |> Transaction.transactions_with_token_transfers(token_hash)
    |> Transaction.preload_token_transfers(address_hash)
    |> handle_paging_options(paging_options)
    |> Repo.all()
  end

  @doc """
  The `t:Explorer.Chain.Address.t/0` `balance` in `unit`.
  """
  @spec balance(Address.t(), :wei) :: Wei.wei() | nil
  @spec balance(Address.t(), :gwei) :: Wei.gwei() | nil
  @spec balance(Address.t(), :ether) :: Wei.ether() | nil
  def balance(%Address{fetched_coin_balance: balance}, unit) do
    case balance do
      nil -> nil
      _ -> Wei.to(balance, unit)
    end
  end

  @doc """
  The number of `t:Explorer.Chain.Block.t/0`.

      iex> insert_list(2, :block)
      iex> Explorer.Chain.block_count()
      2

  When there are no `t:Explorer.Chain.Block.t/0`.

      iex> Explorer.Chain.block_count()
      0

  """
  def block_count do
    Repo.aggregate(Block, :count, :hash)
  end

  @doc """
  Reward for mining a block.

  The block reward is the sum of the following:

  * Sum of the transaction fees (gas_used * gas_price) for the block
  * A static reward for miner (this value may change during the life of the chain)
  * The reward for uncle blocks (1/32 * static_reward * number_of_uncles)

  *NOTE*

  Uncles are not currently accounted for.
  """
  @spec block_reward(Block.t()) :: Wei.t()
  def block_reward(%Block{number: block_number}) do
    query =
      from(
        block in Block,
        left_join: transaction in assoc(block, :transactions),
        inner_join: emission_reward in EmissionReward,
        on: fragment("? <@ ?", block.number, emission_reward.block_range),
        where: block.number == ^block_number,
        group_by: emission_reward.reward,
        select: %Wei{
          value: coalesce(sum(transaction.gas_used * transaction.gas_price), 0) + emission_reward.reward
        }
      )

    Repo.one!(query)
  end

  @doc """
  The `t:Explorer.Chain.Wei.t/0` paid to the miners of the `t:Explorer.Chain.Block.t/0`s with `hash`
  `Explorer.Chain.Hash.Full.t/0` by the signers of the transactions in those blocks to cover the gas fee
  (`gas_used * gas_price`).
  """
  @spec gas_payment_by_block_hash([Hash.Full.t()]) :: %{Hash.Full.t() => Wei.t()}
  def gas_payment_by_block_hash(block_hashes) when is_list(block_hashes) do
    query =
      from(
        block in Block,
        left_join: transaction in assoc(block, :transactions),
        where: block.hash in ^block_hashes and block.consensus == true,
        group_by: block.hash,
        select: {block.hash, %Wei{value: coalesce(sum(transaction.gas_used * transaction.gas_price), 0)}}
      )

    query
    |> Repo.all()
    |> Enum.into(%{})
  end

  @doc """
  Finds all `t:Explorer.Chain.Transaction.t/0`s in the `t:Explorer.Chain.Block.t/0`.

  ## Options

    * `:necessity_by_association` - use to load `t:association/0` as `:required` or `:optional`.  If an association is
      `:required`, and the `t:Explorer.Chain.Transaction.t/0` has no associated record for that association, then the
      `t:Explorer.Chain.Transaction.t/0` will not be included in the page `entries`.
    * `:paging_options` - a `t:Explorer.PagingOptions.t/0` used to specify the `:page_size` and
      `:key` (a tuple of the lowest/oldest `{index}`) and. Results will be the transactions older than
      the `index` that are passed.
  """
  @spec block_to_transactions(Block.t(), [paging_options | necessity_by_association_option]) :: [Transaction.t()]
  def block_to_transactions(%Block{hash: block_hash}, options \\ []) when is_list(options) do
    necessity_by_association = Keyword.get(options, :necessity_by_association, %{})

    options
    |> Keyword.get(:paging_options, @default_paging_options)
    |> fetch_transactions()
    |> join(:inner, [transaction], block in assoc(transaction, :block))
    |> where([_, block], block.hash == ^block_hash)
    |> join_associations(necessity_by_association)
    |> preload([{:token_transfers, [:token, :from_address, :to_address]}])
    |> Repo.all()
  end

  @doc """
  Counts the number of `t:Explorer.Chain.Transaction.t/0` in the `block`.
  """
  @spec block_to_transaction_count(Block.t()) :: non_neg_integer()
  def block_to_transaction_count(%Block{hash: block_hash}) do
    query =
      from(
        transaction in Transaction,
        where: transaction.block_hash == ^block_hash
      )

    Repo.aggregate(query, :count, :hash)
  end

  @spec address_to_incoming_transaction_count(Address.t()) :: non_neg_integer()
  def address_to_incoming_transaction_count(%Address{hash: address_hash}) do
    paging_options = %PagingOptions{page_size: @max_incoming_transactions_count}

    base_query =
      paging_options
      |> fetch_transactions()

    to_address_query =
      base_query
      |> where([t], t.to_address_hash == ^address_hash)

    Repo.aggregate(to_address_query, :count, :hash, timeout: :infinity)
  end

  @spec max_incoming_transactions_count() :: non_neg_integer()
  def max_incoming_transactions_count, do: @max_incoming_transactions_count

  @doc """
  How many blocks have confirmed `block` based on the current `max_block_number`

  A consensus block's number of confirmations is the difference between its number and the current block height.

      iex> block = insert(:block, number: 1)
      iex> Explorer.Chain.confirmations(block, block_height: 2)
      {:ok, 1}

  The newest block at the block height has no confirmations.

      iex> block = insert(:block, number: 1)
      iex> Explorer.Chain.confirmations(block, block_height: 1)
      {:ok, 0}

  A non-consensus block has no confirmations and is orphaned even if there are child blocks of it on an orphaned chain.

      iex> parent_block = insert(:block, consensus: false, number: 1)
      iex> insert(
      ...>   :block,
      ...>   parent_hash: parent_block.hash,
      ...>   consensus: false,
      ...>   number: parent_block.number + 1
      ...> )
      iex> Explorer.Chain.confirmations(parent_block, block_height: 3)
      {:error, :non_consensus}

  If you calculate the block height and then get a newer block, the confirmations will be `0` instead of negative.

      iex> block = insert(:block, number: 1)
      iex> Explorer.Chain.confirmations(block, block_height: 0)
      {:ok, 0}
  """
  @spec confirmations(Block.t(), [{:block_height, block_height()}]) ::
          {:ok, non_neg_integer()} | {:error, :non_consensus}

  def confirmations(%Block{consensus: true, number: number}, named_arguments) when is_list(named_arguments) do
    max_consensus_block_number = Keyword.fetch!(named_arguments, :block_height)

    {:ok, max(max_consensus_block_number - number, 0)}
  end

  def confirmations(%Block{consensus: false}, _), do: {:error, :non_consensus}

  @doc """
  Creates an address.

      iex> {:ok, %Explorer.Chain.Address{hash: hash}} = Explorer.Chain.create_address(
      ...>   %{hash: "0xa94f5374fce5edbc8e2a8697c15331677e6ebf0b"}
      ...> )
      ...> to_string(hash)
      "0xa94f5374fce5edbc8e2a8697c15331677e6ebf0b"

  A `String.t/0` value for `Explorer.Chain.Address.t/0` `hash` must have 40 hexadecimal characters after the `0x` prefix
  to prevent short- and long-hash transcription errors.

      iex> {:error, %Ecto.Changeset{errors: errors}} = Explorer.Chain.create_address(
      ...>   %{hash: "0xa94f5374fce5edbc8e2a8697c15331677e6ebf0"}
      ...> )
      ...> errors
      [hash: {"is invalid", [type: Explorer.Chain.Hash.Address, validation: :cast]}]
      iex> {:error, %Ecto.Changeset{errors: errors}} = Explorer.Chain.create_address(
      ...>   %{hash: "0xa94f5374fce5edbc8e2a8697c15331677e6ebf0ba"}
      ...> )
      ...> errors
      [hash: {"is invalid", [type: Explorer.Chain.Hash.Address, validation: :cast]}]

  """
  @spec create_address(map()) :: {:ok, Address.t()} | {:error, Ecto.Changeset.t()}
  def create_address(attrs \\ %{}) do
    %Address{}
    |> Address.changeset(attrs)
    |> Repo.insert()
  end

  @doc """
  Creates a decompiled smart contract.
  """

  @spec create_decompiled_smart_contract(map()) :: {:ok, Address.t()} | {:error, Ecto.Changeset.t()}
  def create_decompiled_smart_contract(attrs) do
    changeset = DecompiledSmartContract.changeset(%DecompiledSmartContract{}, attrs)

    Multi.new()
    |> Multi.insert(:decompiled_smart_contract, changeset,
      on_conflict: :replace_all,
      conflict_target: [:decompiler_version, :address_hash]
    )
    |> Multi.run(:set_address_decompiled, &set_address_decompiled/2)
    |> Repo.transaction()
    |> case do
      {:ok, %{decompiled_smart_contract: decompiled_smart_contract}} -> {:ok, decompiled_smart_contract}
      {:error, _, error_value, _} -> {:error, error_value}
    end
  end

  @doc """
  Converts the `Explorer.Chain.Data.t:t/0` to `iodata` representation that can be written to users efficiently.

      iex> %Explorer.Chain.Data{
      ...>   bytes: <<>>
      ...> } |>
      ...> Explorer.Chain.data_to_iodata() |>
      ...> IO.iodata_to_binary()
      "0x"
      iex> %Explorer.Chain.Data{
      ...>   bytes: <<0, 0, 0, 0, 0, 0, 0, 0, 0, 0, 0, 0, 134, 45, 103, 203, 7,
      ...>     115, 238, 63, 140, 231, 234, 137, 179, 40, 255, 234, 134, 26,
      ...>     179, 239>>
      ...> } |>
      ...> Explorer.Chain.data_to_iodata() |>
      ...> IO.iodata_to_binary()
      "0x000000000000000000000000862d67cb0773ee3f8ce7ea89b328ffea861ab3ef"

  """
  @spec data_to_iodata(Data.t()) :: iodata()
  def data_to_iodata(data) do
    Data.to_iodata(data)
  end

  @doc """
  The fee a `transaction` paid for the `t:Explorer.Transaction.t/0` `gas`

  If the transaction is pending, then the fee will be a range of `unit`

      iex> Explorer.Chain.fee(
      ...>   %Explorer.Chain.Transaction{
      ...>     gas: Decimal.new(3),
      ...>     gas_price: %Explorer.Chain.Wei{value: Decimal.new(2)},
      ...>     gas_used: nil
      ...>   },
      ...>   :wei
      ...> )
      {:maximum, Decimal.new(6)}

  If the transaction has been confirmed in block, then the fee will be the actual fee paid in `unit` for the `gas_used`
  in the `transaction`.

      iex> Explorer.Chain.fee(
      ...>   %Explorer.Chain.Transaction{
      ...>     gas: Decimal.new(3),
      ...>     gas_price: %Explorer.Chain.Wei{value: Decimal.new(2)},
      ...>     gas_used: Decimal.new(2)
      ...>   },
      ...>   :wei
      ...> )
      {:actual, Decimal.new(4)}

  """
  @spec fee(%Transaction{gas_used: nil}, :ether | :gwei | :wei) :: {:maximum, Decimal.t()}
  def fee(%Transaction{gas: gas, gas_price: gas_price, gas_used: nil}, unit) do
    fee =
      gas_price
      |> Wei.to(unit)
      |> Decimal.mult(gas)

    {:maximum, fee}
  end

  @spec fee(%Transaction{gas_used: Decimal.t()}, :ether | :gwei | :wei) :: {:actual, Decimal.t()}
  def fee(%Transaction{gas_price: gas_price, gas_used: gas_used}, unit) do
    fee =
      gas_price
      |> Wei.to(unit)
      |> Decimal.mult(gas_used)

    {:actual, fee}
  end

  @doc """
  Checks to see if the chain is down indexing based on the transaction from the oldest block having
  an `internal_transactions_indexed_at` date.
  """
  @spec finished_indexing?() :: boolean()
  def finished_indexing? do
    min_block_number_transaction = Repo.aggregate(Transaction, :min, :block_number)

    if min_block_number_transaction do
      Transaction
      |> where([t], t.block_number == ^min_block_number_transaction and is_nil(t.internal_transactions_indexed_at))
      |> limit(1)
      |> Repo.one()
      |> case do
        nil -> true
        _ -> false
      end
    else
      false
    end
  end

  @doc """
  The `t:Explorer.Chain.Transaction.t/0` `gas_price` of the `transaction` in `unit`.
  """
  def gas_price(%Transaction{gas_price: gas_price}, unit) do
    Wei.to(gas_price, unit)
  end

  @doc """
  Converts `t:Explorer.Chain.Address.t/0` `hash` to the `t:Explorer.Chain.Address.t/0` with that `hash`.

  Returns `{:ok, %Explorer.Chain.Address{}}` if found

      iex> {:ok, %Explorer.Chain.Address{hash: hash}} = Explorer.Chain.create_address(
      ...>   %{hash: "0x5aaeb6053f3e94c9b9a09f33669435e7ef1beaed"}
      ...> )
      iex> {:ok, %Explorer.Chain.Address{hash: found_hash}} = Explorer.Chain.hash_to_address(hash)
      iex> found_hash == hash
      true

  Returns `{:error, :not_found}` if not found

      iex> {:ok, hash} = Explorer.Chain.string_to_address_hash("0x5aaeb6053f3e94c9b9a09f33669435e7ef1beaed")
      iex> Explorer.Chain.hash_to_address(hash)
      {:error, :not_found}

  """
  @spec hash_to_address(Hash.Address.t()) :: {:ok, Address.t()} | {:error, :not_found}
  def hash_to_address(%Hash{byte_count: unquote(Hash.Address.byte_count())} = hash) do
    query =
      from(
        address in Address,
        preload: [
          :contracts_creation_internal_transaction,
          :names,
          :smart_contract,
          :token,
          :contracts_creation_transaction
        ],
        where: address.hash == ^hash
      )

    query_with_decompiled_flag = with_decompiled_code_flag(query, hash)

    query_with_decompiled_flag
    |> Repo.one()
    |> case do
      nil -> {:error, :not_found}
      address -> {:ok, address}
    end
  end

  def decompiled_code(address_hash, version) do
    query =
      from(contract in DecompiledSmartContract,
        where: contract.address_hash == ^address_hash and contract.decompiler_version == ^version
      )

    query
    |> Repo.one()
    |> case do
      nil -> {:error, :not_found}
      contract -> {:ok, contract.decompiled_source_code}
    end
  end

  @spec token_contract_address_from_token_name(String.t()) :: {:ok, Hash.Address.t()} | {:error, :not_found}
  def token_contract_address_from_token_name(name) when is_binary(name) do
    query =
      from(token in Token,
        where: ilike(token.symbol, ^name),
        select: token.contract_address_hash
      )

    query
    |> Repo.all()
    |> case do
      [] -> {:error, :not_found}
      hashes -> {:ok, List.first(hashes)}
    end
  end

  @spec search_token(String.t()) :: [Token.t()]
  def search_token(word) do
    term = String.replace(word, ~r/\W/u, "") <> ":*"

    query =
      from(token in Token,
        where: fragment("to_tsvector('english', symbol || ' ' || name ) @@ to_tsquery(?)", ^term),
        limit: 5
      )

    Repo.all(query)
  end

  @doc """
  Converts `t:Explorer.Chain.Address.t/0` `hash` to the `t:Explorer.Chain.Address.t/0` with that `hash`.

  Returns `{:ok, %Explorer.Chain.Address{}}` if found

      iex> {:ok, %Explorer.Chain.Address{hash: hash}} = Explorer.Chain.create_address(
      ...>   %{hash: "0x5aaeb6053f3e94c9b9a09f33669435e7ef1beaed"}
      ...> )
      iex> {:ok, %Explorer.Chain.Address{hash: found_hash}} = Explorer.Chain.hash_to_address(hash)
      iex> found_hash == hash
      true

  Returns `{:error, address}` if not found but created an address

      iex> {:ok, %Explorer.Chain.Address{hash: hash}} = Explorer.Chain.create_address(
      ...>   %{hash: "0x5aaeb6053f3e94c9b9a09f33669435e7ef1beaed"}
      ...> )
      iex> {:ok, %Explorer.Chain.Address{hash: found_hash}} = Explorer.Chain.hash_to_address(hash)
      iex> found_hash == hash
      true
  """
  @spec find_or_insert_address_from_hash(Hash.Address.t()) :: {:ok, Address.t()}
  def find_or_insert_address_from_hash(%Hash{byte_count: unquote(Hash.Address.byte_count())} = hash) do
    case hash_to_address(hash) do
      {:ok, address} ->
        {:ok, address}

      {:error, :not_found} ->
        create_address(%{hash: to_string(hash)})
        hash_to_address(hash)
    end
  end

  @doc """
  Converts list of `t:Explorer.Chain.Address.t/0` `hash` to the `t:Explorer.Chain.Address.t/0` with that `hash`.

  Returns `[%Explorer.Chain.Address{}]}` if found

  """
  @spec hashes_to_addresses([Hash.Address.t()]) :: [Address.t()]
  def hashes_to_addresses(hashes) when is_list(hashes) do
    query =
      from(
        address in Address,
        where: address.hash in ^hashes,
        # https://stackoverflow.com/a/29598910/470451
        order_by: fragment("array_position(?, ?)", type(^hashes, {:array, Hash.Address}), address.hash)
      )

    Repo.all(query)
  end

  @spec list_ordered_addresses(non_neg_integer(), non_neg_integer()) :: [Address.t()]
  def list_ordered_addresses(offset, limit) do
    query =
      from(
        address in Address,
        order_by: [asc: address.inserted_at],
        offset: ^offset,
        limit: ^limit
      )

    Repo.all(query)
  end

  @spec find_contract_address(Hash.t()) :: {:ok, Address.t()} | {:error, :not_found}
  def find_contract_address(%Hash{byte_count: unquote(Hash.Address.byte_count())} = hash) do
    query =
      from(
        address in Address,
        preload: [
          :contracts_creation_internal_transaction,
          :names,
          :smart_contract,
          :token,
          :contracts_creation_transaction
        ],
        where: address.hash == ^hash and not is_nil(address.contract_code)
      )

    query_with_decompiled_flag = with_decompiled_code_flag(query, hash)

    address = Repo.one(query_with_decompiled_flag)

    if address do
      {:ok, address}
    else
      {:error, :not_found}
    end
  end

  @spec find_decompiled_contract_address(Hash.t()) :: {:ok, Address.t()} | {:error, :not_found}
  def find_decompiled_contract_address(%Hash{byte_count: unquote(Hash.Address.byte_count())} = hash) do
    query =
      from(
        address in Address,
        preload: [
          :contracts_creation_internal_transaction,
          :names,
          :smart_contract,
          :token,
          :contracts_creation_transaction,
          :decompiled_smart_contracts
        ],
        where: address.hash == ^hash
      )

    address = Repo.one(query)

    if address do
      {:ok, address}
    else
      {:error, :not_found}
    end
  end

  @doc """
  Converts `t:Explorer.Chain.Block.t/0` `hash` to the `t:Explorer.Chain.Block.t/0` with that `hash`.

  Unlike `number_to_block/1`, both consensus and non-consensus blocks can be returned when looked up by `hash`.

  Returns `{:ok, %Explorer.Chain.Block{}}` if found

      iex> %Block{hash: hash} = insert(:block, consensus: false)
      iex> {:ok, %Explorer.Chain.Block{hash: found_hash}} = Explorer.Chain.hash_to_block(hash)
      iex> found_hash == hash
      true

  Returns `{:error, :not_found}` if not found

      iex> {:ok, hash} = Explorer.Chain.string_to_block_hash(
      ...>   "0x9fc76417374aa880d4449a1f7f31ec597f00b1f6f3dd2d66f4c9c6c445836d8b"
      ...> )
      iex> Explorer.Chain.hash_to_block(hash)
      {:error, :not_found}

  ## Options

    * `:necessity_by_association` - use to load `t:association/0` as `:required` or `:optional`.  If an association is
      `:required`, and the `t:Explorer.Chain.Block.t/0` has no associated record for that association, then the
      `t:Explorer.Chain.Block.t/0` will not be included in the page `entries`.

  """
  @spec hash_to_block(Hash.Full.t(), [necessity_by_association_option]) :: {:ok, Block.t()} | {:error, :not_found}
  def hash_to_block(%Hash{byte_count: unquote(Hash.Full.byte_count())} = hash, options \\ []) when is_list(options) do
    necessity_by_association = Keyword.get(options, :necessity_by_association, %{})

    Block
    |> where(hash: ^hash)
    |> join_associations(necessity_by_association)
    |> Repo.one()
    |> case do
      nil ->
        {:error, :not_found}

      block ->
        {:ok, block}
    end
  end

  @doc """
  Converts the `Explorer.Chain.Hash.t:t/0` to `iodata` representation that can be written efficiently to users.

      iex> %Explorer.Chain.Hash{
      ...>   byte_count: 32,
      ...>   bytes: <<0x9fc76417374aa880d4449a1f7f31ec597f00b1f6f3dd2d66f4c9c6c445836d8b ::
      ...>            big-integer-size(32)-unit(8)>>
      ...> } |>
      ...> Explorer.Chain.hash_to_iodata() |>
      ...> IO.iodata_to_binary()
      "0x9fc76417374aa880d4449a1f7f31ec597f00b1f6f3dd2d66f4c9c6c445836d8b"

  Always pads number, so that it is a valid format for casting.

      iex> %Explorer.Chain.Hash{
      ...>   byte_count: 32,
      ...>   bytes: <<0x1234567890abcdef :: big-integer-size(32)-unit(8)>>
      ...> } |>
      ...> Explorer.Chain.hash_to_iodata() |>
      ...> IO.iodata_to_binary()
      "0x0000000000000000000000000000000000000000000000001234567890abcdef"

  """
  @spec hash_to_iodata(Hash.t()) :: iodata()
  def hash_to_iodata(hash) do
    Hash.to_iodata(hash)
  end

  @doc """
  Converts `t:Explorer.Chain.Transaction.t/0` `hash` to the `t:Explorer.Chain.Transaction.t/0` with that `hash`.

  Returns `{:ok, %Explorer.Chain.Transaction{}}` if found

      iex> %Transaction{hash: hash} = insert(:transaction)
      iex> {:ok, %Explorer.Chain.Transaction{hash: found_hash}} = Explorer.Chain.hash_to_transaction(hash)
      iex> found_hash == hash
      true

  Returns `{:error, :not_found}` if not found

      iex> {:ok, hash} = Explorer.Chain.string_to_transaction_hash(
      ...>   "0x9fc76417374aa880d4449a1f7f31ec597f00b1f6f3dd2d66f4c9c6c445836d8b"
      ...> )
      iex> Explorer.Chain.hash_to_transaction(hash)
      {:error, :not_found}

  ## Options

    * `:necessity_by_association` - use to load `t:association/0` as `:required` or `:optional`.  If an association is
      `:required`, and the `t:Explorer.Chain.Transaction.t/0` has no associated record for that association, then the
      `t:Explorer.Chain.Transaction.t/0` will not be included in the page `entries`.
  """
  @spec hash_to_transaction(Hash.Full.t(), [necessity_by_association_option]) ::
          {:ok, Transaction.t()} | {:error, :not_found}
  def hash_to_transaction(
        %Hash{byte_count: unquote(Hash.Full.byte_count())} = hash,
        options \\ []
      )
      when is_list(options) do
    necessity_by_association = Keyword.get(options, :necessity_by_association, %{})

    fetch_transactions()
    |> where(hash: ^hash)
    |> join_associations(necessity_by_association)
    |> Repo.one()
    |> case do
      nil ->
        {:error, :not_found}

      transaction ->
        {:ok, transaction}
    end
  end

  @doc """
  Converts list of `t:Explorer.Chain.Transaction.t/0` `hashes` to the list of `t:Explorer.Chain.Transaction.t/0`s for
  those `hashes`.

  Returns list of `%Explorer.Chain.Transaction{}`s if found

      iex> [%Transaction{hash: hash1}, %Transaction{hash: hash2}] = insert_list(2, :transaction)
      iex> [%Explorer.Chain.Transaction{hash: found_hash1}, %Explorer.Chain.Transaction{hash: found_hash2}] =
      ...>   Explorer.Chain.hashes_to_transactions([hash1, hash2])
      iex> found_hash1 in [hash1, hash2]
      true
      iex> found_hash2 in [hash1, hash2]
      true

  Returns `[]` if not found

      iex> {:ok, hash} = Explorer.Chain.string_to_transaction_hash(
      ...>   "0x9fc76417374aa880d4449a1f7f31ec597f00b1f6f3dd2d66f4c9c6c445836d8b"
      ...> )
      iex> Explorer.Chain.hashes_to_transactions([hash])
      []

  ## Options

    * `:necessity_by_association` - use to load `t:association/0` as `:required` or `:optional`.  If an association is
      `:required`, and the `t:Explorer.Chain.Transaction.t/0` has no associated record for that association, then the
      `t:Explorer.Chain.Transaction.t/0` will not be included in the page `entries`.
  """
  @spec hashes_to_transactions([Hash.Full.t()], [necessity_by_association_option]) :: [Transaction.t()] | []
  def hashes_to_transactions(hashes, options \\ []) when is_list(hashes) and is_list(options) do
    necessity_by_association = Keyword.get(options, :necessity_by_association, %{})

    fetch_transactions()
    |> where([transaction], transaction.hash in ^hashes)
    |> join_associations(necessity_by_association)
    |> preload([{:token_transfers, [:token, :from_address, :to_address]}])
    |> Repo.all()
  end

  @doc """
  Bulk insert all data stored in the `Explorer`.

  See `Explorer.Chain.Import.all/1` for options and returns.
  """
  @spec import(Import.all_options()) :: Import.all_result()
  def import(options) do
    Import.all(options)
  end

  @doc """
  The percentage of indexed blocks on the chain.

      iex> for index <- 5..9 do
      ...>   insert(:block, number: index)
      ...> end
      iex> Explorer.Chain.indexed_ratio()
      Decimal.new(1, 50, -2)

  If there are no blocks, the percentage is 0.

      iex> Explorer.Chain.indexed_ratio()
      Decimal.new(0)

  """
  @spec indexed_ratio() :: Decimal.t()
  def indexed_ratio do
    {min, max} = BlockNumberCache.min_and_max_numbers()

    case {min, max} do
      {0, 0} ->
        Decimal.new(0)

      _ ->
        result = Decimal.div(max - min + 1, max + 1)

        Decimal.round(result, 2, :down)
    end
  end

  @spec fetch_min_and_max_block_numbers() :: {non_neg_integer(), non_neg_integer}
  def fetch_min_and_max_block_numbers do
    query =
      from(block in Block,
        select: {min(block.number), max(block.number)},
        where: block.consensus == true
      )

    result = Repo.one!(query)

    case result do
      {nil, nil} -> {0, 0}
      _ -> result
    end
  end

  @spec fetch_count_consensus_block() :: non_neg_integer
  def fetch_count_consensus_block do
    query =
      from(block in Block,
        select: count(block.hash),
        where: block.consensus == true
      )

    Repo.one!(query)
  end

  @doc """
  The number of `t:Explorer.Chain.InternalTransaction.t/0`.

      iex> transaction =
      ...>   :transaction |>
      ...>   insert() |>
      ...>   with_block()
      iex> insert(:internal_transaction, index: 0, transaction: transaction)
      iex> Explorer.Chain.internal_transaction_count()
      1

  If there are none, the count is `0`.

      iex> Explorer.Chain.internal_transaction_count()
      0

  """
  def internal_transaction_count do
    Repo.one!(from(it in "internal_transactions", select: fragment("COUNT(*)")))
  end

  @doc """
  Finds all `t:Explorer.Chain.Transaction.t/0` in the `t:Explorer.Chain.Block.t/0`.

  ## Options

    * `:necessity_by_association` - use to load `t:association/0` as `:required` or `:optional`.  If an association is
        `:required`, and the `t:Explorer.Chain.Block.t/0` has no associated record for that association, then the
        `t:Explorer.Chain.Block.t/0` will not be included in the page `entries`.
    * `:paging_options` - a `t:Explorer.PagingOptions.t/0` used to specify the `:page_size` and
      `:key` (a tuple of the lowest/oldest `{block_number}`). Results will be the internal
      transactions older than the `block_number` that are passed.
    * ':block_type' - use to filter by type of block; Uncle`, `Reorg`, or `Block` (default).

  """
  @spec list_blocks([paging_options | necessity_by_association_option]) :: [Block.t()]
  def list_blocks(options \\ []) when is_list(options) do
    necessity_by_association = Keyword.get(options, :necessity_by_association, %{})
    paging_options = Keyword.get(options, :paging_options) || @default_paging_options
    block_type = Keyword.get(options, :block_type, "Block")

    if block_type == "Block" && !paging_options.key do
      if BlocksCache.enough_elements?(paging_options.page_size) do
        BlocksCache.blocks(paging_options.page_size)
      else
        elements = fetch_blocks(block_type, paging_options, necessity_by_association)

        BlocksCache.rewrite_cache(elements)

        elements
      end
    else
      fetch_blocks(block_type, paging_options, necessity_by_association)
    end
  end

  defp fetch_blocks(block_type, paging_options, necessity_by_association) do
    Block
    |> Block.block_type_filter(block_type)
    |> page_blocks(paging_options)
    |> limit(^paging_options.page_size)
    |> order_by(desc: :number)
    |> join_associations(necessity_by_association)
    |> Repo.all()
  end

  @doc """
  Map `block_number`s to their `t:Explorer.Chain.Block.t/0` `hash` `t:Explorer.Chain.Hash.Full.t/0`.

  Does not include non-consensus blocks.

      iex> block = insert(:block, consensus: false)
      iex> Explorer.Chain.block_hash_by_number([block.number])
      %{}

  """
  @spec block_hash_by_number([Block.block_number()]) :: %{Block.block_number() => Hash.Full.t()}
  def block_hash_by_number(block_numbers) when is_list(block_numbers) do
    query =
      from(block in Block,
        where: block.consensus == true and block.number in ^block_numbers,
        select: {block.number, block.hash}
      )

    query
    |> Repo.all()
    |> Enum.into(%{})
  end

  @doc """
  Lists the top `t:Explorer.Chain.Address.t/0`'s' in descending order based on coin balance and address hash.

  """
  @spec list_top_addresses :: [{Address.t(), non_neg_integer()}]
  def list_top_addresses(options \\ []) do
    paging_options = Keyword.get(options, :paging_options, @default_paging_options)

    base_query =
      from(a in Address,
        where: a.fetched_coin_balance > ^0,
        order_by: [desc: a.fetched_coin_balance, asc: a.hash],
        preload: [:names],
        select: {a, fragment("coalesce(1 + ?, 0)", a.nonce)}
      )

    base_query
    |> page_addresses(paging_options)
    |> limit(^paging_options.page_size)
    |> Repo.all()
  end

  @doc """
  Calls `reducer` on a stream of `t:Explorer.Chain.Block.t/0` without `t:Explorer.Chain.Block.Reward.t/0`.
  """
  def stream_blocks_without_rewards(initial, reducer) when is_function(reducer, 2) do
    Block.blocks_without_reward_query()
    |> Repo.stream_reduce(initial, reducer)
  end

  @doc """
  Finds all transactions of a certain block number
  """
  def get_transactions_of_block_number(block_number) do
    block_number
    |> Transaction.transactions_with_block_number()
    |> Repo.all()
  end

  @doc """
  Finds all Blocks validated by the address given.

    ## Options
      * `:necessity_by_association` - use to load `t:association/0` as `:required` or `:optional`.  If an association is
          `:required`, and the `t:Explorer.Chain.Block.t/0` has no associated record for that association, then the
          `t:Explorer.Chain.Block.t/0` will not be included in the page `entries`.
      * `:paging_options` - a `t:Explorer.PagingOptions.t/0` used to specify the `:page_size` and
        `:key` (a tuple of the lowest/oldest `{block_number}`) and. Results will be the internal
        transactions older than the `block_number` that are passed.

  Returns all blocks validated by the address given.
  """
  @spec get_blocks_validated_by_address(
          [paging_options | necessity_by_association_option],
          Address.t()
        ) :: [Block.t()]
  def get_blocks_validated_by_address(options \\ [], %Address{hash: hash}) when is_list(options) do
    necessity_by_association = Keyword.get(options, :necessity_by_association, %{})
    paging_options = Keyword.get(options, :paging_options, @default_paging_options)

    Block
    |> join_associations(necessity_by_association)
    |> where(miner_hash: ^hash)
    |> page_blocks(paging_options)
    |> limit(^paging_options.page_size)
    |> order_by(desc: :number)
    |> Repo.all()
  end

  @doc """
  Counts all of the block validations and groups by the `miner_hash`.
  """
  def each_address_block_validation_count(fun) when is_function(fun, 1) do
    query =
      from(
        b in Block,
        join: addr in Address,
        where: b.miner_hash == addr.hash,
        select: {b.miner_hash, count(b.miner_hash)},
        group_by: b.miner_hash
      )

    Repo.stream_each(query, fun)
  end

  @doc """
  Counts the number of `t:Explorer.Chain.Block.t/0` validated by the `address`.
  """
  @spec address_to_validation_count(Address.t()) :: non_neg_integer()
  def address_to_validation_count(%Address{hash: hash}) do
    query = from(block in Block, where: block.miner_hash == ^hash, select: fragment("COUNT(*)"))

    Repo.one(query)
  end

  @doc """
  Returns a stream of unfetched `t:Explorer.Chain.Address.CoinBalance.t/0`.

  When there are addresses, the `reducer` is called for each `t:Explorer.Chain.Address.t/0` `hash` and all
  `t:Explorer.Chain.Block.t/0` `block_number` that address is mentioned.

  | Address Hash Schema                        | Address Hash Field              | Block Number Schema                | Block Number Field |
  |--------------------------------------------|---------------------------------|------------------------------------|--------------------|
  | `t:Explorer.Chain.Block.t/0`               | `miner_hash`                    | `t:Explorer.Chain.Block.t/0`       | `number`           |
  | `t:Explorer.Chain.Transaction.t/0`         | `from_address_hash`             | `t:Explorer.Chain.Transaction.t/0` | `block_number`     |
  | `t:Explorer.Chain.Transaction.t/0`         | `to_address_hash`               | `t:Explorer.Chain.Transaction.t/0` | `block_number`     |
  | `t:Explorer.Chain.Log.t/0`                 | `address_hash`                  | `t:Explorer.Chain.Transaction.t/0` | `block_number`     |
  | `t:Explorer.Chain.InternalTransaction.t/0` | `created_contract_address_hash` | `t:Explorer.Chain.Transaction.t/0` | `block_number`     |
  | `t:Explorer.Chain.InternalTransaction.t/0` | `from_address_hash`             | `t:Explorer.Chain.Transaction.t/0` | `block_number`     |
  | `t:Explorer.Chain.InternalTransaction.t/0` | `to_address_hash`               | `t:Explorer.Chain.Transaction.t/0` | `block_number`     |

  Pending `t:Explorer.Chain.Transaction.t/0` `from_address_hash` and `to_address_hash` aren't returned because they
  don't have an associated block number.

  When there are no addresses, the `reducer` is never called and the `initial` is returned in an `:ok` tuple.

  When an `t:Explorer.Chain.Address.t/0` `hash` is used multiple times, all unique `t:Explorer.Chain.Block.t/0` `number`
  will be returned.
  """
  @spec stream_unfetched_balances(
          initial :: accumulator,
          reducer ::
            (entry :: %{address_hash: Hash.Address.t(), block_number: Block.block_number()}, accumulator -> accumulator)
        ) :: {:ok, accumulator}
        when accumulator: term()
  def stream_unfetched_balances(initial, reducer) when is_function(reducer, 2) do
    query =
      from(
        balance in CoinBalance,
        where: is_nil(balance.value_fetched_at),
        select: %{address_hash: balance.address_hash, block_number: balance.block_number}
      )

    Repo.stream_reduce(query, initial, reducer)
  end

  @doc """
  Returns a stream of all token balances that weren't fetched values.
  """
  @spec stream_unfetched_token_balances(
          initial :: accumulator,
          reducer :: (entry :: TokenBalance.t(), accumulator -> accumulator)
        ) :: {:ok, accumulator}
        when accumulator: term()
  def stream_unfetched_token_balances(initial, reducer) when is_function(reducer, 2) do
    TokenBalance.unfetched_token_balances()
    |> Repo.stream_reduce(initial, reducer)
  end

  @doc """
  Returns a stream of all blocks with unfetched internal transactions.

  Only blocks with consensus are returned.

      iex> non_consensus = insert(:block, consensus: false)
      iex> unfetched = insert(:block)
      iex> fetched = insert(:block, internal_transactions_indexed_at: DateTime.utc_now())
      iex> {:ok, number_set} = Explorer.Chain.stream_blocks_with_unfetched_internal_transactions(
      ...>   [:number],
      ...>   MapSet.new(),
      ...>   fn %Explorer.Chain.Block{number: number}, acc ->
      ...>     MapSet.put(acc, number)
      ...>   end
      ...> )
      iex> non_consensus.number in number_set
      false
      iex> unfetched.number in number_set
      true
      iex> fetched.hash in number_set
      false

  """
  @spec stream_blocks_with_unfetched_internal_transactions(
          fields :: [
            :consensus
            | :difficulty
            | :gas_limit
            | :gas_used
            | :hash
            | :miner
            | :miner_hash
            | :nonce
            | :number
            | :parent_hash
            | :size
            | :timestamp
            | :total_difficulty
            | :transactions
            | :internal_transactions_indexed_at
          ],
          initial :: accumulator,
          reducer :: (entry :: term(), accumulator -> accumulator)
        ) :: {:ok, accumulator}
        when accumulator: term()
  def stream_blocks_with_unfetched_internal_transactions(fields, initial, reducer) when is_function(reducer, 2) do
    query =
      from(
        b in Block,
        where: b.consensus and is_nil(b.internal_transactions_indexed_at),
        select: ^fields
      )

    Repo.stream_reduce(query, initial, reducer)
  end

  @doc """
  Returns a stream of all collated transactions with unfetched internal transactions.

  Only transactions that have been collated into a block are returned; pending transactions not in a block are filtered
  out.

      iex> pending = insert(:transaction)
      iex> unfetched_collated =
      ...>   :transaction |>
      ...>   insert() |>
      ...>   with_block()
      iex> fetched_collated =
      ...>   :transaction |>
      ...>   insert() |>
      ...>   with_block(internal_transactions_indexed_at: DateTime.utc_now())
      iex> {:ok, hash_set} = Explorer.Chain.stream_transactions_with_unfetched_internal_transactions(
      ...>   [:hash],
      ...>   MapSet.new(),
      ...>   fn %Explorer.Chain.Transaction{hash: hash}, acc ->
      ...>     MapSet.put(acc, hash)
      ...>   end
      ...> )
      iex> pending.hash in hash_set
      false
      iex> unfetched_collated.hash in hash_set
      true
      iex> fetched_collated.hash in hash_set
      false

  """
  @spec stream_transactions_with_unfetched_internal_transactions(
          fields :: [
            :block_hash
            | :internal_transactions_indexed_at
            | :from_address_hash
            | :gas
            | :gas_price
            | :hash
            | :index
            | :input
            | :nonce
            | :r
            | :s
            | :to_address_hash
            | :v
            | :value
          ],
          initial :: accumulator,
          reducer :: (entry :: term(), accumulator -> accumulator)
        ) :: {:ok, accumulator}
        when accumulator: term()
  def stream_transactions_with_unfetched_internal_transactions(fields, initial, reducer) when is_function(reducer, 2) do
    query =
      from(
        t in Transaction,
        # exclude pending transactions and replaced transactions
        where: not is_nil(t.block_hash) and is_nil(t.internal_transactions_indexed_at),
        select: ^fields
      )

    Repo.stream_reduce(query, initial, reducer)
  end

  @spec stream_transactions_with_unfetched_created_contract_codes(
          fields :: [
            :block_hash
            | :internal_transactions_indexed_at
            | :created_contract_code_indexed_at
            | :from_address_hash
            | :gas
            | :gas_price
            | :hash
            | :index
            | :input
            | :nonce
            | :r
            | :s
            | :to_address_hash
            | :v
            | :value
          ],
          initial :: accumulator,
          reducer :: (entry :: term(), accumulator -> accumulator)
        ) :: {:ok, accumulator}
        when accumulator: term()
  def stream_transactions_with_unfetched_created_contract_codes(fields, initial, reducer)
      when is_function(reducer, 2) do
    query =
      from(t in Transaction,
        where:
          not is_nil(t.block_hash) and not is_nil(t.created_contract_address_hash) and
            is_nil(t.created_contract_code_indexed_at),
        select: ^fields
      )

    Repo.stream_reduce(query, initial, reducer)
  end

  @spec stream_mined_transactions(
          fields :: [
            :block_hash
            | :internal_transactions_indexed_at
            | :created_contract_code_indexed_at
            | :from_address_hash
            | :gas
            | :gas_price
            | :hash
            | :index
            | :input
            | :nonce
            | :r
            | :s
            | :to_address_hash
            | :v
            | :value
          ],
          initial :: accumulator,
          reducer :: (entry :: term(), accumulator -> accumulator)
        ) :: {:ok, accumulator}
        when accumulator: term()
  def stream_mined_transactions(fields, initial, reducer) when is_function(reducer, 2) do
    query =
      from(t in Transaction,
        where: not is_nil(t.block_hash) and not is_nil(t.nonce) and not is_nil(t.from_address_hash),
        select: ^fields
      )

    Repo.stream_reduce(query, initial, reducer)
  end

  @spec stream_pending_transactions(
          fields :: [
            :block_hash
            | :internal_transactions_indexed_at
            | :created_contract_code_indexed_at
            | :from_address_hash
            | :gas
            | :gas_price
            | :hash
            | :index
            | :input
            | :nonce
            | :r
            | :s
            | :to_address_hash
            | :v
            | :value
          ],
          initial :: accumulator,
          reducer :: (entry :: term(), accumulator -> accumulator)
        ) :: {:ok, accumulator}
        when accumulator: term()
  def stream_pending_transactions(fields, initial, reducer) when is_function(reducer, 2) do
    query =
      Transaction
      |> pending_transactions_query()
      |> select(^fields)

    Repo.stream_reduce(query, initial, reducer)
  end

  @doc """
  Returns a stream of all blocks that are marked as unfetched in `t:Explorer.Chain.Block.SecondDegreeRelation.t/0`.
  For each uncle block a `hash` of nephew block and an `index` of the block in it are returned.

  When a block is fetched, its uncles are transformed into `t:Explorer.Chain.Block.SecondDegreeRelation.t/0` and can be
  returned.  Once the uncle is imported its corresponding `t:Explorer.Chain.Block.SecondDegreeRelation.t/0`
  `uncle_fetched_at` will be set and it won't be returned anymore.
  """
  @spec stream_unfetched_uncles(
          initial :: accumulator,
          reducer :: (entry :: term(), accumulator -> accumulator)
        ) :: {:ok, accumulator}
        when accumulator: term()
  def stream_unfetched_uncles(initial, reducer) when is_function(reducer, 2) do
    query =
      from(bsdr in Block.SecondDegreeRelation,
        where: is_nil(bsdr.uncle_fetched_at) and not is_nil(bsdr.index),
        select: [:nephew_hash, :index]
      )

    Repo.stream_reduce(query, initial, reducer)
  end

  @doc """
  The number of `t:Explorer.Chain.Log.t/0`.

      iex> transaction = :transaction |> insert() |> with_block()
      iex> insert(:log, transaction: transaction, index: 0)
      iex> Explorer.Chain.log_count()
      1

  When there are no `t:Explorer.Chain.Log.t/0`.

      iex> Explorer.Chain.log_count()
      0

  """
  def log_count do
    Repo.one!(from(log in "logs", select: fragment("COUNT(*)")))
  end

  @doc """
  Max consensus block numbers.

  If blocks are skipped and inserted out of number order, the max number is still returned

      iex> insert(:block, number: 2)
      iex> insert(:block, number: 1)
      iex> Explorer.Chain.max_consensus_block_number()
      {:ok, 2}

  Non-consensus blocks are ignored

      iex> insert(:block, number: 3, consensus: false)
      iex> insert(:block, number: 2, consensus: true)
      iex> Explorer.Chain.max_consensus_block_number()
      {:ok, 2}

  If there are no blocks, `{:error, :not_found}` is returned

      iex> Explorer.Chain.max_consensus_block_number()
      {:error, :not_found}

  """
  @spec max_consensus_block_number() :: {:ok, Block.block_number()} | {:error, :not_found}
  def max_consensus_block_number do
    Block
    |> where(consensus: true)
    |> Repo.aggregate(:max, :number)
    |> case do
      nil -> {:error, :not_found}
      number -> {:ok, number}
    end
  end

  @doc """
  The height of the chain.

      iex> insert(:block, number: 0)
      iex> Explorer.Chain.block_height()
      0
      iex> insert(:block, number: 1)
      iex> Explorer.Chain.block_height()
      1

  If there are no blocks, then the `t:block_height/0` is `0`, unlike `max_consensus_block_chain/0` where it is not found.

      iex> Explorer.Chain.block_height()
      0
      iex> Explorer.Chain.max_consensus_block_number()
      {:error, :not_found}

  It is not possible to differentiate only the genesis block (`number` `0`) and no blocks.  Use
  `max_consensus_block_chain/0` if you need to differentiate those two scenarios.

      iex> Explorer.Chain.block_height()
      0
      iex> insert(:block, number: 0)
      iex> Explorer.Chain.block_height()
      0

  Non-consensus blocks are ignored.

      iex> insert(:block, number: 2, consensus: false)
      iex> insert(:block, number: 1, consensus: true)
      iex> Explorer.Chain.block_height()
      1

  """
  @spec block_height() :: block_height()
  def block_height do
    query = from(block in Block, select: coalesce(max(block.number), 0), where: block.consensus == true)

    Repo.one!(query)
  end

  @doc """
  Calculates the ranges of missing consensus blocks in `range`.

  When there are no blocks, the entire range is missing.

      iex> Explorer.Chain.missing_block_number_ranges(0..5)
      [0..5]

  If the block numbers from `0` to `max_block_number/0` are contiguous, then no block numbers are missing

      iex> insert(:block, number: 0)
      iex> insert(:block, number: 1)
      iex> Explorer.Chain.missing_block_number_ranges(0..1)
      []

  If there are gaps between the `first` and `last` of `range`, then the missing numbers are compacted into ranges.
  Single missing numbers become ranges with the single number as the start and end.

      iex> insert(:block, number: 0)
      iex> insert(:block, number: 2)
      iex> insert(:block, number: 5)
      iex> Explorer.Chain.missing_block_number_ranges(0..5)
      [1..1, 3..4]

  Flipping the order of `first` and `last` in the `range` flips the order that the missing ranges are returned.  This
  allows `missing_block_numbers` to be used to generate the sequence down or up from a starting block number.

      iex> insert(:block, number: 0)
      iex> insert(:block, number: 2)
      iex> insert(:block, number: 5)
      iex> Explorer.Chain.missing_block_number_ranges(5..0)
      [4..3, 1..1]

  If only non-consensus blocks exist for a number, the number still counts as missing.

      iex> insert(:block, number: 0)
      iex> insert(:block, number: 1, consensus: false)
      iex> insert(:block, number: 2)
      iex> Explorer.Chain.missing_block_number_ranges(2..0)
      [1..1]

  """
  @spec missing_block_number_ranges(Range.t()) :: [Range.t()]
  def missing_block_number_ranges(range)

  def missing_block_number_ranges(range_start..range_end) do
    range_min = min(range_start, range_end)
    range_max = max(range_start, range_end)

    missing_prefix_query =
      from(block in Block,
        select: %{min: type(^range_min, block.number), max: min(block.number) - 1},
        where: block.consensus == true,
        having: ^range_min < min(block.number) and min(block.number) < ^range_max
      )

    missing_suffix_query =
      from(block in Block,
        select: %{min: max(block.number) + 1, max: type(^range_max, block.number)},
        where: block.consensus == true,
        having: ^range_min < max(block.number) and max(block.number) < ^range_max
      )

    missing_infix_query =
      from(block in Block,
        select: %{min: type(^range_min, block.number), max: type(^range_max, block.number)},
        where: block.consensus == true,
        having:
          (is_nil(min(block.number)) and is_nil(max(block.number))) or
            (^range_max < min(block.number) or max(block.number) < ^range_min)
      )

    # Gaps and Islands is the term-of-art for finding the runs of missing (gaps) and existing (islands) data.  If you
    # Google for `sql missing ranges` you won't find much, but `sql gaps and islands` will get a lot of hits.

    land_query =
      from(block in Block,
        where: block.consensus == true and ^range_min <= block.number and block.number <= ^range_max,
        windows: [w: [order_by: block.number]],
        select: %{last_number: block.number |> lag() |> over(:w), next_number: block.number}
      )

    gap_query =
      from(
        coastline in subquery(land_query),
        where: coastline.last_number != coastline.next_number - 1,
        select: %{min: coastline.last_number + 1, max: coastline.next_number - 1}
      )

    missing_query =
      missing_prefix_query
      |> union_all(^missing_infix_query)
      |> union_all(^gap_query)
      |> union_all(^missing_suffix_query)

    {first, last, direction} =
      if range_start <= range_end do
        {:min, :max, :asc}
      else
        {:max, :min, :desc}
      end

    ordered_missing_query =
      from(missing_range in subquery(missing_query),
        select: %Range{first: field(missing_range, ^first), last: field(missing_range, ^last)},
        order_by: [{^direction, field(missing_range, ^first)}]
      )

    Repo.all(ordered_missing_query, timeout: :infinity)
  end

  @doc """
  Finds consensus `t:Explorer.Chain.Block.t/0` with `number`.

  ## Options

    * `:necessity_by_association` - use to load `t:association/0` as `:required` or `:optional`.  If an association is
      `:required`, and the `t:Explorer.Chain.Block.t/0` has no associated record for that association, then the
      `t:Explorer.Chain.Block.t/0` will not be included in the page `entries`.

  """
  @spec number_to_block(Block.block_number(), [necessity_by_association_option]) ::
          {:ok, Block.t()} | {:error, :not_found}
  def number_to_block(number, options \\ []) when is_list(options) do
    necessity_by_association = Keyword.get(options, :necessity_by_association, %{})

    Block
    |> where(consensus: true, number: ^number)
    |> join_associations(necessity_by_association)
    |> Repo.one()
    |> case do
      nil -> {:error, :not_found}
      block -> {:ok, block}
    end
  end

  @doc """
  Count of pending `t:Explorer.Chain.Transaction.t/0`.

  A count of all pending transactions.

      iex> insert(:transaction)
      iex> :transaction |> insert() |> with_block()
      iex> Explorer.Chain.pending_transaction_count()
      1

  """
  @spec pending_transaction_count() :: non_neg_integer()
  def pending_transaction_count do
    Transaction
    |> pending_transactions_query()
    |> Repo.aggregate(:count, :hash)
  end

  @doc """
  Returns the paged list of collated transactions that occurred recently from newest to oldest using `block_number`
  and `index`.

      iex> newest_first_transactions = 50 |> insert_list(:transaction) |> with_block() |> Enum.reverse()
      iex> oldest_seen = Enum.at(newest_first_transactions, 9)
      iex> paging_options = %Explorer.PagingOptions{page_size: 10, key: {oldest_seen.block_number, oldest_seen.index}}
      iex> recent_collated_transactions = Explorer.Chain.recent_collated_transactions(paging_options: paging_options)
      iex> length(recent_collated_transactions)
      10
      iex> hd(recent_collated_transactions).hash == Enum.at(newest_first_transactions, 10).hash
      true

  ## Options

    * `:necessity_by_association` - use to load `t:association/0` as `:required` or `:optional`.  If an association is
      `:required`, and the `t:Explorer.Chain.InternalTransaction.t/0` has no associated record for that association,
      then the `t:Explorer.Chain.InternalTransaction.t/0` will not be included in the list.
    * `:paging_options` - a `t:Explorer.PagingOptions.t/0` used to specify the `:page_size` and
      `:key` (a tuple of the lowest/oldest `{block_number, index}`) and. Results will be the transactions older than
      the `block_number` and `index` that are passed.

  """
  @spec recent_collated_transactions([paging_options | necessity_by_association_option]) :: [Transaction.t()]
  def recent_collated_transactions(options \\ []) when is_list(options) do
    necessity_by_association = Keyword.get(options, :necessity_by_association, %{})

    options
    |> Keyword.get(:paging_options, @default_paging_options)
    |> fetch_transactions()
    |> where([transaction], not is_nil(transaction.block_number) and not is_nil(transaction.index))
    |> order_by([transaction], desc: transaction.block_number, desc: transaction.index)
    |> join_associations(necessity_by_association)
    |> preload([{:token_transfers, [:token, :from_address, :to_address]}])
    |> Repo.all()
  end

  @doc """
  Return the list of pending transactions that occurred recently.

      iex> 2 |> insert_list(:transaction)
      iex> :transaction |> insert() |> with_block()
      iex> 8 |> insert_list(:transaction)
      iex> recent_pending_transactions = Explorer.Chain.recent_pending_transactions()
      iex> length(recent_pending_transactions)
      10
      iex> Enum.all?(recent_pending_transactions, fn %Explorer.Chain.Transaction{block_hash: block_hash} ->
      ...>   is_nil(block_hash)
      ...> end)
      true

  ## Options

    * `:necessity_by_association` - use to load `t:association/0` as `:required` or `:optional`.  If an association is
      `:required`, and the `t:Explorer.Chain.InternalTransaction.t/0` has no associated record for that association,
      then the `t:Explorer.Chain.InternalTransaction.t/0` will not be included in the list.
    * `:paging_options` - a `t:Explorer.PagingOptions.t/0` used to specify the `:page_size` (defaults to
      `#{@default_paging_options.page_size}`) and `:key` (a tuple of the lowest/oldest `{inserted_at, hash}`) and.
      Results will be the transactions older than the `inserted_at` and `hash` that are passed.

  """
  @spec recent_pending_transactions([paging_options | necessity_by_association_option]) :: [Transaction.t()]
  def recent_pending_transactions(options \\ []) when is_list(options) do
    necessity_by_association = Keyword.get(options, :necessity_by_association, %{})
    paging_options = Keyword.get(options, :paging_options, @default_paging_options)

    Transaction
    |> page_pending_transaction(paging_options)
    |> limit(^paging_options.page_size)
    |> pending_transactions_query()
    |> where([transaction], is_nil(transaction.error) or transaction.error != "dropped/replaced")
    |> order_by([transaction], desc: transaction.inserted_at, desc: transaction.hash)
    |> join_associations(necessity_by_association)
    |> preload([{:token_transfers, [:token, :from_address, :to_address]}])
    |> Repo.all()
  end

  defp pending_transactions_query(query) do
    from(transaction in query,
      where: is_nil(transaction.block_hash)
    )
  end

  @doc """
  The `string` must start with `0x`, then is converted to an integer and then to `t:Explorer.Chain.Hash.Address.t/0`.

      iex> Explorer.Chain.string_to_address_hash("0x5aAeb6053F3E94C9b9A09f33669435E7Ef1BeAed")
      {
        :ok,
        %Explorer.Chain.Hash{
          byte_count: 20,
          bytes: <<0x5aAeb6053F3E94C9b9A09f33669435E7Ef1BeAed :: big-integer-size(20)-unit(8)>>
        }
      }

  `String.t` format must always have 40 hexadecimal digits after the `0x` base prefix.

      iex> Explorer.Chain.string_to_address_hash("0x0")
      :error

  """
  @spec string_to_address_hash(String.t()) :: {:ok, Hash.Address.t()} | :error
  def string_to_address_hash(string) when is_binary(string) do
    Hash.Address.cast(string)
  end

  @doc """
  The `string` must start with `0x`, then is converted to an integer and then to `t:Explorer.Chain.Hash.t/0`.

      iex> Explorer.Chain.string_to_block_hash(
      ...>   "0x9fc76417374aa880d4449a1f7f31ec597f00b1f6f3dd2d66f4c9c6c445836d8b"
      ...> )
      {
        :ok,
        %Explorer.Chain.Hash{
          byte_count: 32,
          bytes: <<0x9fc76417374aa880d4449a1f7f31ec597f00b1f6f3dd2d66f4c9c6c445836d8b :: big-integer-size(32)-unit(8)>>
        }
      }

  `String.t` format must always have 64 hexadecimal digits after the `0x` base prefix.

      iex> Explorer.Chain.string_to_block_hash("0x0")
      :error

  """
  @spec string_to_block_hash(String.t()) :: {:ok, Hash.t()} | :error
  def string_to_block_hash(string) when is_binary(string) do
    Hash.Full.cast(string)
  end

  @doc """
  The `string` must start with `0x`, then is converted to an integer and then to `t:Explorer.Chain.Hash.t/0`.

      iex> Explorer.Chain.string_to_transaction_hash(
      ...>  "0x9fc76417374aa880d4449a1f7f31ec597f00b1f6f3dd2d66f4c9c6c445836d8b"
      ...> )
      {
        :ok,
        %Explorer.Chain.Hash{
          byte_count: 32,
          bytes: <<0x9fc76417374aa880d4449a1f7f31ec597f00b1f6f3dd2d66f4c9c6c445836d8b :: big-integer-size(32)-unit(8)>>
        }
      }

  `String.t` format must always have 64 hexadecimal digits after the `0x` base prefix.

      iex> Explorer.Chain.string_to_transaction_hash("0x0")
      :error

  """
  @spec string_to_transaction_hash(String.t()) :: {:ok, Hash.t()} | :error
  def string_to_transaction_hash(string) when is_binary(string) do
    Hash.Full.cast(string)
  end

  @doc """
  Estimated count of `t:Explorer.Chain.Transaction.t/0`.

  Estimated count of both collated and pending transactions using the transactions table statistics.
  """
  @spec transaction_estimated_count() :: non_neg_integer()
  def transaction_estimated_count do
    cached_value = TransactionCountCache.value()

    if is_nil(cached_value) do
      %Postgrex.Result{rows: [[rows]]} =
        SQL.query!(Repo, "SELECT reltuples::BIGINT AS estimate FROM pg_class WHERE relname='transactions'")

      rows
    else
      cached_value
    end
  end

  @doc """
  Estimated count of `t:Explorer.Chain.Block.t/0`.

  Estimated count of consensus blocks.
  """
  @spec block_estimated_count() :: non_neg_integer()
  def block_estimated_count do
    cached_value = BlockCountCache.count()

    if is_nil(cached_value) do
<<<<<<< HEAD
      block_consensus_count()
=======
      %Postgrex.Result{rows: [[count]]} = Repo.query!("SELECT reltuples FROM pg_class WHERE relname = 'blocks';")

      trunc(count * 0.90)
>>>>>>> ac64f843
    else
      cached_value
    end
  end

  @doc """
  `t:Explorer.Chain.InternalTransaction/0`s in `t:Explorer.Chain.Transaction.t/0` with `hash`.

  ## Options

    * `:necessity_by_association` - use to load `t:association/0` as `:required` or `:optional`.  If an association is
      `:required`, and the `t:Explorer.Chain.InternalTransaction.t/0` has no associated record for that association,
      then the `t:Explorer.Chain.InternalTransaction.t/0` will not be included in the list.
    * `:paging_options` - a `t:Explorer.PagingOptions.t/0` used to specify the `:page_size` and
      `:key` (a tuple of the lowest/oldest `{index}`). Results will be the internal transactions older than
      the `index` that is passed.

  """

  @spec transaction_to_internal_transactions(Transaction.t(), [paging_options | necessity_by_association_option]) :: [
          InternalTransaction.t()
        ]
  def transaction_to_internal_transactions(
        %Transaction{hash: %Hash{byte_count: unquote(Hash.Full.byte_count())} = hash},
        options \\ []
      )
      when is_list(options) do
    necessity_by_association = Keyword.get(options, :necessity_by_association, %{})
    paging_options = Keyword.get(options, :paging_options, @default_paging_options)

    InternalTransaction
    |> for_parent_transaction(hash)
    |> join_associations(necessity_by_association)
    |> where_transaction_has_multiple_internal_transactions()
    |> page_internal_transaction(paging_options)
    |> limit(^paging_options.page_size)
    |> order_by([internal_transaction], asc: internal_transaction.index)
    |> preload(transaction: :block)
    |> Repo.all()
  end

  @doc """
  Finds all `t:Explorer.Chain.Log.t/0`s for `t:Explorer.Chain.Transaction.t/0`.

  ## Options

    * `:necessity_by_association` - use to load `t:association/0` as `:required` or `:optional`.  If an association is
      `:required`, and the `t:Explorer.Chain.Log.t/0` has no associated record for that association, then the
      `t:Explorer.Chain.Log.t/0` will not be included in the page `entries`.
    * `:paging_options` - a `t:Explorer.PagingOptions.t/0` used to specify the `:page_size` and
      `:key` (a tuple of the lowest/oldest `{index}`). Results will be the transactions older than
      the `index` that are passed.

  """
  @spec transaction_to_logs(Transaction.t(), [paging_options | necessity_by_association_option]) :: [Log.t()]
  def transaction_to_logs(
        %Transaction{hash: %Hash{byte_count: unquote(Hash.Full.byte_count())} = transaction_hash},
        options \\ []
      )
      when is_list(options) do
    necessity_by_association = Keyword.get(options, :necessity_by_association, %{})
    paging_options = Keyword.get(options, :paging_options, @default_paging_options)

    Log
    |> join(:inner, [log], transaction in assoc(log, :transaction))
    |> where([_, transaction], transaction.hash == ^transaction_hash)
    |> page_logs(paging_options)
    |> limit(^paging_options.page_size)
    |> order_by([log], asc: log.index)
    |> join_associations(necessity_by_association)
    |> Repo.all()
  end

  @doc """
  Finds all `t:Explorer.Chain.TokenTransfer.t/0`s for `t:Explorer.Chain.Transaction.t/0`.

  ## Options

    * `:necessity_by_association` - use to load `t:association/0` as `:required` or `:optional`.  If an association is
      `:required`, and the `t:Explorer.Chain.TokenTransfer.t/0` has no associated record for that association, then the
      `t:Explorer.Chain.TokenTransfer.t/0` will not be included in the page `entries`.
    * `:paging_options` - a `t:Explorer.PagingOptions.t/0` used to specify the `:page_size` and
      `:key` (in the form of `%{"inserted_at" => inserted_at}`). Results will be the transactions older than
      the `index` that are passed.

  """
  @spec transaction_to_token_transfers(Transaction.t(), [paging_options | necessity_by_association_option]) :: [
          TokenTransfer.t()
        ]
  def transaction_to_token_transfers(
        %Transaction{hash: %Hash{byte_count: unquote(Hash.Full.byte_count())} = transaction_hash},
        options \\ []
      )
      when is_list(options) do
    necessity_by_association = Keyword.get(options, :necessity_by_association, %{})
    paging_options = Keyword.get(options, :paging_options, @default_paging_options)

    TokenTransfer
    |> join(:inner, [token_transfer], transaction in assoc(token_transfer, :transaction))
    |> where([_, transaction], transaction.hash == ^transaction_hash)
    |> TokenTransfer.page_token_transfer(paging_options)
    |> limit(^paging_options.page_size)
    |> order_by([token_transfer], asc: token_transfer.inserted_at)
    |> join_associations(necessity_by_association)
    |> Repo.all()
  end

  @doc """
  Converts `transaction` to the status of the `t:Explorer.Chain.Transaction.t/0` whether pending or collated.

  ## Returns

    * `:pending` - the transaction has not be confirmed in a block yet.
    * `:awaiting_internal_transactions` - the transaction happened in a pre-Byzantium block or on a chain like Ethereum
      Classic (ETC) that never adopted [EIP-658](https://github.com/Arachnid/EIPs/blob/master/EIPS/eip-658.md), which
      add transaction status to transaction receipts, so the status can only be derived whether the first internal
      transaction has an error.
    * `:success` - the transaction has been confirmed in a block
    * `{:error, :awaiting_internal_transactions}` - the transactions happened post-Byzantium, but the error message
       requires the internal transactions.
    * `{:error, reason}` - the transaction failed due to `reason` in its first internal transaction.

  """
  @spec transaction_to_status(Transaction.t()) ::
          :pending
          | :awaiting_internal_transactions
          | :success
          | {:error, :awaiting_internal_transactions}
          | {:error, reason :: String.t()}
  def transaction_to_status(%Transaction{error: "dropped/replaced"}), do: {:error, "dropped/replaced"}
  def transaction_to_status(%Transaction{block_hash: nil, status: nil}), do: :pending
  def transaction_to_status(%Transaction{status: nil}), do: :awaiting_internal_transactions
  def transaction_to_status(%Transaction{status: :ok}), do: :success

  def transaction_to_status(%Transaction{status: :error, internal_transactions_indexed_at: nil, error: nil}),
    do: {:error, :awaiting_internal_transactions}

  def transaction_to_status(%Transaction{status: :error, error: error}) when is_binary(error), do: {:error, error}

  @doc """
  The `t:Explorer.Chain.Transaction.t/0` or `t:Explorer.Chain.InternalTransaction.t/0` `value` of the `transaction` in
  `unit`.
  """
  @spec value(InternalTransaction.t(), :wei) :: Wei.wei()
  @spec value(InternalTransaction.t(), :gwei) :: Wei.gwei()
  @spec value(InternalTransaction.t(), :ether) :: Wei.ether()
  @spec value(Transaction.t(), :wei) :: Wei.wei()
  @spec value(Transaction.t(), :gwei) :: Wei.gwei()
  @spec value(Transaction.t(), :ether) :: Wei.ether()
  def value(%type{value: value}, unit) when type in [InternalTransaction, Transaction] do
    Wei.to(value, unit)
  end

  def smart_contract_bytecode(address_hash) do
    query =
      from(
        address in Address,
        where: address.hash == ^address_hash,
        select: address.contract_code
      )

    query
    |> Repo.one()
    |> Data.to_string()
  end

  @doc """
  Checks if an address is a contract
  """
  @spec contract_address?(String.t(), non_neg_integer(), Keyword.t()) :: boolean() | :json_rpc_error
  def contract_address?(address_hash, block_number, json_rpc_named_arguments \\ []) do
    {:ok, binary_hash} = Explorer.Chain.Hash.Address.cast(address_hash)

    query =
      from(
        address in Address,
        where: address.hash == ^binary_hash
      )

    address = Repo.one(query)

    cond do
      is_nil(address) ->
        block_quantity = integer_to_quantity(block_number)

        case EthereumJSONRPC.fetch_codes(
               [%{block_quantity: block_quantity, address: address_hash}],
               json_rpc_named_arguments
             ) do
          {:ok, %EthereumJSONRPC.FetchedCodes{params_list: fetched_codes}} ->
            result = List.first(fetched_codes)

            result && !(is_nil(result[:code]) || result[:code] == "" || result[:code] == "0x")

          _ ->
            :json_rpc_error
        end

      is_nil(address.contract_code) ->
        false

      true ->
        true
    end
  end

  @doc """
  Fetches contract creation input data.
  """
  @spec contract_creation_input_data(String.t()) :: nil | String.t()
  def contract_creation_input_data(address_hash) do
    query =
      from(
        address in Address,
        where: address.hash == ^address_hash,
        preload: [:contracts_creation_internal_transaction, :contracts_creation_transaction]
      )

    transaction = Repo.one(query)

    cond do
      is_nil(transaction) ->
        ""

      transaction.contracts_creation_internal_transaction && transaction.contracts_creation_internal_transaction.input ->
        Data.to_string(transaction.contracts_creation_internal_transaction.input)

      transaction.contracts_creation_transaction && transaction.contracts_creation_transaction.input ->
        Data.to_string(transaction.contracts_creation_transaction.input)

      true ->
        ""
    end
  end

  @doc """
  Inserts a `t:SmartContract.t/0`.

  As part of inserting a new smart contract, an additional record is inserted for
  naming the address for reference.
  """
  @spec create_smart_contract(map()) :: {:ok, SmartContract.t()} | {:error, Ecto.Changeset.t()}
  def create_smart_contract(attrs \\ %{}) do
    smart_contract_changeset = SmartContract.changeset(%SmartContract{}, attrs)

    insert_result =
      Multi.new()
      |> Multi.insert(:smart_contract, smart_contract_changeset)
      |> Multi.run(:clear_primary_address_names, &clear_primary_address_names/2)
      |> Multi.run(:insert_address_name, &create_address_name/2)
      |> Multi.run(:set_address_verified, &set_address_verified/2)
      |> Repo.transaction()

    with {:ok, %{smart_contract: smart_contract}} <- insert_result do
      {:ok, smart_contract}
    else
      {:error, :smart_contract, changeset, _} ->
        {:error, changeset}

      {:error, :set_address_verified, message, _} ->
        {:error, message}
    end
  end

  defp set_address_verified(repo, %{smart_contract: %SmartContract{address_hash: address_hash}}) do
    query =
      from(
        address in Address,
        where: address.hash == ^address_hash
      )

    case repo.update_all(query, set: [verified: true]) do
      {1, _} -> {:ok, []}
      _ -> {:error, "There was an error annotating that the address has been verified."}
    end
  end

  defp set_address_decompiled(repo, %{decompiled_smart_contract: %DecompiledSmartContract{address_hash: address_hash}}) do
    query =
      from(
        address in Address,
        where: address.hash == ^address_hash
      )

    case repo.update_all(query, set: [decompiled: true]) do
      {1, _} -> {:ok, []}
      _ -> {:error, "There was an error annotating that the address has been verified."}
    end
  end

  defp clear_primary_address_names(repo, %{smart_contract: %SmartContract{address_hash: address_hash}}) do
    clear_primary_query =
      from(
        address_name in Address.Name,
        where: address_name.address_hash == ^address_hash,
        update: [set: [primary: false]]
      )

    repo.update_all(clear_primary_query, [])

    {:ok, []}
  end

  defp create_address_name(repo, %{smart_contract: %SmartContract{name: name, address_hash: address_hash}}) do
    params = %{
      address_hash: address_hash,
      name: name,
      primary: true
    }

    %Address.Name{}
    |> Address.Name.changeset(params)
    |> repo.insert(on_conflict: :nothing, conflict_target: [:address_hash, :name])
  end

  @spec address_hash_to_address_with_source_code(%Explorer.Chain.Hash{}) :: %Explorer.Chain.Address{} | nil
  def address_hash_to_address_with_source_code(%Explorer.Chain.Hash{} = address_hash) do
    case Repo.get(Address, address_hash) do
      nil -> nil
      address -> Repo.preload(address, [:smart_contract, :decompiled_smart_contracts])
    end
  end

  @spec address_hash_to_smart_contract(%Explorer.Chain.Hash{}) :: %Explorer.Chain.SmartContract{} | nil
  def address_hash_to_smart_contract(%Explorer.Chain.Hash{} = address_hash) do
    query =
      from(
        smart_contract in SmartContract,
        where: smart_contract.address_hash == ^address_hash
      )

    Repo.one(query)
  end

  defp fetch_transactions(paging_options \\ nil) do
    Transaction
    |> order_by([transaction], desc: transaction.block_number, desc: transaction.index)
    |> handle_paging_options(paging_options)
  end

  defp for_parent_transaction(query, %Hash{byte_count: unquote(Hash.Full.byte_count())} = hash) do
    from(
      child in query,
      inner_join: transaction in assoc(child, :transaction),
      where: transaction.hash == ^hash
    )
  end

  defp handle_paging_options(query, nil), do: query

  defp handle_paging_options(query, paging_options) do
    query
    |> page_transaction(paging_options)
    |> limit(^paging_options.page_size)
  end

  defp join_association(query, [{association, nested_preload}], necessity)
       when is_atom(association) and is_atom(nested_preload) do
    case necessity do
      :optional ->
        preload(query, [{^association, ^nested_preload}])

      :required ->
        from(q in query,
          inner_join: a in assoc(q, ^association),
          left_join: b in assoc(a, ^nested_preload),
          preload: [{^association, {a, [{^nested_preload, b}]}}]
        )
    end
  end

  defp join_association(query, association, necessity) when is_atom(association) do
    case necessity do
      :optional ->
        preload(query, ^association)

      :required ->
        from(q in query, inner_join: a in assoc(q, ^association), preload: [{^association, a}])
    end
  end

  defp join_associations(query, necessity_by_association) when is_map(necessity_by_association) do
    Enum.reduce(necessity_by_association, query, fn {association, join}, acc_query ->
      join_association(acc_query, association, join)
    end)
  end

  defp page_addresses(query, %PagingOptions{key: nil}), do: query

  defp page_addresses(query, %PagingOptions{key: {coin_balance, hash}}) do
    where(query, [address], address.fetched_coin_balance <= ^coin_balance and address.hash > ^hash)
  end

  defp page_blocks(query, %PagingOptions{key: nil}), do: query

  defp page_blocks(query, %PagingOptions{key: {block_number}}) do
    where(query, [block], block.number < ^block_number)
  end

  defp page_coin_balances(query, %PagingOptions{key: nil}), do: query

  defp page_coin_balances(query, %PagingOptions{key: {block_number}}) do
    where(query, [coin_balance], coin_balance.block_number < ^block_number)
  end

  defp page_internal_transaction(query, %PagingOptions{key: nil}), do: query

  defp page_internal_transaction(query, %PagingOptions{key: {block_number, transaction_index, index}}) do
    where(
      query,
      [internal_transaction],
      internal_transaction.block_number < ^block_number or
        (internal_transaction.block_number == ^block_number and
           internal_transaction.transaction_index < ^transaction_index) or
        (internal_transaction.block_number == ^block_number and
           internal_transaction.transaction_index == ^transaction_index and internal_transaction.index < ^index)
    )
  end

  defp page_internal_transaction(query, %PagingOptions{key: {index}}) do
    where(query, [internal_transaction], internal_transaction.index > ^index)
  end

  defp page_logs(query, %PagingOptions{key: nil}), do: query

  defp page_logs(query, %PagingOptions{key: {index}}) do
    where(query, [log], log.index > ^index)
  end

  defp page_pending_transaction(query, %PagingOptions{key: nil}), do: query

  defp page_pending_transaction(query, %PagingOptions{key: {inserted_at, hash}}) do
    where(
      query,
      [transaction],
      transaction.inserted_at < ^inserted_at or (transaction.inserted_at == ^inserted_at and transaction.hash < ^hash)
    )
  end

  defp page_transaction(query, %PagingOptions{key: nil}), do: query

  defp page_transaction(query, %PagingOptions{key: {block_number, index}}) do
    where(
      query,
      [transaction],
      transaction.block_number < ^block_number or
        (transaction.block_number == ^block_number and transaction.index < ^index)
    )
  end

  defp page_transaction(query, %PagingOptions{key: {index}}) do
    where(query, [transaction], transaction.index < ^index)
  end

  @doc """
  Ensures the following conditions are true:

    * excludes internal transactions of type call with no siblings in the
      transaction
    * includes internal transactions of type create, reward, or selfdestruct
      even when they are alone in the parent transaction

  """
  @spec where_transaction_has_multiple_internal_transactions(Ecto.Query.t()) :: Ecto.Query.t()
  def where_transaction_has_multiple_internal_transactions(query) do
    where(
      query,
      [internal_transaction, transaction],
      internal_transaction.type != ^:call or
        fragment(
          """
          (SELECT COUNT(sibling.*)
          FROM internal_transactions AS sibling
          WHERE sibling.transaction_hash = ?
          LIMIT 2
          )
          """,
          transaction.hash
        ) > 1
    )
  end

  @doc """
  The current total number of coins minted minus verifiably burned coins.
  """
  @spec total_supply :: non_neg_integer() | nil
  def total_supply do
    supply_module().total()
  end

  @doc """
  The current number coins in the market for trading.
  """
  @spec circulating_supply :: non_neg_integer() | nil
  def circulating_supply do
    supply_module().circulating()
  end

  defp supply_module do
    Application.get_env(:explorer, :supply, Explorer.Chain.Supply.CoinMarketCap)
  end

  @doc """
  Calls supply_for_days from the configured supply_module
  """
  def supply_for_days(days_count), do: supply_module().supply_for_days(days_count)

  @doc """
  Streams a lists token contract addresses that haven't been cataloged.
  """
  @spec stream_uncataloged_token_contract_address_hashes(
          initial :: accumulator,
          reducer :: (entry :: Hash.Address.t(), accumulator -> accumulator)
        ) :: {:ok, accumulator}
        when accumulator: term()
  def stream_uncataloged_token_contract_address_hashes(initial, reducer) when is_function(reducer, 2) do
    query =
      from(
        token in Token,
        where: token.cataloged == false,
        select: token.contract_address_hash
      )

    Repo.stream_reduce(query, initial, reducer)
  end

  @doc """
  Streams a list of token contract addresses that have been cataloged.
  """
  @spec stream_cataloged_token_contract_address_hashes(
          initial :: accumulator,
          reducer :: (entry :: Hash.Address.t(), accumulator -> accumulator)
        ) :: {:ok, accumulator}
        when accumulator: term()
  def stream_cataloged_token_contract_address_hashes(initial, reducer) when is_function(reducer, 2) do
    Token.cataloged_tokens()
    |> order_by(asc: :updated_at)
    |> Repo.stream_reduce(initial, reducer)
  end

  @doc """
  Returns a list of block numbers token transfer `t:Log.t/0`s that don't have an
  associated `t:TokenTransfer.t/0` record.
  """
  def uncataloged_token_transfer_block_numbers do
    query =
      from(l in Log,
        join: t in assoc(l, :transaction),
        left_join: tf in TokenTransfer,
        on: tf.transaction_hash == l.transaction_hash and tf.log_index == l.index,
        where: l.first_topic == unquote(TokenTransfer.constant()),
        where: is_nil(tf.transaction_hash) and is_nil(tf.log_index),
        where: not is_nil(t.block_hash),
        select: t.block_number,
        distinct: t.block_number
      )

    Repo.stream_reduce(query, [], &[&1 | &2])
  end

  @doc """
  Fetches a `t:Token.t/0` by an address hash.
  """
  @spec token_from_address_hash(Hash.Address.t()) :: {:ok, Token.t()} | {:error, :not_found}
  def token_from_address_hash(%Hash{byte_count: unquote(Hash.Address.byte_count())} = hash) do
    query =
      from(
        token in Token,
        where: token.contract_address_hash == ^hash,
        preload: [{:contract_address, :smart_contract}]
      )

    case Repo.one(query) do
      nil ->
        {:error, :not_found}

      %Token{} = token ->
        {:ok, token}
    end
  end

  @spec fetch_token_transfers_from_token_hash(Hash.t(), [paging_options]) :: []
  def fetch_token_transfers_from_token_hash(token_address_hash, options \\ []) do
    TokenTransfer.fetch_token_transfers_from_token_hash(token_address_hash, options)
  end

  @spec count_token_transfers_from_token_hash(Hash.t()) :: non_neg_integer()
  def count_token_transfers_from_token_hash(token_address_hash) do
    TokenTransfer.count_token_transfers_from_token_hash(token_address_hash)
  end

  @spec transaction_has_token_transfers?(Hash.t()) :: boolean()
  def transaction_has_token_transfers?(transaction_hash) do
    query = from(tt in TokenTransfer, where: tt.transaction_hash == ^transaction_hash, limit: 1, select: 1)

    Repo.one(query) != nil
  end

  @spec address_tokens_with_balance(Hash.Address.t(), [any()]) :: []
  def address_tokens_with_balance(address_hash, paging_options \\ []) do
    address_hash
    |> Address.Token.list_address_tokens_with_balance(paging_options)
    |> Repo.all()
  end

  @spec find_and_update_replaced_transactions([
          %{
            required(:nonce) => non_neg_integer,
            required(:from_address_hash) => Hash.Address.t(),
            required(:hash) => Hash.t()
          }
        ]) :: {integer(), nil | [term()]}
  def find_and_update_replaced_transactions(transactions, timeout \\ :infinity) do
    query =
      Enum.reduce(transactions, Transaction, fn %{hash: hash, nonce: nonce, from_address_hash: from_address_hash},
                                                query ->
        from(t in query,
          or_where:
            t.nonce == ^nonce and t.from_address_hash == ^from_address_hash and t.hash != ^hash and
              not is_nil(t.block_number)
        )
      end)

    hashes = Enum.map(transactions, & &1.hash)

    transactions_to_update =
      from(pending in Transaction,
        join: duplicate in subquery(query),
        on: duplicate.nonce == pending.nonce,
        on: duplicate.from_address_hash == pending.from_address_hash,
        where: pending.hash in ^hashes and is_nil(pending.block_hash)
      )

    Repo.update_all(transactions_to_update, [set: [error: "dropped/replaced", status: :error]], timeout: timeout)
  end

  @spec update_replaced_transactions([
          %{
            required(:nonce) => non_neg_integer,
            required(:from_address_hash) => Hash.Address.t(),
            required(:block_hash) => Hash.Full.t()
          }
        ]) :: {integer(), nil | [term()]}
  def update_replaced_transactions(transactions, timeout \\ :infinity) do
    filters =
      transactions
      |> Enum.filter(fn transaction ->
        transaction.block_hash && transaction.nonce && transaction.from_address_hash
      end)
      |> Enum.map(fn transaction ->
        {transaction.nonce, transaction.from_address_hash}
      end)
      |> Enum.uniq()

    if Enum.empty?(filters) do
      {:ok, []}
    else
      query =
        filters
        |> Enum.reduce(Transaction, fn {nonce, from_address}, query ->
          from(t in query,
            or_where: t.nonce == ^nonce and t.from_address_hash == ^from_address and is_nil(t.block_hash)
          )
        end)

      update_query = from(t in query, update: [set: [status: ^:error, error: "dropped/replaced"]])

      Repo.update_all(update_query, [], timeout: timeout)
    end
  end

  @doc """
  Update a new `t:Token.t/0` record.

  As part of updating token, an additional record is inserted for
  naming the address for reference if a name is provided for a token.
  """
  @spec update_token(Token.t(), map()) :: {:ok, Token.t()} | {:error, Ecto.Changeset.t()}
  def update_token(%Token{contract_address_hash: address_hash} = token, params \\ %{}) do
    token_changeset = Token.changeset(token, params)
    address_name_changeset = Address.Name.changeset(%Address.Name{}, Map.put(params, :address_hash, address_hash))

    stale_error_field = :contract_address_hash
    stale_error_message = "is up to date"

    token_opts = [
      on_conflict: Runner.Tokens.default_on_conflict(),
      conflict_target: :contract_address_hash,
      stale_error_field: stale_error_field,
      stale_error_message: stale_error_message
    ]

    address_name_opts = [on_conflict: :nothing, conflict_target: [:address_hash, :name]]

    insert_result =
      Multi.new()
      |> Multi.run(:token, fn repo, _ ->
        with {:error, %Changeset{errors: [{^stale_error_field, {^stale_error_message, []}}]}} <-
               repo.insert(token_changeset, token_opts) do
          # the original token passed into `update_token/2` as stale error means it is unchanged
          {:ok, token}
        end
      end)
      |> Multi.run(
        :address_name,
        fn repo, _ ->
          {:ok, repo.insert(address_name_changeset, address_name_opts)}
        end
      )
      |> Repo.transaction()

    with {:ok, %{token: token}} <- insert_result do
      {:ok, token}
    else
      {:error, :token, changeset, _} ->
        {:error, changeset}
    end
  end

  @spec fetch_last_token_balances(Hash.Address.t()) :: []
  def fetch_last_token_balances(address_hash) do
    address_hash
    |> CurrentTokenBalance.last_token_balances()
    |> Repo.all()
  end

  @spec address_to_coin_balances(Hash.Address.t(), [paging_options]) :: []
  def address_to_coin_balances(address_hash, options) do
    paging_options = Keyword.get(options, :paging_options, @default_paging_options)

    address_hash
    |> CoinBalance.fetch_coin_balances(paging_options)
    |> page_coin_balances(paging_options)
    |> Repo.all()
  end

  def get_coin_balance(address_hash, block_number) do
    query = CoinBalance.fetch_coin_balance(address_hash, block_number)

    Repo.one(query)
  end

  @spec address_to_balances_by_day(Hash.Address.t()) :: [balance_by_day]
  def address_to_balances_by_day(address_hash) do
    address_hash
    |> CoinBalance.balances_by_day()
    |> Repo.all()
    |> normalize_balances_by_day()
  end

  defp normalize_balances_by_day(balances_by_day) do
    result =
      balances_by_day
      |> Enum.map(fn day -> Map.take(day, [:date, :value]) end)
      |> Enum.filter(fn day -> day.value end)
      |> Enum.map(fn day -> Map.update!(day, :date, &to_string(&1)) end)
      |> Enum.map(fn day -> Map.update!(day, :value, &Wei.to(&1, :ether)) end)

    today = Date.to_string(NaiveDateTime.utc_now())

    if Enum.count(result) > 0 && !Enum.any?(result, fn map -> map[:date] == today end) do
      [%{date: today, value: List.last(result)[:value]} | result]
    else
      result
    end
  end

  @spec fetch_token_holders_from_token_hash(Hash.Address.t(), [paging_options]) :: [TokenBalance.t()]
  def fetch_token_holders_from_token_hash(contract_address_hash, options) do
    contract_address_hash
    |> CurrentTokenBalance.token_holders_ordered_by_value(options)
    |> Repo.all()
  end

  @spec count_token_holders_from_token_hash(Hash.Address.t()) :: non_neg_integer()
  def count_token_holders_from_token_hash(contract_address_hash) do
    query = from(ctb in CurrentTokenBalance.token_holders_query(contract_address_hash), select: fragment("COUNT(*)"))

    Repo.one!(query)
  end

  @spec address_to_unique_tokens(Hash.Address.t(), [paging_options]) :: [TokenTransfer.t()]
  def address_to_unique_tokens(contract_address_hash, options \\ []) do
    paging_options = Keyword.get(options, :paging_options, @default_paging_options)

    contract_address_hash
    |> TokenTransfer.address_to_unique_tokens()
    |> TokenTransfer.page_token_transfer(paging_options)
    |> limit(^paging_options.page_size)
    |> Repo.all()
  end

  @spec data() :: Dataloader.Ecto.t()
  def data, do: DataloaderEcto.new(Repo)

  def list_decompiled_contracts(limit, offset, not_decompiled_with_version \\ nil) do
    query =
      from(
        address in Address,
        where: address.contract_code != <<>>,
        where: not is_nil(address.contract_code),
        where: address.decompiled == true,
        limit: ^limit,
        offset: ^offset,
        order_by: [asc: address.inserted_at],
        preload: [:smart_contract]
      )

    query
    |> reject_decompiled_with_version(not_decompiled_with_version)
    |> Repo.all()
  end

  @spec transaction_token_transfer_type(Transaction.t()) ::
          {:erc20, TokenTransfer.t()} | {:erc721, TokenTransfer.t()} | nil
  def transaction_token_transfer_type(
        %Transaction{
          status: :ok,
          created_contract_address_hash: nil,
          input: input,
          value: value
        } = transaction
      ) do
    zero_wei = %Wei{value: Decimal.new(0)}

    transaction = Repo.preload(transaction, token_transfers: :token)

    # https://github.com/OpenZeppelin/openzeppelin-solidity/blob/master/contracts/token/ERC721/ERC721.sol#L35
    case {to_string(input), value} do
      # transferFrom(address,address,uint256)
      {"0x23b872dd" <> params, ^zero_wei} ->
        types = [:address, :address, {:uint, 256}]
        [from_address, to_address, _value] = decode_params(params, types)

        find_erc721_token_transfer(transaction.token_transfers, {from_address, to_address})

      # safeTransferFrom(address,address,uint256)
      {"0x42842e0e" <> params, ^zero_wei} ->
        types = [:address, :address, {:uint, 256}]
        [from_address, to_address, _value] = decode_params(params, types)

        find_erc721_token_transfer(transaction.token_transfers, {from_address, to_address})

      # safeTransferFrom(address,address,uint256,bytes)
      {"0xb88d4fde" <> params, ^zero_wei} ->
        types = [:address, :address, {:uint, 256}, :bytes]
        [from_address, to_address, _value, _data] = decode_params(params, types)

        find_erc721_token_transfer(transaction.token_transfers, {from_address, to_address})

      # check for ERC 20 or for old ERC 721 token versions
      {unquote(TokenTransfer.transfer_function_signature()) <> params, ^zero_wei} ->
        types = [:address, {:uint, 256}]

        [address, value] = decode_params(params, types)

        decimal_value = Decimal.new(value)

        find_erc721_or_erc20_token_transfer(transaction.token_transfers, {address, decimal_value})

      _ ->
        nil
    end
  rescue
    _ -> nil
  end

  def transaction_token_transfer_type(_), do: nil

  defp find_erc721_token_transfer(token_transfers, {from_address, to_address}) do
    token_transfer =
      Enum.find(token_transfers, fn token_transfer ->
        token_transfer.from_address_hash.bytes == from_address && token_transfer.to_address_hash.bytes == to_address
      end)

    if token_transfer, do: {:erc721, token_transfer}
  end

  defp find_erc721_or_erc20_token_transfer(token_transfers, {address, decimal_value}) do
    token_transfer =
      Enum.find(token_transfers, fn token_transfer ->
        token_transfer.to_address_hash.bytes == address &&
          (token_transfer.amount == decimal_value || token_transfer.token_id)
      end)

    if token_transfer do
      case token_transfer.token do
        %Token{type: "ERC-20"} -> {:erc20, token_transfer}
        %Token{type: "ERC-721"} -> {:erc721, token_transfer}
        _ -> nil
      end
    end
  end

  defp reject_decompiled_with_version(query, nil), do: query

  defp reject_decompiled_with_version(query, reject_version) do
    from(
      address in query,
      left_join: decompiled_smart_contract in assoc(address, :decompiled_smart_contracts),
      on: decompiled_smart_contract.decompiler_version == ^reject_version,
      where: is_nil(decompiled_smart_contract.address_hash)
    )
  end

  def list_verified_contracts(limit, offset) do
    query =
      from(
        smart_contract in SmartContract,
        order_by: [asc: smart_contract.inserted_at],
        limit: ^limit,
        offset: ^offset,
        preload: [:address]
      )

    query
    |> Repo.all()
    |> Enum.map(fn smart_contract ->
      Map.put(smart_contract.address, :smart_contract, smart_contract)
    end)
  end

  def list_contracts(limit, offset) do
    query =
      from(
        address in Address,
        where: not is_nil(address.contract_code),
        preload: [:smart_contract],
        order_by: [asc: address.inserted_at],
        limit: ^limit,
        offset: ^offset
      )

    Repo.all(query)
  end

  def list_unordered_unverified_contracts(limit, offset) do
    query =
      from(
        address in Address,
        where: address.contract_code != <<>>,
        where: not is_nil(address.contract_code),
        where: fragment("? IS NOT TRUE", address.verified),
        limit: ^limit,
        offset: ^offset
      )

    query
    |> Repo.all()
    |> Enum.map(fn address ->
      %{address | smart_contract: nil}
    end)
  end

  def list_empty_contracts(limit, offset) do
    query =
      from(address in Address,
        where: address.contract_code == <<>>,
        preload: [:smart_contract, :decompiled_smart_contracts],
        order_by: [asc: address.inserted_at],
        limit: ^limit,
        offset: ^offset
      )

    Repo.all(query)
  end

  def list_unordered_not_decompiled_contracts(limit, offset) do
    query =
      from(
        address in Address,
        where: fragment("? IS NOT TRUE", address.verified),
        where: fragment("? IS NOT TRUE", address.decompiled),
        where: address.contract_code != <<>>,
        where: not is_nil(address.contract_code),
        limit: ^limit,
        offset: ^offset
      )

    query
    |> Repo.all()
    |> Enum.map(fn address ->
      %{address | smart_contract: nil}
    end)
  end

  @doc """
  Combined block reward from all the fees.
  """
  @spec block_combined_rewards(Block.t()) :: Wei.t()
  def block_combined_rewards(block) do
    {:ok, value} =
      block.rewards
      |> Enum.reduce(
        0,
        fn block_reward, acc ->
          {:ok, decimal} = Wei.dump(block_reward.reward)

          Decimal.add(decimal, acc)
        end
      )
      |> Wei.cast()

    value
  end

  @doc "Get staking pools from the DB"
  @spec staking_pools(filter :: :validator | :active | :inactive, options :: PagingOptions.t()) :: [map()]
  def staking_pools(filter, %PagingOptions{page_size: page_size, page_number: page_number} \\ @default_paging_options) do
    off = page_size * (page_number - 1)

    StakingPool
    |> staking_pool_filter(filter)
    |> limit(^page_size)
    |> offset(^off)
    |> Repo.all()
  end

  @doc "Get count of staking pools from the DB"
  @spec staking_pools_count(filter :: :validator | :active | :inactive) :: integer
  def staking_pools_count(filter) do
    StakingPool
    |> staking_pool_filter(filter)
    |> Repo.aggregate(:count, :staking_address_hash)
  end

  defp staking_pool_filter(query, :validator) do
    where(
      query,
      [pool],
      pool.is_active == true and
        pool.is_deleted == false and
        pool.is_validator == true
    )
  end

  defp staking_pool_filter(query, :active) do
    where(
      query,
      [pool],
      pool.is_active == true and
        pool.is_deleted == false
    )
  end

  defp staking_pool_filter(query, :inactive) do
    where(
      query,
      [pool],
      pool.is_active == false and
        pool.is_deleted == false
    )
  end

  defp staking_pool_filter(query, _), do: query

  defp with_decompiled_code_flag(query, hash) do
    has_decompiled_code_query =
      from(decompiled_contract in DecompiledSmartContract,
        where: decompiled_contract.address_hash == ^hash,
        limit: 1,
        select: %{has_decompiled_code?: not is_nil(decompiled_contract.address_hash)}
      )

    from(
      address in query,
      left_join: decompiled_code in subquery(has_decompiled_code_query),
      select_merge: %{has_decompiled_code?: decompiled_code.has_decompiled_code?}
    )
  end

  defp decode_params(params, types) do
    params
    |> Base.decode16!(case: :mixed)
    |> TypeDecoder.decode_raw(types)
  end
end<|MERGE_RESOLUTION|>--- conflicted
+++ resolved
@@ -2022,13 +2022,9 @@
     cached_value = BlockCountCache.count()
 
     if is_nil(cached_value) do
-<<<<<<< HEAD
-      block_consensus_count()
-=======
       %Postgrex.Result{rows: [[count]]} = Repo.query!("SELECT reltuples FROM pg_class WHERE relname = 'blocks';")
 
       trunc(count * 0.90)
->>>>>>> ac64f843
     else
       cached_value
     end
