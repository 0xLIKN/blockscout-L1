--- conflicted
+++ resolved
@@ -109,11 +109,7 @@
   end
 
   @required_attrs ~w(contract_address_hash type)a
-<<<<<<< HEAD
-  @optional_attrs ~w(cataloged decimals name symbol total_supply bridged skip_metadata total_supply_updated_at_block updated_at fiat_value circulating_market_cap icon_url)a
-=======
-  @optional_attrs ~w(cataloged decimals name symbol total_supply skip_metadata total_supply_updated_at_block updated_at fiat_value circulating_market_cap icon_url is_verified_via_admin_panel)a
->>>>>>> ec346e0e
+  @optional_attrs ~w(cataloged decimals name symbol total_supply bridged skip_metadata total_supply_updated_at_block updated_at fiat_value circulating_market_cap icon_url is_verified_via_admin_panel)a
 
   @doc false
   def changeset(%Token{} = token, params \\ %{}) do
