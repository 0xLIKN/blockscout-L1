--- conflicted
+++ resolved
@@ -20,23 +20,6 @@
   ]
 
   @impl Stage
-<<<<<<< HEAD
-  def runners,
-    do: [
-      Runner.Transactions,
-      Runner.Transaction.Forks,
-      Runner.Logs,
-      Runner.Tokens,
-      Runner.TokenTransfers,
-      Runner.Address.TokenBalances,
-      Runner.TransactionActions,
-      Runner.Withdrawals,
-      Runner.PolygonSupernetDeposits,
-      Runner.PolygonSupernetDepositExecutes,
-      Runner.PolygonSupernetWithdrawals,
-      Runner.PolygonSupernetWithdrawalExits
-    ]
-=======
   def runners do
     if System.get_env("CHAIN_TYPE") == "polygon_edge" do
       @default_runners ++
@@ -50,7 +33,6 @@
       @default_runners
     end
   end
->>>>>>> 85b1dacd
 
   @impl Stage
   def multis(runner_to_changes_list, options) do
