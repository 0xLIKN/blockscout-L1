--- conflicted
+++ resolved
@@ -47,21 +47,12 @@
     # IO.inspect("Gimme options DEFAULT:")
     # IO.inspect(options)
 
-    changes_list_without_first_traces_of_trivial_transactions =
-      Enum.reject(changes_list, fn changes ->
-        changes[:index] == 0
-      end)
-
     transactions_timeout = options[Runner.Transactions.option_key()][:timeout] || Runner.Transactions.timeout()
 
     update_transactions_options = %{timeout: transactions_timeout, timestamps: timestamps}
 
     # filter out params with just `block_number` (indicating blocks without internal transactions)
     internal_transactions_params = Enum.filter(changes_list, &Map.has_key?(&1, :type))
-
-    # internal transactions for update
-    internal_transactions_for_update_transactions_params =
-      Enum.filter(changes_list_without_first_traces_of_trivial_transactions, &Map.has_key?(&1, :type))
 
     # Enforce ShareLocks tables order (see docs: sharelocks.md)
     multi
@@ -84,15 +75,9 @@
                                                                                                  invalid_block_numbers:
                                                                                                    invalid_block_numbers
                                                                                                } ->
-<<<<<<< HEAD
-      valid_internal_transactions(
-        transactions,
-        internal_transactions_for_update_transactions_params,
-=======
       valid_internal_transactions_without_first_trace(
         transactions,
         internal_transactions_params,
->>>>>>> 7091cb1b
         invalid_block_numbers
       )
     end)
@@ -116,11 +101,8 @@
                                               valid_internal_transactions_without_first_traces_of_trivial_transactions:
                                                 valid_internal_transactions_without_first_traces_of_trivial_transactions
                                             } ->
-<<<<<<< HEAD
       # IO.inspect("Gimme internal_transactions_params DEFAULT:")
       # IO.inspect(valid_internal_transactions_without_first_traces_of_trivial_transactions)
-=======
->>>>>>> 7091cb1b
       insert(repo, valid_internal_transactions_without_first_traces_of_trivial_transactions, insert_options)
     end)
     |> Multi.run(:update_transactions, fn repo, %{valid_internal_transactions: valid_internal_transactions} ->
