defmodule Explorer.Chain.Import.Runner.InternalTransactions do
  @moduledoc """
  Bulk imports `t:Explorer.Chain.InternalTransactions.t/0`.
  """

  require Ecto.Query
  require Logger

  alias Ecto.Adapters.SQL
  alias Ecto.{Changeset, Multi, Repo}
  alias EthereumJSONRPC.Utility.RangesHelper
  alias Explorer.Chain.{Block, Hash, Import, InternalTransaction, PendingBlockOperation, Transaction}
  alias Explorer.Chain.Events.Publisher
  alias Explorer.Chain.Import.Runner
  alias Explorer.Prometheus.Instrumenter
  alias Explorer.Repo, as: ExplorerRepo
  alias Explorer.Utility.MissingRangesManipulator

  import Ecto.Query

  @behaviour Runner

  # milliseconds
  @timeout 60_000

  @type imported :: [InternalTransaction.t()]

  @impl Runner
  def ecto_schema_module, do: InternalTransaction

  @impl Runner
  def option_key, do: :internal_transactions

  @impl Runner
  def imported_table_row do
    %{
      value_type: "[%{index: non_neg_integer(), transaction_hash: Explorer.Chain.Hash.t()}]",
      value_description: "List of maps of the `t:Explorer.Chain.InternalTransaction.t/0` `index` and `transaction_hash`"
    }
  end

  @impl Runner
  def run(multi, changes_list, %{timestamps: timestamps} = options) when is_map(options) do
    insert_options =
      options
      |> Map.get(option_key(), %{})
      |> Map.take(~w(on_conflict timeout)a)
      |> Map.put_new(:timeout, @timeout)
      |> Map.put(:timestamps, timestamps)

    transactions_timeout = options[Runner.Transactions.option_key()][:timeout] || Runner.Transactions.timeout()

    update_transactions_options = %{timeout: transactions_timeout, timestamps: timestamps}

    # filter out params with just `block_number` (indicating blocks without internal transactions)
    internal_transactions_params = Enum.filter(changes_list, &Map.has_key?(&1, :type))

    # Enforce ShareLocks tables order (see docs: sharelocks.md)
    multi
    |> Multi.run(:acquire_blocks, fn repo, _ ->
      Instrumenter.block_import_stage_runner(
        fn -> acquire_blocks(repo, changes_list) end,
        :block_pending,
        :internal_transactions,
        :acquire_blocks
      )
    end)
    |> Multi.run(:acquire_pending_internal_txs, fn repo, %{acquire_blocks: block_hashes} ->
      Instrumenter.block_import_stage_runner(
        fn -> acquire_pending_internal_txs(repo, block_hashes) end,
        :block_pending,
        :internal_transactions,
        :acquire_pending_internal_txs
      )
    end)
    |> Multi.run(:acquire_transactions, fn repo, %{acquire_pending_internal_txs: pending_block_hashes} ->
      Instrumenter.block_import_stage_runner(
        fn -> acquire_transactions(repo, pending_block_hashes) end,
        :block_pending,
        :internal_transactions,
        :acquire_transactions
      )
    end)
    |> Multi.run(:invalid_block_numbers, fn _, %{acquire_transactions: transactions} ->
      Instrumenter.block_import_stage_runner(
        fn -> invalid_block_numbers(transactions, internal_transactions_params) end,
        :block_pending,
        :internal_transactions,
        :invalid_block_numbers
      )
    end)
    |> Multi.run(:valid_internal_transactions, fn _,
                                                  %{
                                                    acquire_transactions: transactions,
                                                    invalid_block_numbers: invalid_block_numbers
                                                  } ->
      Instrumenter.block_import_stage_runner(
        fn ->
          valid_internal_transactions(
            transactions,
            internal_transactions_params,
            invalid_block_numbers
          )
        end,
        :block_pending,
        :internal_transactions,
        :valid_internal_transactions
      )
    end)
    |> Multi.run(:valid_internal_transactions_without_first_traces_of_trivial_transactions, fn _,
                                                                                               %{
                                                                                                 valid_internal_transactions:
                                                                                                   valid_internal_transactions
                                                                                               } ->
      Instrumenter.block_import_stage_runner(
        fn -> valid_internal_transactions_without_first_trace(valid_internal_transactions) end,
        :block_pending,
        :internal_transactions,
        :valid_internal_transactions_without_first_traces_of_trivial_transactions
      )
    end)
    |> Multi.run(:internal_transactions, fn repo,
                                            %{
                                              valid_internal_transactions_without_first_traces_of_trivial_transactions:
                                                valid_internal_transactions_without_first_traces_of_trivial_transactions
                                            } ->
      Instrumenter.block_import_stage_runner(
        fn ->
          insert(repo, valid_internal_transactions_without_first_traces_of_trivial_transactions, insert_options)
        end,
        :block_pending,
        :internal_transactions,
        :internal_transactions
      )
    end)
    |> Multi.run(:update_transactions, fn repo,
                                          %{
                                            valid_internal_transactions: valid_internal_transactions,
                                            acquire_transactions: transactions
                                          } ->
      Instrumenter.block_import_stage_runner(
        fn -> update_transactions(repo, valid_internal_transactions, transactions, update_transactions_options) end,
        :block_pending,
        :internal_transactions,
        :update_transactions
      )
    end)
    |> Multi.run(:remove_consensus_of_invalid_blocks, fn repo, %{invalid_block_numbers: invalid_block_numbers} ->
      Instrumenter.block_import_stage_runner(
        fn -> remove_consensus_of_invalid_blocks(repo, invalid_block_numbers) end,
        :block_pending,
        :internal_transactions,
        :remove_consensus_of_invalid_blocks
      )
    end)
    |> Multi.run(:update_pending_blocks_status, fn repo,
                                                   %{
                                                     acquire_pending_internal_txs: pending_block_hashes,
                                                     remove_consensus_of_invalid_blocks: invalid_block_hashes
                                                   } ->
      Instrumenter.block_import_stage_runner(
        fn -> update_pending_blocks_status(repo, pending_block_hashes, invalid_block_hashes) end,
        :block_pending,
        :internal_transactions,
        :update_pending_blocks_status
      )
    end)
  end

  def run_insert_only(changes_list, %{timestamps: timestamps} = options) when is_map(options) do
    insert_options =
      options
      |> Map.get(option_key(), %{})
      |> Map.take(~w(on_conflict timeout)a)
      |> Map.put_new(:timeout, @timeout)
      |> Map.put(:timestamps, timestamps)

    # filter out params with just `block_number` (indicating blocks without internal transactions)
    internal_transactions_params = Enum.filter(changes_list, &Map.has_key?(&1, :type))

    # Enforce ShareLocks tables order (see docs: sharelocks.md)
    with {:ok, data} <-
           Multi.new()
           |> Multi.run(:internal_transactions, fn repo, _ ->
             insert(repo, internal_transactions_params, insert_options)
           end)
           |> ExplorerRepo.transaction() do
      Publisher.broadcast(data, :on_demand)
    end
  end

  @impl Runner
  def timeout, do: @timeout

  @spec insert(Repo.t(), [map], %{
          optional(:on_conflict) => Runner.on_conflict(),
          required(:timeout) => timeout,
          required(:timestamps) => Import.timestamps()
        }) ::
          {:ok, [%{index: non_neg_integer, transaction_hash: Hash.t()}]}
          | {:error, [Changeset.t()]}
  defp insert(repo, valid_internal_transactions, %{timeout: timeout, timestamps: timestamps} = options)
       when is_list(valid_internal_transactions) do
    on_conflict = Map.get_lazy(options, :on_conflict, &default_on_conflict/0)

    ordered_changes_list = Enum.sort_by(valid_internal_transactions, &{&1.transaction_hash, &1.index})

    {:ok, internal_transactions} =
      Import.insert_changes_list(
        repo,
        ordered_changes_list,
        conflict_target: [:block_hash, :block_index],
        for: InternalTransaction,
        on_conflict: on_conflict,
        returning: true,
        timeout: timeout,
        timestamps: timestamps
      )

    {:ok, internal_transactions}
  end

  defp default_on_conflict do
    from(
      internal_transaction in InternalTransaction,
      update: [
        set: [
          block_number: fragment("EXCLUDED.block_number"),
          call_type: fragment("EXCLUDED.call_type"),
          created_contract_address_hash: fragment("EXCLUDED.created_contract_address_hash"),
          created_contract_code: fragment("EXCLUDED.created_contract_code"),
          error: fragment("EXCLUDED.error"),
          from_address_hash: fragment("EXCLUDED.from_address_hash"),
          gas: fragment("EXCLUDED.gas"),
          gas_used: fragment("EXCLUDED.gas_used"),
          index: fragment("EXCLUDED.index"),
          init: fragment("EXCLUDED.init"),
          input: fragment("EXCLUDED.input"),
          output: fragment("EXCLUDED.output"),
          to_address_hash: fragment("EXCLUDED.to_address_hash"),
          trace_address: fragment("EXCLUDED.trace_address"),
          transaction_hash: fragment("EXCLUDED.transaction_hash"),
          transaction_index: fragment("EXCLUDED.transaction_index"),
          type: fragment("EXCLUDED.type"),
          value: fragment("EXCLUDED.value"),
          inserted_at: fragment("LEAST(?, EXCLUDED.inserted_at)", internal_transaction.inserted_at),
          updated_at: fragment("GREATEST(?, EXCLUDED.updated_at)", internal_transaction.updated_at)
          # Don't update `block_hash` as it is used for the conflict target
          # Don't update `block_index` as it is used for the conflict target
        ]
      ],
      # `IS DISTINCT FROM` is used because it allows `NULL` to be equal to itself
      where:
        fragment(
          "(EXCLUDED.transaction_hash, EXCLUDED.index, EXCLUDED.call_type, EXCLUDED.created_contract_address_hash, EXCLUDED.created_contract_code, EXCLUDED.error, EXCLUDED.from_address_hash, EXCLUDED.gas, EXCLUDED.gas_used, EXCLUDED.init, EXCLUDED.input, EXCLUDED.output, EXCLUDED.to_address_hash, EXCLUDED.trace_address, EXCLUDED.transaction_index, EXCLUDED.type, EXCLUDED.value) IS DISTINCT FROM (?, ?, ?, ?, ?, ?, ?, ?, ?, ?, ?, ?, ?, ?, ?, ?, ?)",
          internal_transaction.transaction_hash,
          internal_transaction.index,
          internal_transaction.call_type,
          internal_transaction.created_contract_address_hash,
          internal_transaction.created_contract_code,
          internal_transaction.error,
          internal_transaction.from_address_hash,
          internal_transaction.gas,
          internal_transaction.gas_used,
          internal_transaction.init,
          internal_transaction.input,
          internal_transaction.output,
          internal_transaction.to_address_hash,
          internal_transaction.trace_address,
          internal_transaction.transaction_index,
          internal_transaction.type,
          internal_transaction.value
        )
    )
  end

  defp acquire_blocks(repo, changes_list) do
    block_numbers =
      changes_list
      |> Enum.map(& &1.block_number)
      |> Enum.uniq()

    query =
      from(
        block in Block,
        where: block.number in ^block_numbers and block.consensus == true,
        select: block.hash,
        # Enforce Block ShareLocks order (see docs: sharelocks.md)
        order_by: [asc: block.hash],
        lock: "FOR NO KEY UPDATE"
      )

    {:ok, repo.all(query)}
  end

  defp acquire_pending_internal_txs(repo, block_hashes) do
    query =
      from(
        pending_ops in PendingBlockOperation,
        where: pending_ops.block_hash in ^block_hashes,
        select: pending_ops.block_hash,
        # Enforce PendingBlockOperation ShareLocks order (see docs: sharelocks.md)
        order_by: [asc: pending_ops.block_hash],
        lock: "FOR UPDATE"
      )

    {:ok, repo.all(query)}
  end

  defp acquire_transactions(repo, pending_block_hashes) do
    query =
      from(
        t in Transaction,
        where: t.block_hash in ^pending_block_hashes,
        select: map(t, [:hash, :block_hash, :block_number, :cumulative_gas_used, :status]),
        # Enforce Transaction ShareLocks order (see docs: sharelocks.md)
        order_by: [asc: t.hash],
        lock: "FOR NO KEY UPDATE"
      )

    {:ok, repo.all(query)}
  end

  defp invalid_block_numbers(transactions, internal_transactions_params) do
    # Finds all mistmatches between transactions and internal transactions
    # for a block number:
    # - there are no internal txs for some transactions
    # - there are internal txs with a different block number than their transactions
    # Returns block numbers where any of these issues is found

    # Note: the case "# - there are no transactions for some internal transactions" was removed because it caused the issue https://github.com/blockscout/blockscout/issues/3367
    # when the last block with transactions loses consensus in endless loop. In order to return this case:
    # common_tuples = MapSet.intersection(required_tuples, candidate_tuples) #should be added
    # |> MapSet.difference(internal_transactions_tuples) should be replaced with |> MapSet.difference(common_tuples)

    transactions_tuples = MapSet.new(transactions, &{&1.hash, &1.block_number})

    internal_transactions_tuples = MapSet.new(internal_transactions_params, &{&1.transaction_hash, &1.block_number})

    all_tuples = MapSet.union(transactions_tuples, internal_transactions_tuples)

    invalid_block_numbers =
      all_tuples
      |> MapSet.difference(internal_transactions_tuples)
      |> MapSet.new(fn {_hash, block_number} -> block_number end)
      |> MapSet.to_list()

    {:ok, invalid_block_numbers}
  end

  defp valid_internal_transactions(transactions, internal_transactions_params, invalid_block_numbers) do
    if Enum.count(transactions) > 0 do
      blocks_map = Map.new(transactions, &{&1.block_number, &1.block_hash})

      valid_internal_txs =
        internal_transactions_params
        |> Enum.group_by(& &1.block_number)
        |> Map.drop(invalid_block_numbers)
        |> Enum.flat_map(fn item ->
          compose_entry_wrapper(item, blocks_map)
        end)

      {:ok, valid_internal_txs}
    else
      {:ok, []}
    end
  end

  defp compose_entry_wrapper(item, blocks_map) do
    case item do
      {block_number, entries} ->
        compose_entry(entries, blocks_map, block_number)

      _ ->
        []
    end
  end

  defp compose_entry(entries, blocks_map, block_number) do
    if Map.has_key?(blocks_map, block_number) do
      block_hash = Map.fetch!(blocks_map, block_number)

      entries
      |> Enum.sort_by(&{&1.transaction_hash, &1.index})
      |> Enum.with_index()
      |> Enum.map(fn {entry, index} ->
        entry
        |> Map.put(:block_hash, block_hash)
        |> Map.put(:block_index, index)
      end)
    else
      []
    end
  end

  defp valid_internal_transactions_without_first_trace(valid_internal_transactions) do
    json_rpc_named_arguments = Application.fetch_env!(:indexer, :json_rpc_named_arguments)
    variant = Keyword.fetch!(json_rpc_named_arguments, :variant)

    # we exclude first traces from storing in the DB only in case of Nethermind variant (Nethermind/OpenEthereum). Todo: implement the same for Geth
    if variant == EthereumJSONRPC.Nethermind do
      valid_internal_transactions_without_first_trace =
        valid_internal_transactions
        |> Enum.reject(fn trace ->
          trace[:index] == 0
        end)

      {:ok, valid_internal_transactions_without_first_trace}
    else
      {:ok, valid_internal_transactions}
    end
  end

  def defer_internal_transactions_primary_key(repo) do
    # Allows internal_transactions primary key to not be checked during the
    # DB transactions and instead be checked only at the end of it.
    # This allows us to use a more efficient upserting logic, while keeping the
    # uniqueness valid.
    SQL.query(repo, "SET CONSTRAINTS internal_transactions_pkey DEFERRED")
  end

  defp update_transactions(repo, valid_internal_transactions, transactions, %{
         timeout: timeout,
         timestamps: timestamps
       }) do
    valid_internal_transactions_count = Enum.count(valid_internal_transactions)

    if valid_internal_transactions_count == 0 do
      {:ok, nil}
    else
      params =
        valid_internal_transactions
        |> Enum.filter(fn internal_tx ->
          internal_tx[:index] == 0
        end)
        |> Enum.map(fn trace ->
          %{
            block_hash: Map.get(trace, :block_hash),
            block_number: Map.get(trace, :block_number),
            gas_used: Map.get(trace, :gas_used),
            transaction_hash: Map.get(trace, :transaction_hash),
            created_contract_address_hash: Map.get(trace, :created_contract_address_hash),
            error: Map.get(trace, :error),
            status: if(is_nil(Map.get(trace, :error)), do: :ok, else: :error)
          }
        end)
        |> Enum.filter(fn transaction_hash -> transaction_hash != nil end)

      transaction_hashes =
        valid_internal_transactions
        |> MapSet.new(& &1.transaction_hash)
        |> MapSet.to_list()

      json_rpc_named_arguments = Application.fetch_env!(:indexer, :json_rpc_named_arguments)

      result =
        Enum.reduce_while(params, 0, fn first_trace, transaction_hashes_iterator ->
          transaction_hash = Map.get(first_trace, :transaction_hash)

          transaction_from_db = find_transaction(transactions, transaction_hash)

          update_transactions_inner_wrapper(
            transaction_from_db,
            repo,
            valid_internal_transactions,
            transaction_hash,
            json_rpc_named_arguments,
            transaction_hashes,
            transaction_hashes_iterator,
            timeout,
            timestamps,
            first_trace
          )
        end)

      case result do
        %{exception: _} ->
          {:error, result}

        _ ->
          {:ok, result}
      end
    end
  end

  defp find_transaction(transactions, transaction_hash) do
    transactions
    |> Enum.find(fn transaction ->
      transaction.hash == transaction_hash
    end)
  end

  # credo:disable-for-next-line
  defp update_transactions_inner_wrapper(
         transaction_from_db,
         repo,
         valid_internal_transactions,
         transaction_hash,
         json_rpc_named_arguments,
         transaction_hashes,
         transaction_hashes_iterator,
         timeout,
         timestamps,
         first_trace
       ) do
    cond do
      !transaction_from_db ->
        transaction_receipt_from_node = fetch_transaction_receipt_from_node(transaction_hash, json_rpc_named_arguments)

        update_transactions_inner(
          repo,
          valid_internal_transactions,
          transaction_hashes,
          transaction_hashes_iterator,
          timeout,
          timestamps,
          first_trace,
          transaction_from_db,
          transaction_receipt_from_node
        )

      transaction_from_db && Map.get(transaction_from_db, :cumulative_gas_used) ->
        update_transactions_inner(
          repo,
          valid_internal_transactions,
          transaction_hashes,
          transaction_hashes_iterator,
          timeout,
          timestamps,
          first_trace,
          transaction_from_db
        )

      true ->
        transaction_receipt_from_node = fetch_transaction_receipt_from_node(transaction_hash, json_rpc_named_arguments)

        update_transactions_inner(
          repo,
          valid_internal_transactions,
          transaction_hashes,
          transaction_hashes_iterator,
          timeout,
          timestamps,
          first_trace,
          transaction_from_db,
          transaction_receipt_from_node
        )
    end
  end

  defp get_trivial_tx_hashes_with_error_in_internal_tx(internal_transactions) do
    internal_transactions
    |> Enum.filter(fn internal_tx ->
      internal_tx[:index] != 0 && !is_nil(internal_tx[:error])
    end)
    |> Enum.map(fn internal_tx -> internal_tx[:transaction_hash] end)
    |> MapSet.new()
  end

  defp fetch_transaction_receipt_from_node(transaction_hash, json_rpc_named_arguments) do
    receipt_response =
      EthereumJSONRPC.fetch_transaction_receipts(
        [
          %{
            :hash => to_string(transaction_hash),
            :gas => 0
          }
        ],
        json_rpc_named_arguments
      )

    case receipt_response do
      {:ok,
       %{
         :receipts => [
           receipt
         ]
       }} ->
        receipt

      _ ->
        %{:cumulative_gas_used => nil}
    end
  end

  # credo:disable-for-next-line
  defp update_transactions_inner(
         repo,
         valid_internal_transactions,
         transaction_hashes,
         transaction_hashes_iterator,
         timeout,
         timestamps,
         first_trace,
         transaction_from_db,
         transaction_receipt_from_node \\ nil
       ) do
    valid_internal_transactions_count = Enum.count(valid_internal_transactions)
    txs_with_error_in_internal_txs = get_trivial_tx_hashes_with_error_in_internal_tx(valid_internal_transactions)

    set =
      generate_transaction_set_to_update(
        first_trace,
        transaction_from_db,
        transaction_receipt_from_node,
        timestamps,
        txs_with_error_in_internal_txs
      )

    update_query =
      from(
        t in Transaction,
        where: t.hash == ^first_trace.transaction_hash,
        # ShareLocks order already enforced by `acquire_transactions` (see docs: sharelocks.md)
        update: [
          set: ^set
        ]
      )

    transaction_hashes_iterator = transaction_hashes_iterator + 1

    try do
      {_transaction_count, result} = repo.update_all(update_query, [], timeout: timeout)

      if valid_internal_transactions_count == transaction_hashes_iterator do
        {:halt, result}
      else
        {:cont, transaction_hashes_iterator}
      end
    rescue
      postgrex_error in Postgrex.Error ->
        {:halt, %{exception: postgrex_error, transaction_hashes: transaction_hashes}}
    end
  end

  def generate_transaction_set_to_update(
        first_trace,
        transaction_from_db,
        transaction_receipt_from_node,
        timestamps,
        txs_with_error_in_internal_txs
      ) do
    default_set = [
      created_contract_address_hash: first_trace.created_contract_address_hash,
      updated_at: timestamps.updated_at
    ]

    set =
      default_set
      |> put_status_in_update_set(first_trace, transaction_from_db)
      |> put_error_in_update_set(first_trace, transaction_from_db, transaction_receipt_from_node)
      |> Keyword.put_new(:block_hash, first_trace.block_hash)
      |> Keyword.put_new(:block_number, first_trace.block_number)
      |> Keyword.put_new(:index, transaction_receipt_from_node && transaction_receipt_from_node.transaction_index)
      |> Keyword.put_new(
        :cumulative_gas_used,
        transaction_receipt_from_node && transaction_receipt_from_node.cumulative_gas_used
      )
      |> Keyword.put_new(
        :has_error_in_internal_txs,
        if(Enum.member?(txs_with_error_in_internal_txs, first_trace.transaction_hash), do: true, else: false)
      )

    set_with_gas_used =
      if transaction_receipt_from_node && transaction_receipt_from_node.gas_used do
        Keyword.put_new(set, :gas_used, transaction_receipt_from_node.gas_used)
      else
        set
      end

    filtered_set = Enum.reject(set_with_gas_used, fn {_key, value} -> is_nil(value) end)

    filtered_set
  end

  defp put_status_in_update_set(update_set, first_trace, %{status: nil}),
    do: Keyword.put_new(update_set, :status, first_trace.status)

  defp put_status_in_update_set(update_set, _first_trace, _transaction_from_db), do: update_set

  defp put_error_in_update_set(update_set, first_trace, _transaction_from_db, %{status: :error}),
    do: Keyword.put_new(update_set, :error, first_trace.error)

  defp put_error_in_update_set(update_set, first_trace, %{status: :error}, _transaction_receipt_from_node),
    do: Keyword.put_new(update_set, :error, first_trace.error)

  defp put_error_in_update_set(update_set, first_trace, _transaction_from_db, _transaction_receipt_from_node) do
    case update_set[:status] do
      :error -> Keyword.put_new(update_set, :error, first_trace.error)
      _ -> update_set
    end
  end

  defp remove_consensus_of_invalid_blocks(repo, invalid_block_numbers) do
    if Enum.count(invalid_block_numbers) > 0 do
      update_block_query =
        from(
          block in Block,
          where: block.number in ^invalid_block_numbers and block.consensus == true,
          where: ^traceable_blocks_dynamic_query(),
          select: block.hash,
          # ShareLocks order already enforced by `acquire_blocks` (see docs: sharelocks.md)
          update: [set: [consensus: false]]
        )

<<<<<<< HEAD
      update_block_query =
        if maximal_block,
          do: update_block_query |> where([block], block.number < ^maximal_block),
          else: update_block_query

      update_transaction_query =
        from(
          transaction in Transaction,
          where: transaction.block_number in ^invalid_block_numbers and transaction.block_consensus,
          where: transaction.block_number > ^minimal_block,
          # ShareLocks order already enforced by `acquire_blocks` (see docs: sharelocks.md)
          update: [set: [block_consensus: false]]
        )

      update_transaction_query =
        if maximal_block,
          do: update_transaction_query |> where([transaction], transaction.block_number < ^maximal_block),
          else: update_transaction_query

=======
>>>>>>> 2b5f7fd5
      try do
        {_num, result} = repo.update_all(update_block_query, [])
        {_num, _result} = repo.update_all(update_transaction_query, [])

        MissingRangesManipulator.add_ranges_by_block_numbers(invalid_block_numbers)

        Logger.debug(fn ->
          [
            "consensus removed from blocks with numbers: ",
            inspect(invalid_block_numbers),
            " because of mismatching transactions"
          ]
        end)

        {:ok, result}
      rescue
        postgrex_error in Postgrex.Error ->
          {:error, %{exception: postgrex_error, invalid_block_numbers: invalid_block_numbers}}
      end
    else
      {:ok, []}
    end
  end

  def update_pending_blocks_status(repo, pending_hashes, invalid_block_hashes) do
    valid_block_hashes =
      pending_hashes
      |> MapSet.new()
      |> MapSet.difference(MapSet.new(invalid_block_hashes))
      |> MapSet.to_list()

    delete_query =
      from(
        pending_ops in PendingBlockOperation,
        where: pending_ops.block_hash in ^valid_block_hashes
      )

    try do
      # ShareLocks order already enforced by `acquire_pending_internal_txs` (see docs: sharelocks.md)
      {_count, deleted} = repo.delete_all(delete_query, [])

      {:ok, deleted}
    rescue
      postgrex_error in Postgrex.Error ->
        {:error, %{exception: postgrex_error, pending_hashes: valid_block_hashes}}
    end
  end

  defp traceable_blocks_dynamic_query do
    if RangesHelper.trace_ranges_present?() do
      block_ranges = RangesHelper.get_trace_block_ranges()

      Enum.reduce(block_ranges, dynamic([_], false), fn
        _from.._to = range, acc -> dynamic([block], ^acc or block.number in ^range)
        num_to_latest, acc -> dynamic([block], ^acc or block.number >= ^num_to_latest)
      end)
    else
      dynamic([_], true)
    end
  end
end<|MERGE_RESOLUTION|>--- conflicted
+++ resolved
@@ -692,6 +692,9 @@
   end
 
   defp remove_consensus_of_invalid_blocks(repo, invalid_block_numbers) do
+    minimal_block = Application.get_env(:indexer, :trace_first_block)
+    maximal_block = Application.get_env(:indexer, :trace_last_block)
+
     if Enum.count(invalid_block_numbers) > 0 do
       update_block_query =
         from(
@@ -703,7 +706,6 @@
           update: [set: [consensus: false]]
         )
 
-<<<<<<< HEAD
       update_block_query =
         if maximal_block,
           do: update_block_query |> where([block], block.number < ^maximal_block),
@@ -723,8 +725,6 @@
           do: update_transaction_query |> where([transaction], transaction.block_number < ^maximal_block),
           else: update_transaction_query
 
-=======
->>>>>>> 2b5f7fd5
       try do
         {_num, result} = repo.update_all(update_block_query, [])
         {_num, _result} = repo.update_all(update_transaction_query, [])
