defmodule Explorer.Chain.Import.Runner.Addresses do
  @moduledoc """
  Bulk imports `t:Explorer.Chain.Address.t/0`.
  """

  require Ecto.Query
  require Logger

  alias Ecto.{Multi, Repo}
  alias Explorer.Chain.{Address, Hash, Import, Transaction}
  alias Explorer.Chain.Import.Runner
  alias Explorer.Prometheus.Instrumenter

  import Ecto.Query, only: [from: 2]

  @behaviour Import.Runner

  @row_defaults %{
    decompiled: false,
    verified: false
  }

  # milliseconds
  @timeout 60_000

  @type imported :: [Address.t()]

  @impl Import.Runner
  def ecto_schema_module, do: Address

  @impl Import.Runner
  def option_key, do: :addresses

  @impl Import.Runner
  def imported_table_row do
    %{
      value_type: "[#{ecto_schema_module()}.t()]",
      value_description: "List of `t:#{ecto_schema_module()}.t/0`s"
    }
  end

  @impl Import.Runner
  def run(multi, changes_list, %{timestamps: timestamps} = options) do
    Logger.info("### Addresses run STARTED length #{inspect(Enum.count(changes_list))} ###")
    # Logger.info("### multi #{inspect(multi)} ###")
    # Logger.info("### changes_list length #{inspect(Enum.count(changes_list))} ###")

    insert_options =
      options
      |> Map.get(option_key(), %{})
      |> Map.take(~w(on_conflict timeout)a)
      |> Map.put_new(:timeout, @timeout)
      |> Map.put(:timestamps, timestamps)

    transactions_timeout = options[Runner.Transactions.option_key()][:timeout] || Runner.Transactions.timeout()

    update_transactions_options = %{timeout: transactions_timeout, timestamps: timestamps}

    changes_list_with_defaults =
      Enum.map(changes_list, fn change ->
        Enum.reduce(@row_defaults, change, fn {default_key, default_value}, acc ->
          Map.put_new(acc, default_key, default_value)
        end)
      end)

    Logger.info("### Addresses run started. Before multi.run #1 #{inspect(Multi.to_list(multi))} ###")

    multi
    |> Multi.run(:addresses, fn repo, _ ->
<<<<<<< HEAD
      Logger.info("### Addresses insert started (internal, outside) ###")
      insert(repo, changes_list_with_defaults, insert_options)
=======
      Instrumenter.block_import_stage_runner(
        fn -> insert(repo, changes_list_with_defaults, insert_options) end,
        :addresses,
        :addresses,
        :addresses
      )
>>>>>>> 1383d0b8
    end)
    |> Multi.run(:created_address_code_indexed_at_transactions, fn repo, %{addresses: addresses}
                                                                   when is_list(addresses) ->
      Instrumenter.block_import_stage_runner(
        fn -> update_transactions(repo, addresses, update_transactions_options) end,
        :addresses,
        :addresses,
        :created_address_code_indexed_at_transactions
      )
    end)
  end

  @impl Import.Runner
  def timeout, do: @timeout

  ## Private Functions

  @spec insert(Repo.t(), [%{hash: Hash.Address.t()}], %{
          optional(:on_conflict) => Import.Runner.on_conflict(),
          required(:timeout) => timeout,
          required(:timestamps) => Import.timestamps()
        }) :: {:ok, [Address.t()]}
  defp insert(repo, changes_list, %{timeout: timeout, timestamps: timestamps} = options) when is_list(changes_list) do
    Logger.info([
      "### Addresses insert started (internal). Changes list length #{inspect(Enum.count(changes_list))} ###"
    ])

    on_conflict = Map.get(options, :on_conflict, :nothing)

    on_conflic_func =
      case on_conflict do
        :update_coin_balance -> default_on_conflict_update_coin_balance()
        :update_contract_code -> default_on_conflict_update_contract_code()
        _ -> :nothing
      end

    # Enforce Address ShareLocks order (see docs: sharelocks.md)
    ordered_changes_list =
      changes_list
      |> Enum.group_by(fn %{
                            hash: hash
                          } ->
        {hash}
      end)
      |> Enum.map(fn {_, grouped_addresses} ->
        Enum.max_by(grouped_addresses, fn address ->
          address_max_by(address)
        end)
      end)
      |> Enum.sort_by(& &1.hash)

    # Logger.info(
    #   inspect(
    #     changes_list
    #     |> Enum.map(
    #       &%{
    #         hash: &1.hash |> to_string(),
    #         fetched_coin_balance: if(Map.has_key?(&1, :fetched_coin_balance), do: &1.fetched_coin_balance, else: nil),
    #         fetched_coin_balance_block_number:
    #           if(Map.has_key?(&1, :fetched_coin_balance_block_number),
    #             do: &1.fetched_coin_balance_block_number,
    #             else: nil
    #           )
    #       }
    #     )
    #   )
    # )

    # Logger.info("address changes list length " <> inspect(Enum.count(changes_list)))

    {:ok, addresses} =
      Import.insert_changes_list(
        repo,
        ordered_changes_list,
        conflict_target: :hash,
        on_conflict: on_conflic_func,
        for: Address,
        returning: true,
        timeout: timeout,
        timestamps: timestamps
      )

    Logger.info(["### Addresses insert FINISHED ###"])
    {:ok, addresses}
  end

  defp address_max_by(address) do
    cond do
      Map.has_key?(address, :address) ->
        address.fetched_coin_balance_block_number

      Map.has_key?(address, :nonce) ->
        address.nonce

      true ->
        address
    end
  end

  defp default_on_conflict_update_coin_balance do
    from(address in Address,
      update: [
        set: [
          # ARGMAX on two columns
          fetched_coin_balance:
            fragment(
              """
              CASE WHEN EXCLUDED.fetched_coin_balance_block_number IS NOT NULL
                    AND EXCLUDED.fetched_coin_balance IS NOT NULL AND
                        (? IS NULL OR ? IS NULL OR
                         EXCLUDED.fetched_coin_balance_block_number >= ?) THEN
                          EXCLUDED.fetched_coin_balance
                   ELSE ?
              END
              """,
              address.fetched_coin_balance,
              address.fetched_coin_balance_block_number,
              address.fetched_coin_balance_block_number,
              address.fetched_coin_balance
            ),
          # MAX on two columns
          fetched_coin_balance_block_number:
            fragment(
              "GREATEST(EXCLUDED.fetched_coin_balance_block_number, ?)",
              address.fetched_coin_balance_block_number
            ),
          updated_at: fragment("GREATEST(?, EXCLUDED.updated_at)", address.updated_at)
        ]
      ],
      # where any of `set`s would make a change
      # This is so that tuples are only generated when a change would occur
      where:
        fragment(
          "EXCLUDED.fetched_coin_balance IS NOT NULL AND (? IS NULL OR EXCLUDED.fetched_coin_balance_block_number >= ?)",
          address.fetched_coin_balance_block_number,
          address.fetched_coin_balance_block_number
        )
    )
  end

  defp default_on_conflict_update_contract_code do
    from(address in Address,
      update: [
        set: [
          contract_code: fragment("COALESCE(EXCLUDED.contract_code, ?)", address.contract_code),
          updated_at: fragment("GREATEST(?, EXCLUDED.updated_at)", address.updated_at)
        ]
      ],
      # where any of `set`s would make a change
      # This is so that tuples are only generated when a change would occur
      where:
        fragment("COALESCE(?, EXCLUDED.contract_code) IS DISTINCT FROM ?", address.contract_code, address.contract_code)
    )
  end

  defp update_transactions(repo, addresses, %{timeout: timeout, timestamps: timestamps}) do
    ordered_created_contract_hashes =
      addresses
      |> Enum.filter(& &1.contract_code)
      |> MapSet.new(& &1.hash)
      |> Enum.sort()

    if Enum.empty?(ordered_created_contract_hashes) do
      {:ok, []}
    else
      query =
        from(t in Transaction,
          where: t.created_contract_address_hash in ^ordered_created_contract_hashes,
          # Enforce Transaction ShareLocks order (see docs: sharelocks.md)
          order_by: t.hash,
          lock: "FOR UPDATE"
        )

      try do
        {_, result} =
          repo.update_all(
            from(t in Transaction, join: s in subquery(query), on: t.hash == s.hash),
            [set: [created_contract_code_indexed_at: timestamps.updated_at]],
            timeout: timeout
          )

        {:ok, result}
      rescue
        postgrex_error in Postgrex.Error ->
          {:error, %{exception: postgrex_error, transaction_hashes: ordered_created_contract_hashes}}
      end
    end
  end
end<|MERGE_RESOLUTION|>--- conflicted
+++ resolved
@@ -67,17 +67,14 @@
 
     multi
     |> Multi.run(:addresses, fn repo, _ ->
-<<<<<<< HEAD
       Logger.info("### Addresses insert started (internal, outside) ###")
-      insert(repo, changes_list_with_defaults, insert_options)
-=======
+
       Instrumenter.block_import_stage_runner(
         fn -> insert(repo, changes_list_with_defaults, insert_options) end,
         :addresses,
         :addresses,
         :addresses
       )
->>>>>>> 1383d0b8
     end)
     |> Multi.run(:created_address_code_indexed_at_transactions, fn repo, %{addresses: addresses}
                                                                    when is_list(addresses) ->
