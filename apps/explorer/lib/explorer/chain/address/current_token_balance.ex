--- conflicted
+++ resolved
@@ -38,14 +38,10 @@
           updated_at: DateTime.t(),
           value: Decimal.t() | nil,
           token_id: non_neg_integer() | nil,
-<<<<<<< HEAD
-          token_type: String.t() | nil
-=======
-          token_type: String.t(),
+          token_type: String.t() | nil,
           distinct_token_instances_count: non_neg_integer(),
           token_ids: list(Decimal.t()),
           preloaded_token_instances: list()
->>>>>>> da2c7157
         }
 
   schema "address_current_token_balances" do
