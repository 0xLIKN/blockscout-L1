--- conflicted
+++ resolved
@@ -11,10 +11,6 @@
 
   @api_true [api?: true]
 
-<<<<<<< HEAD
-  def render("token.json", %{token: nil}) do
-    nil
-=======
   def render("token.json", %{token: nil, contract_address_hash: contract_address_hash}) do
     %{
       "address" => Address.checksum(contract_address_hash),
@@ -28,7 +24,6 @@
       "icon_url" => nil,
       "circulating_market_cap" => nil
     }
->>>>>>> dee90119
   end
 
   def render("token.json", %{token: token}) do
