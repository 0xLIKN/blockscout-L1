--- conflicted
+++ resolved
@@ -82,18 +82,8 @@
     value
   end
 
-<<<<<<< HEAD
-  defp format_currency_value(value, _symbol) when value >= 1_000_000 and value <= 999_000_000 do
-    {:ok, value} = Cldr.Number.to_string(value, format: :short, currency: :USD, fractional_digits: 2)
-    value
-  end
-
-  defp format_currency_value(value, _symbol) do
-    "#{number_to_currency(value, precision: 0)}"
-=======
   def format_currency_value(value, symbol) when is_float(value) do
     "#{number_to_currency(value, unit: symbol, precision: 0)}"
->>>>>>> 8588e15e
   end
 
   defp gas_prices do
