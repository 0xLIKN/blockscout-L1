--- conflicted
+++ resolved
@@ -349,17 +349,10 @@
     %{"block_number" => block_number}
   end
 
-<<<<<<< HEAD
-  defp paging_params(%StakingPool{staking_address_hash: address_hash, stakes_ratio: value}) do
-    %{"address_hash" => address_hash, "value" => Decimal.to_string(value)}
-  end
-
   defp paging_params(%{address_hash: address_hash, total_gas: total_gas}) do
     %{"address_hash" => address_hash, "total_gas" => Decimal.to_integer(total_gas)}
   end
 
-=======
->>>>>>> ef43da6d
   defp paging_params(%{
          address_hash: address_hash,
          tx_hash: tx_hash,
