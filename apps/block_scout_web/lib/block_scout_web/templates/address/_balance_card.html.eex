--- conflicted
+++ resolved
@@ -10,13 +10,8 @@
         <p class="address-current-balance">
           <span
             data-wei-value="<%= if @address.fetched_coin_balance, do: @address.fetched_coin_balance.value %>"
-<<<<<<< HEAD
-              data-usd-exchange-rate="<%= @exchange_rate.usd_value %>">
+            data-usd-exchange-rate="<%= @exchange_rate.usd_value %>">
           </span>
-=======
-            data-usd-exchange-rate="<%= @exchange_rate.usd_value %>"
-          ></span>
->>>>>>> df2228e7
           <small>(@ <span data-usd-unit-price="<%= @exchange_rate.usd_value %>"></span>/<%= gettext("Ether") %>)</small>
         </p>
       <% end %>
