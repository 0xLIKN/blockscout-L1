<section class="address-overview" data-page="address-details" data-page-address-hash="<%= @address.hash %>" data-async-counters="<%= @counters_path %>">
  <%= render BlockScoutWeb.Advertisement.TextAdView, "index.html", conn: @conn %>
  <% dark_forest_addresses_list_0_4 = CustomContractsHelpers.get_custom_addresses_list(:dark_forest_addresses) %>
  <% dark_forest_addresses_list_0_5 = CustomContractsHelpers.get_custom_addresses_list(:dark_forest_addresses_v_0_5) %>
  <% circles_addresses_list = CustomContractsHelpers.get_custom_addresses_list(:circles_addresses) %>
  <% current_address = "0x" <> Base.encode16(@address.hash.bytes, case: :lower) %>
  <% created_from_address_hash = if from_address_hash(@address), do: "0x" <> Base.encode16(from_address_hash(@address).bytes, case: :lower), else: nil %>
  <div class="row js-ad-dependant-mb-2 js-ad-dependant-mb-5-reverse">
    <!-- Address details -->
    <div class="col-md-12 js-ad-dependant-mb-2">
      <div class="card js-ad-dependant-mb-2">
        <div class="card-body fs-14" style="line-height: 31px;">
          <%= cond do %>
            <% Enum.member?(dark_forest_addresses_list_0_4, current_address) -> %>
              <%= render BlockScoutWeb.AddressView, "_custom_view_df_title.html", title: "zkSnark space warfare (v0.4)" %>
            <% Enum.member?(dark_forest_addresses_list_0_5, current_address) -> %>
              <%= render BlockScoutWeb.AddressView, "_custom_view_df_title.html", title: "zkSnark space warfare (v0.5)" %>
            <% Enum.member?(circles_addresses_list, current_address) -> %>
              <div class="custom-dapp-header-container">
                <img class="custom-address-icon"/>
              </div>
            <% Enum.member?(circles_addresses_list, created_from_address_hash) -> %>
              <div class="custom-dapp-header-container">
                <img class="custom-address-icon"/>
              </div>
            <% true -> %>
              <%= nil %>
          <% end %>
          <h1 class="card-title lg-card-title mb-2-desktop">
            <div class="title-with-label"><%= address_title(@address) %> <%= gettext "Details" %></div>
<<<<<<< HEAD
            <% validator_metadata = primary_validator_metadata(@address) %>
            <%= if contract?(@address) do %>
              <%= render BlockScoutWeb.FormView, "_tag.html", text: "contract", additional_classes: ["contract", "ml-1"] %>
              <%= if smart_contract_is_proxy?(@address) do %>
                <%= render BlockScoutWeb.FormView, "_tag.html", text: "proxy", additional_classes: ["proxy", "ml-1"] %>
              <% end %>
              <%= if @address.token do %>
                <%= render BlockScoutWeb.FormView, "_tag.html", text: "token", additional_classes: ["token", "ml-1"] %>
              <% end %>
            <% else %>
              <%= render BlockScoutWeb.FormView, "_tag.html", text: "EOA", additional_classes: ["eoa", "ml-1"] %>
            <% end %>
            <%= if validator_metadata || Chain.is_active_validator?(@address.hash) do %>
              <%= render BlockScoutWeb.FormView, "_tag.html", text: "validator", additional_classes: ["validator", "ml-1"] %>
            <% end %>
=======
            <%= render BlockScoutWeb.AddressView, "_labels.html", address_hash: @address.hash, tags: @tags %>
>>>>>>> 20b4c664
            <!-- buttons -->
            <span class="overview-title-buttons float-right">
              <%= render BlockScoutWeb.CommonComponentsView, "_btn_copy.html",
                      id: "tx-raw-input",
                      additional_classes: ["overview-title-item"],
                      clipboard_text: @address,
                      aria_label: gettext("Copy Address"),
                      title: gettext("Copy Address") %>
              <%= render BlockScoutWeb.CommonComponentsView, "_btn_qr_code.html" %>
<<<<<<< HEAD
              <%= if validator_metadata do %>
                <span
                  class="overview-title-item"
                  data-target="#validatorModal"
                  data-toggle="modal"
                >
                  <span
                    aria-label='<%= gettext("Show Validator Info") %>'
                    class="btn-address-card-icon"
                    data-placement="top"
                    data-toggle="tooltip"
                    title='<%= gettext("Validator Info") %>'
                  >
                    <svg xmlns="http://www.w3.org/2000/svg" width="20" height="10">
                      <path fill-rule="evenodd" d="M19 6h-6a1 1 0 0 1 0-2h6a1 1 0 0 1 0 2zm0-4h-6a1 1 0 0 1 0-2h6a1 1 0 0 1 0 2zM9 10H1a1 1 0 0 1-1-1V7a2 2 0 0 1 2-2h.184A2.962 2.962 0 0 1 2 4V3a3 3 0 1 1 6 0v1c0 .353-.072.686-.184 1H8a2 2 0 0 1 2 2v2a1 1 0 0 1-1 1zM6 3a1 1 0 0 0-2 0v1a1 1 0 0 0 2 0V3zm2 4H2v1h6V7zm5 1h6a1 1 0 0 1 0 2h-6a1 1 0 0 1 0-2z"/>
                    </svg>
                  </span>
                </span>
              <% end %>
=======
>>>>>>> 20b4c664
            </span>
          </h1>
          <h3 class="address-detail-hash-title mb-4 <%= if BlockScoutWeb.AddressView.contract?(@address) do %>contract-address<% end %>" data-test="address_detail_hash"><%= @address %></h3>
          <!-- Verify in other explorers -->
          <!--
          <%# <%= render "_verify_other_explorers.html", hash: @address.hash, type: "address" %> %>
          -->
          <% address_name = primary_name(@address) %>
          <%= cond do %>
            <% @address.token -> %>
              <dl class="row">
                <dt class="col-sm-4 col-md-4 col-lg-3 text-muted">
                  <%= render BlockScoutWeb.CommonComponentsView, "_i_tooltip_2.html",
                  text: gettext("Token name and symbol.") %>
                  <%= gettext("Token") %>
                </dt>
                <dd class="col-sm-8 col-md-8 col-lg-9" data-test="address_token">
                  <%= link(
                    token_title(@address.token),
                    to: token_path(@conn,
                    :show,
                    @address.hash),
                    "data-test":
                    "token_hash_link"
                  ) 
                  %>
                </dd>
              </dl>
            <% address_name -> %>
              <%= if contract?(@address) do %>
                <dl class="row">
                  <dt class="col-sm-4 col-md-4 col-lg-3 text-muted">
                    <%= render BlockScoutWeb.CommonComponentsView, "_i_tooltip_2.html",
                    text: gettext("The name found in the source code of the Contract.") %>
                    <%= gettext("Contract Name") %>
                  </dt>
                  <dd class="col-sm-8 col-md-8 col-lg-9" data-test="address_contract">
                    <%= short_contract_name(address_name, 30) %>
                  </dd>
                </dl>
              <% else %>
                <dl class="row">
                  <dt class="col-sm-4 col-md-4 col-lg-3 text-muted">
                    <%= render BlockScoutWeb.CommonComponentsView, "_i_tooltip_2.html",
                    text: gettext("The name of the validator.") %>
                    <%= gettext("Validator Name") %>
                  </dt>
                  <dd class="col-sm-8 col-md-8 col-lg-9" data-test="address_contract">
                    <%= short_contract_name(address_name, 30) %>
                  </dd>
                </dl>
              <% end %>
            <% true -> %>
          <% end %>
          <!-- Creator -->
          <% from_address_hash = from_address_hash(@address) %>
          <%= if contract?(@address) do %>
            <dl class="row">
              <dt class="col-sm-4 col-md-4 col-lg-3 text-muted">
                <%= render BlockScoutWeb.CommonComponentsView, "_i_tooltip_2.html",
                text: gettext("Transactions and address of creation.") %>
                <%= gettext("Creator") %>
              </dt>
              <dd class="col-sm-8 col-md-8 col-lg-9" data-test="address_contract_creator">
                <%= if from_address_hash do %>
                  <%= link(
                    trimmed_hash(from_address_hash(@address)),
                    to: address_path(@conn, :show, from_address_hash(@address))
                  ) %>

                  <%= gettext "at" %>

                  <%= link(
                    trimmed_hash(transaction_hash(@address)),
                    to: transaction_path(@conn, :show, transaction_hash(@address)),
                    "data-test": "transaction_hash_link"
                  ) %>
                <% else %>
                  <p class="alert alert-danger" role="alert"><%= gettext("Error: Could not determine contract creator.") %></p>
                <% end %>
              </dd>
            </dl>
          <% end %>
          <!-- Implementation -->
          <%= if @is_proxy do %>
            <% {implementation_address, name} = Chain.get_implementation_address_hash(@address.hash, @address.smart_contract.abi) || "0x0000000000000000000000000000000000000000" %>
            <%= if implementation_address do %>
              <dl class="row">
                <dt class="col-sm-4 col-md-4 col-lg-3 text-muted">
                  <%= render BlockScoutWeb.CommonComponentsView, "_i_tooltip_2.html",
                  text: gettext("Implementation address of the proxy contract.") %>
                  <%= gettext("Implementation") %>
                </dt>
                <dd class="col-sm-8 col-md-8 col-lg-9" data-test="address_contract_implementation">
                  <%= link(
                    (if name, do: name <> " | " <> implementation_address, else: implementation_address),
                    to: address_path(@conn, :show, implementation_address),
                    class: "contract-address"
                  ) 
                  %>
                </dd>
              </dl>
            <% end %>
          <% end %>
          <!-- Balance -->
          <dl class="row">
            <dt class="col-sm-4 col-md-4 col-lg-3 text-muted">
              <%= render BlockScoutWeb.CommonComponentsView, "_i_tooltip_2.html",
              text: gettext("Address balance in") <> " " <> Explorer.coin_name() <> " " <> gettext("doesn't include ERC20, ERC721, ERC1155 tokens).") %>
              <%= gettext("Balance") %>
            </dt>
            <dd data-selector="current-coin-balance" class="col-sm-8 col-md-8 col-lg-9" data-test="address_balance">
              <%= balance(@address) %>
              <%= if !match?({:pending, _}, @coin_balance_status) && !empty_exchange_rate?(@exchange_rate) do %>
                <% usd_value = to_string(@exchange_rate.usd_value) %>
                <span class="address-current-balance">
                  (<span
                    data-wei-value="<%= if @address.fetched_coin_balance, do: @address.fetched_coin_balance.value %>"
                    data-usd-exchange-rate="<%= @exchange_rate.usd_value %>"
                    data-placement="top"
                    data-toggle="tooltip"
                    data-html="true"
                    title='<%= "@ " <> usd_value <> "/" <> gettext("Ether") %>'  
                  >
                  </span>)
                </span>
              <% end %>
            </dd>
          </dl>
          <!-- Tokens -->
          <dl class="row" data-test="outside_of_dropdown">
            <dt class="col-sm-4 col-md-4 col-lg-3 text-muted">
              <%= render BlockScoutWeb.CommonComponentsView, "_i_tooltip_2.html",
              text: gettext("All tokens in the account and total value.") %>
              <%= gettext("Tokens") %>
            </dt>
            <dd class="col-sm-8 col-md-8 col-lg-9" data-test="address_tokens" data-selector="balance-card">
              <%= render BlockScoutWeb.AddressView, "_balance_dropdown.html", conn: @conn, address: @address %>
            </dd>
          </dl>
          <!-- Transaction count -->
          <dl class="row address-transactions-count-item">
            <dt class="col-sm-4 col-md-4 col-lg-3 text-muted">
              <%= render BlockScoutWeb.CommonComponentsView, "_i_tooltip_2.html",
              text: gettext("Number of transactions related to this address.") %>
              <%= gettext("Transactions") %>
            </dt>
            <dd class="col-sm-8 col-md-8 col-lg-9" data-test="address_transaction_count">
              <%= if @conn.request_path |> String.contains?("/transactions") do %>
                <a href="#txs" class="page-link bs-label large btn-no-border-link-to-tems" data-selector="transaction-count">
                  <%= if @address.transactions_count do %>
                    <%= Number.Delimit.number_to_delimited(@address.transactions_count, precision: 0) %> <%= gettext("Transactions") %>
                  <% else %>
                    <%= render BlockScoutWeb.CommonComponentsView, "_loading_spinner.html", loading_text: gettext("Fetching transactions...") %>
                  <% end %>
                </a>
              <% else %>
                <a href="<%= AccessHelpers.get_path(@conn, :address_transaction_path, :index, @address.hash)%>#txs" class="page-link bs-label large btn-no-border-link-to-tems" data-selector="transaction-count">
                  <%= if @address.token_transfers_count do %>
                    <%= Number.Delimit.number_to_delimited(@address.transactions_count, precision: 0) %> <%= gettext("Transactions") %>
                  <% else %>
                    <%= render BlockScoutWeb.CommonComponentsView, "_loading_spinner.html", loading_text: gettext("Fetching transactions...") %>
                  <% end %>
                </a>
              <% end %>
            </dd>
          </dl>
          <!-- Transfers count -->
          <dl class="row address-transfers-count-item">
            <dt class="col-sm-4 col-md-4 col-lg-3 text-muted">
              <%= render BlockScoutWeb.CommonComponentsView, "_i_tooltip_2.html",
              text: gettext("Number of transfers to/from this address.") %>
              <%= gettext("Transfers") %>
            </dt>
            <dd class="col-sm-8 col-md-8 col-lg-9" data-test="address_transfer_count">
              <%= if @conn.request_path |> String.contains?("/token-transfers") do %>
                <a href="#transfers" class="page-link bs-label large btn-no-border-link-to-tems" data-selector="transfer-count">
                  <%= if @address.token_transfers_count do %>
                    <%= Number.Delimit.number_to_delimited(@address.token_transfers_count, precision: 0) %> <%= gettext("Transfers") %>
                  <% else %>
                    <%= render BlockScoutWeb.CommonComponentsView, "_loading_spinner.html", loading_text: gettext("Fetching transfers...") %>
                  <% end %>
                </a>
              <% else %>
                <a href="<%= AccessHelpers.get_path(@conn, :address_token_transfers_path, :index, @address.hash)%>#transfers" class="page-link bs-label large btn-no-border-link-to-tems" data-selector="transfer-count">
                  <%= if @address.token_transfers_count do %>
                    <%= Number.Delimit.number_to_delimited(@address.token_transfers_count, precision: 0) %> <%= gettext("Transfers") %>
                  <% else %>
                    <%= render BlockScoutWeb.CommonComponentsView, "_loading_spinner.html", loading_text: gettext("Fetching transfers...") %>
                  <% end %>
                </a>
              <% end %>
            </dd>
          </dl>
          <!-- Gas used -->
          <dl class="row address-gas-used-item">
            <dt class="col-sm-4 col-md-4 col-lg-3 text-muted">
              <%= render BlockScoutWeb.CommonComponentsView, "_i_tooltip_2.html",
              text: gettext("Gas used by the address.") %>
              <%= gettext("Gas Used") %>
            </dt>
            <dd class="col-sm-8 col-md-8 col-lg-9" data-test="address_gas_used">
              <span data-selector="gas-usage-count">
                <%= if @address.gas_used do %>
                  <%= Number.Delimit.number_to_delimited(@address.gas_used, precision: 0) %>
                <% else %>
                  <%= render BlockScoutWeb.CommonComponentsView, "_loading_spinner.html", loading_text: gettext("Fetching gas used...") %>
                <% end %>
              </span>
            </dd>
          </dl>
          <!-- Last balance update -->
          <%= if @address.fetched_coin_balance_block_number do %>
            <dl class="row">
              <dt class="col-sm-4 col-md-4 col-lg-3 text-muted">
                <%= render BlockScoutWeb.CommonComponentsView, "_i_tooltip_2.html",
                text: gettext("Block number in which the address was updated.") %>
                <%= gettext("Last Balance Update") %>
              </dt>
              <dd data-selector="last-balance-update" class="col-sm-8 col-md-8 col-lg-9" data-test="address_last_balance_update">
                <%= link(
                    @address.fetched_coin_balance_block_number,
                    to: block_path(@conn, :show, @address.fetched_coin_balance_block_number),
                    class: "tile-title-lg"
                ) %>
              </dd>
            </dl>
          <% end %>
          <div data-last-balance-update="<%= @address.fetched_coin_balance_block_number %>"></div>
          <!-- Blocks Validated -->
          <dl class="row address-validation-count-item" style="display: none;">
            <dt class="col-sm-4 col-md-4 col-lg-3 text-muted">
              <%= render BlockScoutWeb.CommonComponentsView, "_i_tooltip_2.html",
              text: gettext("Number of blocks validated by this validator.") %>
              <%= gettext("Blocks Validated") %>
            </dt>
            <dd class="col-sm-8 col-md-8 col-lg-9" data-test="address_blocks_validated">
              <span data-selector="validation-count">
              </span>
            </dd>
          </dl>
        </div>
      </div>
    </div>
  </div>
</section>

<!-- Modal QR -->
<%= render BlockScoutWeb.CommonComponentsView, "_modal_qr_code.html", qr_code: qr_code(@address), title: @address %>

<<<<<<< HEAD
<!-- Modal Validator -->
<%= if validator_metadata do %>
  <%= render BlockScoutWeb.AddressView, "_validator_metadata_modal.html", address_name: address_name, validator_metadata: validator_metadata %>
<% end %>

<%= render BlockScoutWeb.Advertisement.BannersAdView, "_adbutler_banner.html", conn: @conn %> 
=======
<%= render BlockScoutWeb.Advertisement.BannersAdView, "_banner_728.html", conn: @conn %> 
>>>>>>> 20b4c664
<|MERGE_RESOLUTION|>--- conflicted
+++ resolved
@@ -28,7 +28,6 @@
           <% end %>
           <h1 class="card-title lg-card-title mb-2-desktop">
             <div class="title-with-label"><%= address_title(@address) %> <%= gettext "Details" %></div>
-<<<<<<< HEAD
             <% validator_metadata = primary_validator_metadata(@address) %>
             <%= if contract?(@address) do %>
               <%= render BlockScoutWeb.FormView, "_tag.html", text: "contract", additional_classes: ["contract", "ml-1"] %>
@@ -44,9 +43,7 @@
             <%= if validator_metadata || Chain.is_active_validator?(@address.hash) do %>
               <%= render BlockScoutWeb.FormView, "_tag.html", text: "validator", additional_classes: ["validator", "ml-1"] %>
             <% end %>
-=======
             <%= render BlockScoutWeb.AddressView, "_labels.html", address_hash: @address.hash, tags: @tags %>
->>>>>>> 20b4c664
             <!-- buttons -->
             <span class="overview-title-buttons float-right">
               <%= render BlockScoutWeb.CommonComponentsView, "_btn_copy.html",
@@ -56,7 +53,6 @@
                       aria_label: gettext("Copy Address"),
                       title: gettext("Copy Address") %>
               <%= render BlockScoutWeb.CommonComponentsView, "_btn_qr_code.html" %>
-<<<<<<< HEAD
               <%= if validator_metadata do %>
                 <span
                   class="overview-title-item"
@@ -76,8 +72,6 @@
                   </span>
                 </span>
               <% end %>
-=======
->>>>>>> 20b4c664
             </span>
           </h1>
           <h3 class="address-detail-hash-title mb-4 <%= if BlockScoutWeb.AddressView.contract?(@address) do %>contract-address<% end %>" data-test="address_detail_hash"><%= @address %></h3>
@@ -328,13 +322,9 @@
 <!-- Modal QR -->
 <%= render BlockScoutWeb.CommonComponentsView, "_modal_qr_code.html", qr_code: qr_code(@address), title: @address %>
 
-<<<<<<< HEAD
 <!-- Modal Validator -->
 <%= if validator_metadata do %>
   <%= render BlockScoutWeb.AddressView, "_validator_metadata_modal.html", address_name: address_name, validator_metadata: validator_metadata %>
 <% end %>
 
-<%= render BlockScoutWeb.Advertisement.BannersAdView, "_adbutler_banner.html", conn: @conn %> 
-=======
-<%= render BlockScoutWeb.Advertisement.BannersAdView, "_banner_728.html", conn: @conn %> 
->>>>>>> 20b4c664
+<%= render BlockScoutWeb.Advertisement.BannersAdView, "_adbutler_banner.html", conn: @conn %> 