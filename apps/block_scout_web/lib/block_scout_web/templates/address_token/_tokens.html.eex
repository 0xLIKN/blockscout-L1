--- conflicted
+++ resolved
@@ -38,21 +38,10 @@
     </p>
   </td>
   <td class="stakes-td">
-    <%= if @bridged_token && @bridged_token.lp_token && @bridged_token.custom_cap do %>
-      <% lp_token_balance_usd = @token_balance.value |> Decimal.div(@token_balance.token.total_supply) |> Decimal.mult(@bridged_token.custom_cap) |> Decimal.round(4) %>
+    <%= if token_price && @token.decimals do %>
       <p class="mb-0 col-md-6 text-right">
-<<<<<<< HEAD
-        <span data-selector="token-balance-usd" data-usd-value="<%= lp_token_balance_usd %>"><%= ChainView.format_usd_value(lp_token_balance_usd) %></span>
-=======
         <span data-selector="token-balance-usd" data-usd-value="<%= Chain.balance_in_fiat(@token_balance) %>"><%= ChainView.format_usd_value(Chain.balance_in_fiat(@token_balance)) %></span>
->>>>>>> 0d37b8d8
       </p>
-    <% else %>
-      <%= if token_price && @token.decimals do %>
-        <p class="mb-0 col-md-6 text-right">
-          <span data-selector="token-balance-usd" data-usd-value="<%= Chain.balance_in_fiat(@token_balance, @token) %>"><%= ChainView.format_usd_value(Chain.balance_in_fiat(@token_balance, @token)) %></span>
-        </p>
-      <% end %>
     <% end %>
   </td>
   <td class="stakes-td">
