--- conflicted
+++ resolved
@@ -140,11 +140,7 @@
                   data-html="true"
                   data-template="<div class='tooltip tooltip-inversed-color tooltip-gas-usage' role='tooltip'><div class='arrow'></div><div class='tooltip-inner'></div></div>"
                   title="<div class='custom-tooltip-header'>Total gas used</div><div class='custom-tooltip-description'><b><%= BlockScoutWeb.Cldr.Number.to_string!(@total_gas_usage, format: "#,###") %><b></div>"
-<<<<<<< HEAD
-                  style="margin-top:8px;">
-=======
                   class="custom-tooltip-total-transactions">
->>>>>>> 84625a71
                   <i style="color: #ffffff;" class="fa fa-info-circle ml-2"></i>
                 </span>
               <% end %>
