--- conflicted
+++ resolved
@@ -37,11 +37,7 @@
                 <div class="radio-big">
                   <%= radio_button f, :verify_via, false, class: "form-check-input verify-via-standard-json-input" %>
                   <div class="radio-icon"></div>
-<<<<<<< HEAD
-                  <%= label :verify_via, :false, gettext("Via standard JSON input"), class: "radio-text" %>
-=======
                   <%= label :verify_via, :false, gettext("Via Standard Input JSON"), class: "radio-text" %>
->>>>>>> 657c5ac8
                 </div>
                 <%= if Application.get_env(:explorer, Explorer.ThirdPartyIntegrations.Sourcify)[:enabled] do %>
                   <div class="radio-big">
