--- conflicted
+++ resolved
@@ -15,9 +15,6 @@
             <%= if Chain.bricks_token?(@token.contract_address_hash) do %>
               <img src="/images/icons/bricks.png" height="18px"  width="18px" class="reddit-token" />
             <% end %>
-            <%= if honey_token?(@token.contract_address_hash) do %>
-              <span role="img">🐝</span>
-            <% end %>
             <%= cond do %>
               <% Enum.member?(circles_addresses_list, address_hash_str) -> %>
                 <div class="custom-dapp-header-container">
@@ -33,7 +30,14 @@
             <% foreign_chain_id = if Map.has_key?(@token, :foreign_chain_id), do: @token.foreign_chain_id, else: nil %>
             <% tag = Chain.chain_id_display_name(foreign_chain_id) %>
             <%= if token_name?(@token) do %>
-<<<<<<< HEAD
+                <span
+                  id="token-icon"
+                  data-chain-id="<%= System.get_env("CHAIN_ID") %>"
+                  data-address-hash="<%= Address.checksum(@token.contract_address_hash) %>"
+                  data-foreign-chain-id="<%= foreign_chain_id %>"
+                  data-foreign-address-hash="<%= if Map.has_key?(@token, :foreign_token_contract_address_hash), do: Address.checksum(@token.foreign_token_contract_address_hash), else: "" %>"
+                  data-display-token-icons="<%= System.get_env("DISPLAY_TOKEN_ICONS") %>">
+                </span>
                 <div class="title-with-label"><%= token_display_name(@token) %></div>
                 <%= if @token.bridged do %>
                   <div class="title-with-label"">
@@ -45,17 +49,6 @@
                     </span>
                   </div>
                 <% end %>
-=======
-                <span
-                  id="token-icon"
-                  data-chain-id="<%= System.get_env("CHAIN_ID") %>"
-                  data-address-hash="<%= Address.checksum(@token.contract_address_hash) %>"
-                  data-foreign-chain-id="<%= foreign_chain_id %>"
-                  data-foreign-address-hash="<%= if Map.has_key?(@token, :foreign_token_contract_address_hash), do: Address.checksum(@token.foreign_token_contract_address_hash), else: "" %>"
-                  data-display-token-icons="<%= System.get_env("DISPLAY_TOKEN_ICONS") %>">
-                </span>
-                <div class="title-with-label"><%= @token.name %></div>
->>>>>>> 4459d69a
                 <%= if tag !== "" do %>
                   <%= render BlockScoutWeb.FormView, "_tag.html", text: "bridged", additional_classes: ["bridge", "ml-1"] %>
                   <%= render BlockScoutWeb.FormView, "_tag.html", text: String.upcase(tag), additional_classes: ["destination-#{tag}", "ml-1"] %>
