<!DOCTYPE html>
<html lang="en-US">
  <head>
    <meta charset="utf-8">
    <meta http-equiv="X-UA-Compatible" content="IE=edge">
    <meta name="viewport" content="width=device-width, initial-scale=1">

    <%= case @view_module do %>
      <% Elixir.BlockScoutWeb.ChainView -> %>
        <link rel="stylesheet" href="<%= static_path(@conn, "/css/main-page.css") %>">
        <link rel="preload" href="<%= static_path(@conn, "/js/chain.js") %>" as="script">
        <link rel="preload" href="<%= static_path(@conn, "/js/chart-loader.js") %>" as="script">
        <link rel="preload" href="<%= static_path(@conn, "/js/token-transfers-toggle.js") %>" as="script">
      <% Elixir.BlockScoutWeb.TransactionView -> %>
        <link rel="stylesheet" href="<%= static_path(@conn, "/css/app.css") %>">
        <link rel="stylesheet" href="<%= static_path(@conn, "/css/custom-scrollbar-styles.css") %>">
        <link rel="preload" href="<%= static_path(@conn, "/js/custom-scrollbar.js") %>" as="script">
      <% _ -> %>
        <link rel="stylesheet" href="<%= static_path(@conn, "/css/app.css") %>">
    <% end %>
    <link rel="preload" href="<%= static_path(@conn, "/js/autocomplete.js") %>" as="script">
    <link rel="preload" href="<%= static_path(@conn, "/images/icons/fontawesome/github.svg") %>" as="image" crossorigin>
    <link rel="preload" href="<%= static_path(@conn, "/images/icons/fontawesome/twitter.svg") %>" as="image" crossorigin>
    <link rel="preload" href="<%= static_path(@conn, "/images/icons/fontawesome/telegram.svg") %>" as="image" crossorigin>
    <link rel="preload" href="<%= static_path(@conn, "/images/icons/fontawesome/bar-chart.svg") %>" as="image" crossorigin>
    <link rel="preload" href="<%= static_path(@conn, "/images/icons/fontawesome/info-circle.svg") %>" as="image" crossorigin>
    <link rel="preload" href="<%= static_path(@conn, "/images/icons/fontawesome/tag.svg") %>" as="image" crossorigin>
    <link rel="preload" href="<%= static_path(@conn, "/css/non-critical.css") %>" as="style" onload="this.onload=null;this.rel='stylesheet'">
    <link rel="stylesheet" href="<%= static_path(@conn, "/css/non-critical.css") %>">
    <%= render_existing(@view_module, "styles.html", assigns) %>

    <link rel="apple-touch-icon" sizes="180x180" href="<%= static_path(@conn, "/apple-touch-icon.png") %>">
    <link rel="icon" type="image/png" sizes="32x32" href="<%= static_path(@conn, "/images/favicon-32x32.png") %>">
    <link rel="icon" type="image/png" sizes="16x16" href="<%= static_path(@conn, "/images/favicon-16x16.png") %>">
    <link rel="manifest" href="<%= static_path(@conn, "/manifest.webmanifest") %>">
    <link rel="mask-icon" href="<%= static_path(@conn, "/safari-pinned-tab.svg") %>" color="#5bbad5">
    <link rel="shortcut icon" type='image/x-icon' href="<%= static_path(@conn, "/images/favicon.ico") %>">
    <meta name="msapplication-TileColor" content="#7dd79f">
    <meta name="msapplication-config" content="<%= static_path(@conn, "/browserconfig.xml") %>">
    <meta name="theme-color" content="#ffffff">

    <%= render_existing(@view_module, "_metatags.html", assigns) || render("_default_title.html") %>

    <script defer data-cfasync="false">
      window.localized = {
        'Blocks Indexed': '<%= gettext("Blocks Indexed") %>',
        'Block Processing': '<%= gettext("Block Mined, awaiting import...") %>',
        'Blocks With Internal Transactions Indexed': '<%= gettext("Blocks With Internal Transactions Indexed") %>',
        'Less than': '<%= gettext("Less than") %>',
        'Market Cap': '<%= gettext("Market Cap") %>',
        'Price': '<%= gettext("Price") %>',
        'Ether': '<%= Explorer.coin_name() %>',
        'Tx/day': '<%= gettext("Tx/day") %>'
      }
    </script>
  </head>

  <body>
<<<<<<< HEAD
    <%= cond do %>
      <% (
        @view_module == Elixir.BlockScoutWeb.TransactionInternalTransactionView ||
        @view_module == Elixir.BlockScoutWeb.TransactionLogView ||
        @view_module == Elixir.BlockScoutWeb.TransactionRawTraceView ||
        @view_module == Elixir.BlockScoutWeb.TransactionTokenTransferView ||
        @view_module == Elixir.BlockScoutWeb.TransactionStateView
      ) -> %>
        <% to_address = @transaction && @transaction.to_address && "0x" <> Base.encode16(@transaction.to_address.hash.bytes, case: :lower) %>
        <% {:ok, created_from_address} = if @transaction.to_address_hash, do: Chain.hash_to_address(@transaction.to_address_hash), else: {:ok, nil} %>
        <% created_from_address_hash_str = if from_address_hash(created_from_address), do: "0x" <> Base.encode16(from_address_hash(created_from_address).bytes, case: :lower), else: nil %>
        <script>
          function applyCustomTheme(contractAddressHashesRaw, customClass) {
            if (contractAddressHashesRaw !== "") {
              const contractAddressHashes = contractAddressHashesRaw.split(',').map(hash => hash.toLowerCase())
              const to_address = "<%= to_address %>"
              const created_from_address_hash_str = "<%= created_from_address_hash_str %>"

              contractAddressHashes.forEach(contractAddressHash => {
                if (contractAddressHash == to_address) {
                  document.body.className += " " + customClass;
                  return;
                } else if (contractAddressHash == created_from_address_hash_str) {
                  document.body.className += " " + customClass;
                  return;
                }
              })
            }

          }

          window.onload = applyCustomMode()
        </script>
      <% (
        @view_module == Elixir.BlockScoutWeb.AddressTransactionView ||
        @view_module == Elixir.BlockScoutWeb.AddressTokenTransferView ||
        @view_module == Elixir.BlockScoutWeb.AddressTokenView ||
        @view_module == Elixir.BlockScoutWeb.AddressWithdrawalView ||
        @view_module == Elixir.BlockScoutWeb.AddressInternalTransactionView ||
        @view_module == Elixir.BlockScoutWeb.AddressCoinBalanceView ||
        @view_module == Elixir.BlockScoutWeb.AddressLogsView ||
        @view_module == Elixir.BlockScoutWeb.AddressValidationView ||
        @view_module == Elixir.BlockScoutWeb.AddressContractView ||
        @view_module == Elixir.BlockScoutWeb.AddressReadContractView ||
        @view_module == Elixir.BlockScoutWeb.AddressReadProxyView ||
        @view_module == Elixir.BlockScoutWeb.AddressWriteContractView ||
        @view_module == Elixir.BlockScoutWeb.AddressWriteProxyView
      ) -> %>
        <% created_from_address = if @address && from_address_hash(@address), do: "0x" <> Base.encode16(from_address_hash(@address).bytes, case: :lower), else: nil %>
        <script>
          function applyCustomTheme(contractAddressHashesRaw, customClass) {
            if (contractAddressHashesRaw !== "") {
              const contractAddressHashes = contractAddressHashesRaw.split(',').map(hash => hash.toLowerCase())
              const createdFromAddress = "<%= created_from_address %>"
              contractAddressHashes.forEach(contractAddressHash => {
                if (window.location.pathname.toLowerCase().includes(contractAddressHash)) {
                  document.body.className += " " + customClass;
                  return;
                } else if (contractAddressHash == createdFromAddress) {
                  document.body.className += " " + customClass;
                  return;
                }
              })
            }
          }

        </script>
      <% (
        @view_module == Elixir.BlockScoutWeb.Tokens.TransferView ||
        @view_module == Elixir.BlockScoutWeb.Tokens.ReadContractView ||
        @view_module == Elixir.BlockScoutWeb.Tokens.HolderView ||
        @view_module == Elixir.BlockScoutWeb.Tokens.Instance.TransferView ||
        @view_module == Elixir.BlockScoutWeb.Tokens.Instance.MetadataView ||
        @view_module == Elixir.BlockScoutWeb.PageNotFoundView
      ) -> %>
        <% {:ok, created_from_address} = if @token && @token.contract_address_hash, do: Chain.hash_to_address(@token.contract_address_hash), else: {:ok, nil} %>
        <% created_from_address_hash = if from_address_hash(created_from_address), do: "0x" <> Base.encode16(from_address_hash(created_from_address).bytes, case: :lower), else: nil %>
        <script>
          function applyCustomTheme(contractAddressHashesRaw, customClass) {
            if (contractAddressHashesRaw !== "") {
              const contractAddressHashes = contractAddressHashesRaw.split(',').map(hash => hash.toLowerCase())
              const created_from_address_hash = "<%= created_from_address_hash %>"
              contractAddressHashes.forEach(contractAddressHash => {
                if (window.location.pathname.toLowerCase().includes(contractAddressHash)) {
                  document.body.className += " " + customClass;
                  return;
                } else if (contractAddressHash == created_from_address_hash) {
                  document.body.className += " " + customClass;
                  return;
                }
              })
            }
          }

          window.onload = applyCustomMode()
        </script>
      <% true -> %>
        <%= nil %>
    <% end %>
=======
>>>>>>> 6b2d687b
    <div class="layout-container">
      <!-- Block for passing backend runtime env variables to frontend -->
      <div id="permanent-dark-mode" class="d-none" ><%= Application.get_env(:block_scout_web, :permanent_dark_mode_enabled) %></div>
      <div id="permanent-light-mode" class="d-none" ><%= Application.get_env(:block_scout_web, :permanent_light_mode_enabled) %></div>
      <div id="indexer-first-block" class="d-none" ><%= Application.get_env(:indexer, :first_block) %></div>
      <input id="js-chain-id" class="d-none" value="<%= Application.get_env(:block_scout_web, :chain_id) %>" />
      <input id="js-json-rpc" class="d-none" value="<%= Application.get_env(:block_scout_web, :json_rpc) %>" />
      <!-- -->
      <% show_maintenance_alert = Application.get_env(:block_scout_web, BlockScoutWeb.Chain)[:show_maintenance_alert] %>
      <%= if show_maintenance_alert do %>
        <div class="alert alert-warning text-center mb-0 p-3" data-selector="indexed-status">
          <%= raw(System.get_env("MAINTENANCE_ALERT_MESSAGE")) %>
        </div>
      <% end %>
      <% indexed_ratio_blocks = Explorer.Chain.indexed_ratio_blocks() %>
      <% indexed_ratio =
      case Chain.finished_blocks_indexing?(indexed_ratio_blocks) do
       false -> indexed_ratio_blocks
       _ -> Explorer.Chain.indexed_ratio_internal_transactions()
      end %>
      <%= if not Explorer.Chain.finished_indexing?(indexed_ratio_blocks) do %>
        <div class="alert alert-warning text-center mb-0 p-3" data-seindexed_ratiolector="indexed-status">
          <%= render BlockScoutWeb.CommonComponentsView, "_loading_spinner.html" %>
          <span data-indexed-ratio-blocks="<%= indexed_ratio_blocks %>" data-indexed-ratio="<%= indexed_ratio %>"></span>
          <%= gettext("- We're indexing this chain right now. Some of the counts may be inaccurate.") %>
        </div>
      <% end %>
      <%= render BlockScoutWeb.LayoutView, "_topnav.html", current_user: Conn.get_session(@conn, :current_user), conn: @conn %>

      <main class="js-ad-dependant-pt pt-5">
        <p class="alert alert-info" role="alert"><%= get_flash(@conn, :info) %></p>
        <p class="alert alert-danger" role="alert"><%= get_flash(@conn, :error) %></p>
        <%= @inner_content %>
      </main>
      <%= render BlockScoutWeb.LayoutView, "_footer.html", assigns %>
    </div>
    <%= if (
      @view_module != Elixir.BlockScoutWeb.ChainView &&
      @view_module != Elixir.BlockScoutWeb.BlockView &&
      @view_module != Elixir.BlockScoutWeb.BlockTransactionView &&
      @view_module != Elixir.BlockScoutWeb.BlockWithdrawalView &&
      @view_module != Elixir.BlockScoutWeb.AddressView &&
      @view_module != Elixir.BlockScoutWeb.TokensView &&
      @view_module != Elixir.BlockScoutWeb.TransactionView &&
      @view_module != Elixir.BlockScoutWeb.PendingTransactionView &&
      @view_module != Elixir.BlockScoutWeb.TransactionInternalTransactionView &&
      @view_module != Elixir.BlockScoutWeb.TransactionLogView &&
      @view_module != Elixir.BlockScoutWeb.TransactionRawTraceView &&
      @view_module != Elixir.BlockScoutWeb.TransactionTokenTransferView &&
      @view_module != Elixir.BlockScoutWeb.TransactionStateView &&
      @view_module != Elixir.BlockScoutWeb.AddressTransactionView &&
      @view_module != Elixir.BlockScoutWeb.AddressTokenTransferView &&
      @view_module != Elixir.BlockScoutWeb.AddressTokenView &&
      @view_module != Elixir.BlockScoutWeb.AddressWithdrawalView &&
      @view_module != Elixir.BlockScoutWeb.AddressInternalTransactionView &&
      @view_module != Elixir.BlockScoutWeb.AddressCoinBalanceView &&
      @view_module != Elixir.BlockScoutWeb.AddressLogsView &&
      @view_module != Elixir.BlockScoutWeb.AddressValidationView &&
      @view_module != Elixir.BlockScoutWeb.AddressContractView &&
      @view_module != Elixir.BlockScoutWeb.AddressContractVerificationView &&
      @view_module != Elixir.BlockScoutWeb.AddressContractVerificationViaJsonView &&
      @view_module != Elixir.BlockScoutWeb.AddressContractVerificationViaFlattenedCodeView &&
      @view_module != Elixir.BlockScoutWeb.AddressContractVerificationVyperView &&
      @view_module != Elixir.BlockScoutWeb.AddressReadContractView &&
      @view_module != Elixir.BlockScoutWeb.AddressReadProxyView &&
      @view_module != Elixir.BlockScoutWeb.AddressWriteContractView &&
      @view_module != Elixir.BlockScoutWeb.AddressWriteProxyView &&
      @view_module != Elixir.BlockScoutWeb.Tokens.TransferView &&
      @view_module != Elixir.BlockScoutWeb.Tokens.ContractView &&
      @view_module != Elixir.BlockScoutWeb.Tokens.HolderView &&
      @view_module != Elixir.BlockScoutWeb.Tokens.InventoryView &&
      @view_module != Elixir.BlockScoutWeb.Tokens.InstanceView &&
      @view_module != Elixir.BlockScoutWeb.Tokens.Instance.MetadataView &&
      @view_module != Elixir.BlockScoutWeb.Tokens.Instance.OverviewView &&
      @view_module != Elixir.BlockScoutWeb.Tokens.Instance.TransferView &&
      @view_module != Elixir.BlockScoutWeb.VerifiedContractsView &&
      @view_module != Elixir.BlockScoutWeb.APIDocsView &&
      @view_module != Elixir.BlockScoutWeb.Admin.DashboardView &&
      @view_module != Elixir.BlockScoutWeb.SearchView &&
      @view_module != Elixir.BlockScoutWeb.AddressContractVerificationViaStandardJsonInputView &&
      @view_module != Elixir.BlockScoutWeb.AddressContractVerificationViaMultiPartFilesView &&
      @view_module != Elixir.BlockScoutWeb.StakesView
    ) do %>
      <script defer data-cfasync="false" src="<%= static_path(@conn, "/js/app.js") %>"></script>
    <% end %>
    <%=
      for status <- ["error", "warning", "success", "question"] do
        render BlockScoutWeb.CommonComponentsView, "_modal_status.html", status: status
      end
    %>
    <%= render_existing(@view_module, "scripts.html", assigns) %>
    <%= if @view_module == Elixir.BlockScoutWeb.ChainView do %>
      <script defer data-cfasync="false" src="<%= static_path(@conn, "/js/chain.js") %>"></script>
      <script defer data-cfasync="false" src="<%= static_path(@conn, "/js/chart-loader.js") %>"></script>
      <script defer data-cfasync="false" src="<%= static_path(@conn, "/js/token-transfers-toggle.js") %>"></script>
    <% end %>
    <%= if @view_module == Elixir.BlockScoutWeb.TransactionView do %>
      <script defer data-cfasync="false" src="<%= static_path(@conn, "/js/custom-scrollbar.js") %>"></script>
    <% end %>
    <script defer src="<%= static_path(@conn, "/js/autocomplete.js") %>"></script>
    <%= if @view_module in [Elixir.BlockScoutWeb.AddressContractVerificationView, Elixir.BlockScoutWeb.AddressContractVerificationVyperView, Elixir.BlockScoutWeb.AddressContractVerificationViaFlattenedCodeView, Elixir.BlockScoutWeb.AddressContractVerificationViaMultiPartFilesView, Elixir.BlockScoutWeb.AddressContractVerificationViaJsonView, Elixir.BlockScoutWeb.AddressContractVerificationViaStandardJsonInputView] do %>
      <script defer data-cfasync="false" src="<%= static_path(@conn, "/js/verification-form.js") %>"></script>
    <% end %>
    <%= if @view_module in [Elixir.BlockScoutWeb.AddressContractVerificationViaMultiPartFilesView, Elixir.BlockScoutWeb.AddressContractVerificationViaJsonView, Elixir.BlockScoutWeb.AddressContractVerificationViaStandardJsonInputView] do %>
      <script defer data-cfasync="false" src="<%= static_path(@conn, "/js/dropzone.js") %>"></script>
    <% end %>
    <script defer data-cfasync="false" src="<%= static_path(@conn, "/js/app_extra.js") %>"></script>
  </body>
</html><|MERGE_RESOLUTION|>--- conflicted
+++ resolved
@@ -56,108 +56,6 @@
   </head>
 
   <body>
-<<<<<<< HEAD
-    <%= cond do %>
-      <% (
-        @view_module == Elixir.BlockScoutWeb.TransactionInternalTransactionView ||
-        @view_module == Elixir.BlockScoutWeb.TransactionLogView ||
-        @view_module == Elixir.BlockScoutWeb.TransactionRawTraceView ||
-        @view_module == Elixir.BlockScoutWeb.TransactionTokenTransferView ||
-        @view_module == Elixir.BlockScoutWeb.TransactionStateView
-      ) -> %>
-        <% to_address = @transaction && @transaction.to_address && "0x" <> Base.encode16(@transaction.to_address.hash.bytes, case: :lower) %>
-        <% {:ok, created_from_address} = if @transaction.to_address_hash, do: Chain.hash_to_address(@transaction.to_address_hash), else: {:ok, nil} %>
-        <% created_from_address_hash_str = if from_address_hash(created_from_address), do: "0x" <> Base.encode16(from_address_hash(created_from_address).bytes, case: :lower), else: nil %>
-        <script>
-          function applyCustomTheme(contractAddressHashesRaw, customClass) {
-            if (contractAddressHashesRaw !== "") {
-              const contractAddressHashes = contractAddressHashesRaw.split(',').map(hash => hash.toLowerCase())
-              const to_address = "<%= to_address %>"
-              const created_from_address_hash_str = "<%= created_from_address_hash_str %>"
-
-              contractAddressHashes.forEach(contractAddressHash => {
-                if (contractAddressHash == to_address) {
-                  document.body.className += " " + customClass;
-                  return;
-                } else if (contractAddressHash == created_from_address_hash_str) {
-                  document.body.className += " " + customClass;
-                  return;
-                }
-              })
-            }
-
-          }
-
-          window.onload = applyCustomMode()
-        </script>
-      <% (
-        @view_module == Elixir.BlockScoutWeb.AddressTransactionView ||
-        @view_module == Elixir.BlockScoutWeb.AddressTokenTransferView ||
-        @view_module == Elixir.BlockScoutWeb.AddressTokenView ||
-        @view_module == Elixir.BlockScoutWeb.AddressWithdrawalView ||
-        @view_module == Elixir.BlockScoutWeb.AddressInternalTransactionView ||
-        @view_module == Elixir.BlockScoutWeb.AddressCoinBalanceView ||
-        @view_module == Elixir.BlockScoutWeb.AddressLogsView ||
-        @view_module == Elixir.BlockScoutWeb.AddressValidationView ||
-        @view_module == Elixir.BlockScoutWeb.AddressContractView ||
-        @view_module == Elixir.BlockScoutWeb.AddressReadContractView ||
-        @view_module == Elixir.BlockScoutWeb.AddressReadProxyView ||
-        @view_module == Elixir.BlockScoutWeb.AddressWriteContractView ||
-        @view_module == Elixir.BlockScoutWeb.AddressWriteProxyView
-      ) -> %>
-        <% created_from_address = if @address && from_address_hash(@address), do: "0x" <> Base.encode16(from_address_hash(@address).bytes, case: :lower), else: nil %>
-        <script>
-          function applyCustomTheme(contractAddressHashesRaw, customClass) {
-            if (contractAddressHashesRaw !== "") {
-              const contractAddressHashes = contractAddressHashesRaw.split(',').map(hash => hash.toLowerCase())
-              const createdFromAddress = "<%= created_from_address %>"
-              contractAddressHashes.forEach(contractAddressHash => {
-                if (window.location.pathname.toLowerCase().includes(contractAddressHash)) {
-                  document.body.className += " " + customClass;
-                  return;
-                } else if (contractAddressHash == createdFromAddress) {
-                  document.body.className += " " + customClass;
-                  return;
-                }
-              })
-            }
-          }
-
-        </script>
-      <% (
-        @view_module == Elixir.BlockScoutWeb.Tokens.TransferView ||
-        @view_module == Elixir.BlockScoutWeb.Tokens.ReadContractView ||
-        @view_module == Elixir.BlockScoutWeb.Tokens.HolderView ||
-        @view_module == Elixir.BlockScoutWeb.Tokens.Instance.TransferView ||
-        @view_module == Elixir.BlockScoutWeb.Tokens.Instance.MetadataView ||
-        @view_module == Elixir.BlockScoutWeb.PageNotFoundView
-      ) -> %>
-        <% {:ok, created_from_address} = if @token && @token.contract_address_hash, do: Chain.hash_to_address(@token.contract_address_hash), else: {:ok, nil} %>
-        <% created_from_address_hash = if from_address_hash(created_from_address), do: "0x" <> Base.encode16(from_address_hash(created_from_address).bytes, case: :lower), else: nil %>
-        <script>
-          function applyCustomTheme(contractAddressHashesRaw, customClass) {
-            if (contractAddressHashesRaw !== "") {
-              const contractAddressHashes = contractAddressHashesRaw.split(',').map(hash => hash.toLowerCase())
-              const created_from_address_hash = "<%= created_from_address_hash %>"
-              contractAddressHashes.forEach(contractAddressHash => {
-                if (window.location.pathname.toLowerCase().includes(contractAddressHash)) {
-                  document.body.className += " " + customClass;
-                  return;
-                } else if (contractAddressHash == created_from_address_hash) {
-                  document.body.className += " " + customClass;
-                  return;
-                }
-              })
-            }
-          }
-
-          window.onload = applyCustomMode()
-        </script>
-      <% true -> %>
-        <%= nil %>
-    <% end %>
-=======
->>>>>>> 6b2d687b
     <div class="layout-container">
       <!-- Block for passing backend runtime env variables to frontend -->
       <div id="permanent-dark-mode" class="d-none" ><%= Application.get_env(:block_scout_web, :permanent_dark_mode_enabled) %></div>
