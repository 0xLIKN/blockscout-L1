--- conflicted
+++ resolved
@@ -134,11 +134,7 @@
 
     conn
     |> put_status(200)
-<<<<<<< HEAD
-    |> render(:transactions, %{transactions: transactions})
-=======
     |> render(:transactions, %{transactions: transactions, items: true})
->>>>>>> b6a4463b
   end
 
   @doc """
