--- conflicted
+++ resolved
@@ -1,18 +1,10 @@
 defmodule BlockScoutWeb.Tokens.InventoryController do
   use BlockScoutWeb, :controller
 
-<<<<<<< HEAD
-  alias BlockScoutWeb.{AccessHelpers, Controller}
-  alias BlockScoutWeb.Tokens.InventoryView
-  alias Explorer.{Chain, Market}
-  alias Explorer.Chain.{Address, TokenTransfer}
-  alias Explorer.Tags.AddressToTag
-=======
   alias BlockScoutWeb.AccessHelpers
   alias BlockScoutWeb.Tokens.{HolderController, InventoryView}
   alias Explorer.Chain
   alias Explorer.Chain.TokenTransfer
->>>>>>> 8497a719
   alias Phoenix.View
 
   import BlockScoutWeb.Chain, only: [split_list_by_page: 1, default_paging_options: 0]
@@ -74,37 +66,8 @@
     end
   end
 
-<<<<<<< HEAD
-  def index(conn, %{"token_id" => address_hash_string} = params) do
-    options = [necessity_by_association: %{[contract_address: :smart_contract] => :optional}]
-
-    with {:ok, address_hash} <- Chain.string_to_address_hash(address_hash_string),
-         {:ok, token} <- Chain.token_from_address_hash(address_hash, options),
-         {:ok, false} <- AccessHelpers.restricted_access?(address_hash_string, params) do
-      tags = AddressToTag.get_tags_on_address(address_hash)
-
-      render(
-        conn,
-        "index.html",
-        current_path: Controller.current_full_path(conn),
-        token: Market.add_price(token),
-        counters_path: token_path(conn, :token_counters, %{"id" => Address.checksum(address_hash)}),
-        tags: tags
-      )
-    else
-      {:restricted_access, _} ->
-        not_found(conn)
-
-      :error ->
-        not_found(conn)
-
-      {:error, :not_found} ->
-        not_found(conn)
-    end
-=======
   def index(conn, params) do
     HolderController.index(conn, params)
->>>>>>> 8497a719
   end
 
   defp unique_tokens_paging_options(%{"unique_token" => token_id}),
