defmodule BlockScoutWeb.AddressController do
  use BlockScoutWeb, :controller

  import BlockScoutWeb.Chain, only: [paging_options: 1, next_page_params: 3, split_list_by_page: 1]

<<<<<<< HEAD
=======
  alias BlockScoutWeb.AddressView
>>>>>>> d68ad0d1
  alias Explorer.{Chain, Market}
  alias Explorer.Chain.Address
  alias Explorer.ExchangeRates.Token
  alias Phoenix.View

  def index(conn, %{"type" => "JSON"} = params) do
    addresses =
      params
      |> paging_options()
      |> Chain.list_top_addresses()

    {addresses_page, next_page} = split_list_by_page(addresses)

    next_page_path =
      case next_page_params(next_page, addresses_page, params) do
        nil ->
          nil

        next_page_params ->
          address_path(
            conn,
            :index,
            Map.delete(next_page_params, "type")
          )
      end

    exchange_rate = Market.get_exchange_rate(Explorer.coin()) || Token.null()
    total_supply = Chain.total_supply()

    items =
      addresses_page
      |> Enum.with_index(1)
      |> Enum.map(fn {{address, tx_count}, index} ->
        View.render_to_string(
          AddressView,
          "_tile.html",
          address: address,
          index: index,
          exchange_rate: exchange_rate,
          total_supply: total_supply,
          tx_count: tx_count,
          validation_count: validation_count(address)
        )
      end)

    json(
      conn,
      %{
        items: items,
        next_page_path: next_page_path
      }
    )
  end

  def index(conn, params) do
    addresses =
      params
      |> paging_options()
      |> Chain.list_top_addresses()

    {addresses_page, next_page} = split_list_by_page(addresses)

    cur_page_number =
      cond do
        !params["prev_page_number"] -> 1
        params["next_page"] -> String.to_integer(params["prev_page_number"]) + 1
        params["prev_page"] -> String.to_integer(params["prev_page_number"]) - 1
      end

    next_page_path =
      case next_page_params(next_page, addresses_page, params) do
        nil ->
          nil

        next_page_params ->
          next_params =
            next_page_params
            |> Map.put("prev_page_path", cur_page_path(conn, params))
            |> Map.put("next_page", true)
            |> Map.put("prev_page_number", cur_page_number)

          address_path(
            conn,
            :index,
            next_params
          )
      end

    render(conn, "index.html",
<<<<<<< HEAD
      address_tx_count_pairs: addresses_page,
      page_address_count: Enum.count(addresses_page),
      address_count: Chain.count_addresses_with_balance_from_cache(),
      exchange_rate: Market.get_exchange_rate(Explorer.coin()) || Token.null(),
      total_supply: Chain.total_supply(),
      next_page_path: next_page_path,
      prev_page_path: params["prev_page_path"],
      cur_page_number: cur_page_number
=======
      current_path: current_path(conn),
      address_count: Chain.count_addresses_with_balance_from_cache()
>>>>>>> d68ad0d1
    )
  end

  def show(conn, %{"id" => id}) do
    redirect(conn, to: address_transaction_path(conn, :index, id))
  end

  def transaction_count(%Address{} = address) do
    Chain.total_transactions_sent_by_address(address)
  end

  def validation_count(%Address{} = address) do
    Chain.address_to_validation_count(address)
  end

  defp cur_page_path(conn, %{"hash" => _hash, "fetched_coin_balance" => _balance} = params) do
    new_params = Map.put(params, "next_page", false)

    address_path(
      conn,
      :index,
      new_params
    )
  end

  defp cur_page_path(conn, _), do: address_path(conn, :index)
end<|MERGE_RESOLUTION|>--- conflicted
+++ resolved
@@ -3,10 +3,7 @@
 
   import BlockScoutWeb.Chain, only: [paging_options: 1, next_page_params: 3, split_list_by_page: 1]
 
-<<<<<<< HEAD
-=======
   alias BlockScoutWeb.AddressView
->>>>>>> d68ad0d1
   alias Explorer.{Chain, Market}
   alias Explorer.Chain.Address
   alias Explorer.ExchangeRates.Token
@@ -96,7 +93,6 @@
       end
 
     render(conn, "index.html",
-<<<<<<< HEAD
       address_tx_count_pairs: addresses_page,
       page_address_count: Enum.count(addresses_page),
       address_count: Chain.count_addresses_with_balance_from_cache(),
@@ -104,11 +100,9 @@
       total_supply: Chain.total_supply(),
       next_page_path: next_page_path,
       prev_page_path: params["prev_page_path"],
-      cur_page_number: cur_page_number
-=======
+      cur_page_number: cur_page_number,
       current_path: current_path(conn),
       address_count: Chain.count_addresses_with_balance_from_cache()
->>>>>>> d68ad0d1
     )
   end
 
