defmodule BlockScoutWeb.Endpoint do
  use Phoenix.Endpoint, otp_app: :block_scout_web
  use Absinthe.Phoenix.Endpoint

  if Application.get_env(:block_scout_web, :sql_sandbox) do
    plug(Phoenix.Ecto.SQL.Sandbox, repo: Explorer.Repo)
  end

  socket("/socket", BlockScoutWeb.UserSocket, websocket: [timeout: 45_000])
  socket("/wobserver", Wobserver.Web.PhoenixSocket)

  # Serve at "/" the static files from "priv/static" directory.
  #
  # You should set gzip to true if you are running phoenix.digest
  # when deploying your static files in production.
  plug(
    Plug.Static,
    at: "/",
    from: :block_scout_web,
    gzip: true,
    only: ~w(
      css
      fonts
      images
      js
      android-chrome-192x192.png
      android-chrome-512x512.png
      apple-touch-icon.png
      browserconfig.xml
      mstile-150x150.png
      safari-pinned-tab.svg
<<<<<<< HEAD
      site.webmanifest
=======
>>>>>>> 8cb5261d
      robots.txt
    ),
    only_matching: ~w(manifest)
  )

  # Code reloading can be explicitly enabled under the
  # :code_reloader configuration of your endpoint.
  if code_reloading? do
    socket("/phoenix/live_reload/socket", Phoenix.LiveReloader.Socket)
    plug(Phoenix.LiveReloader)
    plug(Phoenix.CodeReloader)
  end

  plug(Plug.RequestId)
  plug(Plug.Logger)

  plug(
    Plug.Parsers,
    parsers: [:urlencoded, :multipart, :json],
    pass: ["*/*"],
    json_decoder: Poison
  )

  plug(Plug.MethodOverride)
  plug(Plug.Head)

  # The session will be stored in the cookie and signed,
  # this means its contents can be read but not tampered with.
  # Set :encryption_salt if you would also like to encrypt it.
  plug(
    Plug.Session,
    store: :cookie,
    key: "_explorer_key",
    signing_salt: "iC2ksJHS"
  )

  use SpandexPhoenix

  plug(BlockScoutWeb.Prometheus.Exporter)

  # 'x-apollo-tracing' header for https://www.graphqlbin.com to work with our GraphQL endpoint
  plug(CORSPlug, headers: ["x-apollo-tracing" | CORSPlug.defaults()[:headers]])

  plug(BlockScoutWeb.Router)

  def init(_key, config) do
    if config[:load_from_system_env] do
      port = System.get_env("PORT") || raise "expected the PORT environment variable to be set"
      {:ok, Keyword.put(config, :http, [:inet6, port: port])}
    else
      {:ok, config}
    end
  end
end<|MERGE_RESOLUTION|>--- conflicted
+++ resolved
@@ -29,10 +29,6 @@
       browserconfig.xml
       mstile-150x150.png
       safari-pinned-tab.svg
-<<<<<<< HEAD
-      site.webmanifest
-=======
->>>>>>> 8cb5261d
       robots.txt
     ),
     only_matching: ~w(manifest)
