#, elixir-format
#: lib/block_scout_web/views/address_token_balance_view.ex:7
msgid "%{count} token"
msgid_plural "%{count} tokens"
msgstr[0] ""
msgstr[1] ""

#, elixir-format
#: lib/block_scout_web/templates/block/_tile.html.eex:27
msgid "%{count} transaction"
msgid_plural "%{count} transactions"
msgstr[0] ""
msgstr[1] ""

#, elixir-format
#: lib/block_scout_web/templates/transaction/overview.html.eex:196
msgid " Token Transfer"
msgstr ""

#, elixir-format
#: lib/block_scout_web/templates/api_docs/eth_rpc.html.eex:14
msgid " is recommended."
msgstr ""

#, elixir-format
#: lib/block_scout_web/templates/address/_metatags.html.eex:3
msgid "%{address} - %{subnetwork} Explorer"
msgstr ""

#, elixir-format
#: lib/block_scout_web/templates/block/overview.html.eex:8
msgid "%{block_type} Details"
msgstr ""

#, elixir-format
#: lib/block_scout_web/templates/block/overview.html.eex:15
msgid "%{block_type} Height:"
msgstr ""

#, elixir-format
#: lib/block_scout_web/templates/block/index.html.eex:10
msgid "%{block_type}s"
msgstr ""

#, elixir-format
#: lib/block_scout_web/templates/block/overview.html.eex:20
#: lib/block_scout_web/templates/chain/_block.html.eex:11
msgid "%{count} Transactions"
msgstr ""

#, elixir-format
#: lib/block_scout_web/templates/chain/_metatags.html.eex:2
msgid "%{subnetwork} %{network} Explorer"
msgstr ""

#, elixir-format
#: lib/block_scout_web/templates/layout/_default_title.html.eex:2
msgid "%{subnetwork} Explorer - BlockScout"
msgstr ""

#, elixir-format
#: lib/block_scout_web/views/transaction_view.ex:236
msgid "(Awaiting internal transactions for status)"
msgstr ""

#, elixir-format
#: lib/block_scout_web/templates/api_docs/_action_tile.html.eex:59
#: lib/block_scout_web/templates/api_docs/_action_tile.html.eex:70
#: lib/block_scout_web/templates/api_docs/_action_tile.html.eex:82
#: lib/block_scout_web/templates/api_docs/_action_tile.html.eex:104
msgid "(query)"
msgstr ""

#, elixir-format
#: lib/block_scout_web/templates/layout/app.html.eex:56
msgid "- We're indexing this chain right now. Some of the counts may be inaccurate."
msgstr ""

#, elixir-format
#: lib/block_scout_web/templates/api_docs/_action_tile.html.eex:73
msgid "A string with the name of the action to be invoked."
msgstr ""

#, elixir-format
#: lib/block_scout_web/templates/api_docs/_action_tile.html.eex:62
msgid "A string with the name of the module to be invoked."
msgstr ""

#, elixir-format
#: lib/block_scout_web/templates/address_contract_verification/new.html.eex:147
msgid "ABI-encoded Constructor Arguments (if required by the contract)"
msgstr ""

#, elixir-format
#: lib/block_scout_web/templates/api_docs/index.html.eex:4
msgid "API Documentation"
msgstr ""

#, elixir-format
#: lib/block_scout_web/templates/api_docs/_metatags.html.eex:4
msgid "API endpoints for the %{subnetwork}"
msgstr ""

#, elixir-format
#: lib/block_scout_web/templates/api_docs/_metatags.html.eex:2
msgid "API for the %{subnetwork} - BlockScout"
msgstr ""

#, elixir-format
#: lib/block_scout_web/templates/layout/_topnav.html.eex:81
msgid "APIs"
msgstr ""

#, elixir-format
#: lib/block_scout_web/templates/layout/_topnav.html.eex:71
msgid "Accounts"
msgstr ""

#, elixir-format
#: lib/block_scout_web/templates/api_docs/_action_tile.html.eex:69
msgid "Action"
msgstr ""

#, elixir-format
#: lib/block_scout_web/templates/address/_validator_metadata_modal.html.eex:16
#: lib/block_scout_web/templates/transaction_log/_logs.html.eex:19
#: lib/block_scout_web/views/address_view.ex:100
msgid "Address"
msgstr ""

#, elixir-format
#: lib/block_scout_web/templates/address/index.html.eex:4
msgid "Addresses"
msgstr ""

#, elixir-format
#: lib/block_scout_web/templates/address_internal_transaction/index.html.eex:27
#: lib/block_scout_web/templates/address_token_transfer/index.html.eex:25
#: lib/block_scout_web/templates/address_transaction/index.html.eex:23
#: lib/block_scout_web/templates/layout/_network_selector.html.eex:21
#: lib/block_scout_web/views/address_internal_transaction_view.ex:8
#: lib/block_scout_web/views/address_token_transfer_view.ex:8
#: lib/block_scout_web/views/address_transaction_view.ex:10
msgid "All"
msgstr ""

#, elixir-format
#: lib/block_scout_web/templates/api_docs/eth_rpc.html.eex:15
msgid "Anything not in this list is not supported. Click on the method to be taken to the documentation for that method, and check the notes section for any potential differences."
msgstr ""

#, elixir-format
#: lib/block_scout_web/templates/chain/show.html.eex:84
msgid "Average block time"
msgstr ""

#, elixir-format
#: lib/block_scout_web/templates/transaction/not_found.html.eex:30
msgid "Back Home"
msgstr ""

#, elixir-format
#: lib/block_scout_web/templates/address/_balance_card.html.eex:3
msgid "Balance"
msgstr ""

#, elixir-format
#: lib/block_scout_web/templates/address_coin_balance/index.html.eex:16
msgid "Balances"
msgstr ""

#, elixir-format
#: lib/block_scout_web/templates/api_docs/eth_rpc.html.eex:5
#: lib/block_scout_web/templates/api_docs/index.html.eex:5
msgid "Base URL:"
msgstr ""

#, elixir-format
#: lib/block_scout_web/templates/address_coin_balance/_coin_balances.html.eex:8
msgid "Block"
msgstr ""

#, elixir-format
#: lib/block_scout_web/templates/block/_link.html.eex:2
#: lib/block_scout_web/templates/internal_transaction/_tile.html.eex:28
#: lib/block_scout_web/templates/tokens/transfer/_token_transfer.html.eex:57
msgid "Block #%{number}"
msgstr ""

#, elixir-format
#: lib/block_scout_web/templates/block/_metatags.html.eex:3
msgid "Block %{block_number} - %{subnetwork} Explorer"
msgstr ""

#, elixir-format
#: lib/block_scout_web/templates/transaction/overview.html.eex:72
msgid "Block Confirmations"
msgstr ""

#, elixir-format
#: lib/block_scout_web/templates/block_transaction/404.html.eex:7
msgid "Block Details"
msgstr ""

#, elixir-format
#: lib/block_scout_web/templates/block/overview.html.eex:13
msgid "Block Height: %{height}"
msgstr ""

#, elixir-format
#: lib/block_scout_web/templates/layout/app.html.eex:27
msgid "Block Mined, awaiting import..."
msgstr "Block Validated, processing..."

#, elixir-format
#: lib/block_scout_web/templates/transaction/overview.html.eex:58
msgid "Block Number"
msgstr ""

#, elixir-format
#: lib/block_scout_web/views/transaction_view.ex:32
msgid "Block Pending"
msgstr ""

#, elixir-format
#: lib/block_scout_web/views/block_transaction_view.ex:15
msgid "Block not found, please try again later."
msgstr ""

#, elixir-format
#: lib/block_scout_web/templates/chain/_metatags.html.eex:4
msgid "BlockScout provides analytics data, API, and Smart Contract tools for the %{subnetwork}"
msgstr ""

#, elixir-format
#: lib/block_scout_web/templates/chain/show.html.eex:126
#: lib/block_scout_web/templates/layout/_topnav.html.eex:31
#: lib/block_scout_web/templates/layout/_topnav.html.eex:35
msgid "Blocks"
msgstr ""

#, elixir-format
#: lib/block_scout_web/templates/layout/app.html.eex:26
msgid "Blocks Indexed"
msgstr ""

#, elixir-format
#: lib/block_scout_web/templates/layout/_footer.html.eex:17
msgid "Blockscout is a tool for inspecting and analyzing EVM based blockchains. Blockchain explorer for Ethereum Networks."
msgstr ""

#, elixir-format
#: lib/block_scout_web/templates/address_token/index.html.eex:28
#: lib/block_scout_web/templates/address_transaction/index.html.eex:74
msgid "CSV"
msgstr ""

#, elixir-format
#: lib/block_scout_web/views/internal_transaction_view.ex:21
msgid "Call"
msgstr ""

#, elixir-format
#: lib/block_scout_web/views/internal_transaction_view.ex:22
msgid "Call Code"
msgstr ""

#, elixir-format
#: lib/block_scout_web/templates/address_contract_verification/new.html.eex:296
#: lib/block_scout_web/templates/api_docs/_action_tile.html.eex:47
#: lib/block_scout_web/templates/api_docs/_eth_rpc_item.html.eex:54
msgid "Cancel"
msgstr ""

#, elixir-format
#: lib/block_scout_web/templates/layout/_network_selector.html.eex:11
msgid "Change Network"
msgstr ""

#, elixir-format
#: lib/block_scout_web/templates/layout/_footer.html.eex:36
msgid "Chat"
msgstr ""

#, elixir-format
#: lib/block_scout_web/templates/api_docs/_action_tile.html.eex:137
#: lib/block_scout_web/templates/api_docs/_eth_rpc_item.html.eex:106
msgid "Clear"
msgstr ""

#, elixir-format
#: lib/block_scout_web/templates/address_contract_verification/new.html.eex:62
msgid "Compiler"
msgstr ""

#, elixir-format
#: lib/block_scout_web/templates/address_contract/index.html.eex:34
msgid "Compiler version"
msgstr ""

#, elixir-format
#: lib/block_scout_web/templates/address_contract_verification/new.html.eex:4
msgid "Connection Lost"
msgstr ""

#, elixir-format
#: lib/block_scout_web/templates/address_coin_balance/index.html.eex:12
#: lib/block_scout_web/templates/block/index.html.eex:6
msgid "Connection Lost, click to load newer blocks"
msgstr ""

#, elixir-format
#: lib/block_scout_web/templates/address_internal_transaction/index.html.eex:15
msgid "Connection Lost, click to load newer internal transactions"
msgstr ""

#, elixir-format
#: lib/block_scout_web/templates/address_transaction/index.html.eex:11
#: lib/block_scout_web/templates/pending_transaction/index.html.eex:15
#: lib/block_scout_web/templates/transaction/index.html.eex:15
msgid "Connection Lost, click to load newer transactions"
msgstr ""

#, elixir-format
#: lib/block_scout_web/templates/address_validation/index.html.eex:10
msgid "Connection Lost, click to load newer validations"
msgstr ""

#, elixir-format
#: lib/block_scout_web/templates/address_contract/index.html.eex:53
msgid "Constructor Arguments"
msgstr ""

#, elixir-format
#: lib/block_scout_web/templates/address_contract/index.html.eex:75
msgid "Contract ABI"
msgstr ""

#, elixir-format
#: lib/block_scout_web/templates/address_contract_verification/new.html.eex:18
#: lib/block_scout_web/views/address_view.ex:98
msgid "Contract Address"
msgstr ""

#, elixir-format
#: lib/block_scout_web/templates/transaction/_pending_tile.html.eex:16
#: lib/block_scout_web/views/address_view.ex:38
#: lib/block_scout_web/views/address_view.ex:72
msgid "Contract Address Pending"
msgstr ""

#, elixir-format
#: lib/block_scout_web/templates/address_contract/index.html.eex:105
msgid "Contract Byte Code"
msgstr ""

#, elixir-format
#: lib/block_scout_web/views/transaction_view.ex:325
msgid "Contract Call"
msgstr ""

#, elixir-format
#: lib/block_scout_web/views/transaction_view.ex:322
msgid "Contract Creation"
msgstr ""

#, elixir-format
#: lib/block_scout_web/templates/address_contract/index.html.eex:91
msgid "Contract Creation Code"
msgstr ""

#, elixir-format
#: lib/block_scout_web/templates/address_contract_verification/new.html.eex:161
msgid "Contract Libraries"
msgstr ""

#, elixir-format
#: lib/block_scout_web/templates/address_contract_verification/new.html.eex:29
msgid "Contract Name"
msgstr ""

#, elixir-format
#: lib/block_scout_web/templates/address_contract/index.html.eex:26
msgid "Contract name:"
msgstr ""

#, elixir-format
#: lib/block_scout_web/templates/address_contract/index.html.eex:63
msgid "Contract source code"
msgstr ""

#, elixir-format
#: lib/block_scout_web/templates/address_contract/index.html.eex:97
msgid "Contracts that self destruct in their constructors have no contract code published and cannot be verified."
msgstr ""

#, elixir-format
#: lib/block_scout_web/templates/layout/_footer.html.eex:35
msgid "Contribute"
msgstr ""

#, elixir-format
#: lib/block_scout_web/templates/address_contract/index.html.eex:77
msgid "Copy ABI"
msgstr ""

#, elixir-format
#: lib/block_scout_web/templates/address/overview.html.eex:13
#: lib/block_scout_web/templates/address/overview.html.eex:17
#: lib/block_scout_web/templates/tokens/overview/_details.html.eex:16
#: lib/block_scout_web/templates/tokens/overview/_details.html.eex:20
msgid "Copy Address"
msgstr ""

#, elixir-format
#: lib/block_scout_web/templates/address_contract/index.html.eex:107
msgid "Copy Contract Byte Code"
msgstr ""

#, elixir-format
#: lib/block_scout_web/templates/address_contract/index.html.eex:93
msgid "Copy Contract Creation Code"
msgstr ""

#, elixir-format
#: lib/block_scout_web/templates/address_decompiled_contract/index.html.eex:17
msgid "Copy Decompiled Contract Code"
msgstr ""

#, elixir-format
#: lib/block_scout_web/templates/address_contract/index.html.eex:65
msgid "Copy Source Code"
msgstr ""

#, elixir-format
#: lib/block_scout_web/templates/transaction/overview.html.eex:16
msgid "Copy Transaction Hash"
msgstr ""

#, elixir-format
#: lib/block_scout_web/templates/transaction/overview.html.eex:20
msgid "Copy Txn Hash"
msgstr ""

#, elixir-format
#: lib/block_scout_web/templates/block/overview.html.eex:58
msgid "Difficulty"
msgstr ""

#, elixir-format
#: lib/block_scout_web/templates/smart_contract/_functions.html.eex:50
msgid "ETH"
msgstr "POA"

#, elixir-format
#: lib/block_scout_web/views/internal_transaction_view.ex:25
msgid "Create"
msgstr ""

#, elixir-format
#: lib/block_scout_web/views/internal_transaction_view.ex:26
msgid "Create2"
msgstr ""

#, elixir-format
#: lib/block_scout_web/templates/address/overview.html.eex:96
msgid "Created by"
msgstr ""

#, elixir-format
#: lib/block_scout_web/templates/api_docs/_action_tile.html.eex:146
#: lib/block_scout_web/templates/api_docs/_eth_rpc_item.html.eex:116
msgid "Curl"
msgstr ""

#, elixir-format
#: lib/block_scout_web/templates/address_logs/_logs.html.eex:56
#: lib/block_scout_web/templates/address_logs/_logs.html.eex:109
#: lib/block_scout_web/templates/address_logs/_logs.html.eex:175
#: lib/block_scout_web/templates/transaction/_decoded_input_body.html.eex:21
#: lib/block_scout_web/templates/transaction_log/_logs.html.eex:59
#: lib/block_scout_web/templates/transaction_log/_logs.html.eex:112
#: lib/block_scout_web/templates/transaction_log/_logs.html.eex:179
msgid "Data"
msgstr ""

#, elixir-format
#: lib/block_scout_web/templates/address_logs/_logs.html.eex:31
#: lib/block_scout_web/templates/address_logs/_logs.html.eex:37
#: lib/block_scout_web/templates/address_logs/_logs.html.eex:90
#: lib/block_scout_web/templates/transaction_log/_logs.html.eex:32
#: lib/block_scout_web/templates/transaction_log/_logs.html.eex:40
#: lib/block_scout_web/templates/transaction_log/_logs.html.eex:93
msgid "Decoded"
msgstr ""

#, elixir-format
#: lib/block_scout_web/templates/address/_tabs.html.eex:56
msgid "Decompiled code"
msgstr ""

#, elixir-format
#: lib/block_scout_web/templates/address_decompiled_contract/index.html.eex:15
msgid "Decompiled contract code"
msgstr ""

#, elixir-format
#: lib/block_scout_web/templates/address_decompiled_contract/index.html.eex:8
msgid "Decompiler version"
msgstr ""

#, elixir-format
#: lib/block_scout_web/templates/block/_tile.html.eex:57
#: lib/block_scout_web/templates/block/overview.html.eex:108
#: lib/block_scout_web/templates/block/overview.html.eex:161
msgid "Gas Limit"
msgstr ""

#, elixir-format
#: lib/block_scout_web/templates/block/_tile.html.eex:62
#: lib/block_scout_web/templates/block/overview.html.eex:101
#: lib/block_scout_web/templates/block/overview.html.eex:153
msgid "Gas Used"
msgstr ""

#, elixir-format
#: lib/block_scout_web/views/internal_transaction_view.ex:23
msgid "Delegate Call"
msgstr ""

#, elixir-format
#: lib/block_scout_web/templates/api_docs/_action_tile.html.eex:53
#: lib/block_scout_web/templates/api_docs/_action_tile.html.eex:188
#: lib/block_scout_web/templates/api_docs/_eth_rpc_item.html.eex:60
#: lib/block_scout_web/templates/api_docs/_eth_rpc_item.html.eex:150
msgid "Description"
msgstr ""

#, elixir-format
#: lib/block_scout_web/templates/address/overview.html.eex:8
#: lib/block_scout_web/templates/api_docs/_action_tile.html.eex:166
#: lib/block_scout_web/templates/api_docs/_eth_rpc_item.html.eex:127
msgid "Details"
msgstr ""

#, elixir-format
#: lib/block_scout_web/templates/address_contract/index.html.eex:98
msgid "Displaying the init data provided of the creating transaction."
msgstr ""

#, elixir-format
#: lib/block_scout_web/templates/transaction/not_found.html.eex:22
msgid "During times when the network is busy (i.e during ICOs) it can take a while for your transaction to propagate through the network and for us to index it."
msgstr ""

#, elixir-format
#: lib/block_scout_web/views/transaction_view.ex:136
msgid "ERC-20 "
msgstr ""

#, elixir-format
#: lib/block_scout_web/views/transaction_view.ex:137
msgid "ERC-721 "
msgstr ""

#, elixir-format
#: lib/block_scout_web/templates/api_docs/eth_rpc.html.eex:4
msgid "ETH RPC API Documentation"
msgstr ""

#, elixir-format
#: lib/block_scout_web/templates/address_contract/index.html.eex:45
#: lib/block_scout_web/templates/address_contract_verification/new.html.eex:73
msgid "EVM Version"
msgstr ""

#, elixir-format
#: lib/block_scout_web/views/block_transaction_view.ex:7
msgid "Easy Cowboy! This block does not exist yet!"
msgstr ""

#, elixir-format
#: lib/block_scout_web/templates/transaction/_emission_reward_tile.html.eex:5
msgid "Emission Contract"
msgstr ""

#, elixir-format
#: lib/block_scout_web/views/block_view.ex:70
msgid "Emission Reward"
msgstr ""

#, elixir-format
#: lib/block_scout_web/templates/address_contract_verification/new.html.eex:115
msgid "Enter the Solidity Contract Code"
msgstr ""

#, elixir-format
#: lib/block_scout_web/templates/block/_tile.html.eex:38
#: lib/block_scout_web/templates/block/overview.html.eex:121
#: lib/block_scout_web/templates/chain/_block.html.eex:15
msgid "Miner"
msgstr "Validator"

#, elixir-format
#: lib/block_scout_web/templates/address/_balance_card.html.eex:32
msgid "Error trying to fetch balances."
msgstr ""

#, elixir-format
#: lib/block_scout_web/views/transaction_view.ex:240
msgid "Error: %{reason}"
msgstr ""

#, elixir-format
#: lib/block_scout_web/views/transaction_view.ex:238
msgid "Error: (Awaiting internal transactions for reason)"
msgstr ""

#, elixir-format
#: lib/block_scout_web/templates/address/overview.html.eex:109
msgid "Error: Could not determine contract creator."
msgstr ""

#, elixir-format
#: lib/block_scout_web/templates/layout/_topnav.html.eex:95
msgid "Eth RPC"
msgstr ""

#, elixir-format
#: lib/block_scout_web/templates/address/_balance_card.html.eex:15
#: lib/block_scout_web/templates/internal_transaction/_tile.html.eex:20
#: lib/block_scout_web/templates/layout/app.html.eex:32
#: lib/block_scout_web/templates/transaction/_pending_tile.html.eex:20
#: lib/block_scout_web/templates/transaction/_tile.html.eex:29
#: lib/block_scout_web/templates/transaction/overview.html.eex:181
#: lib/block_scout_web/templates/transaction/overview.html.eex:255
#: lib/block_scout_web/views/wei_helpers.ex:78
msgid "Ether"
msgstr "POA"

#, elixir-format
#: lib/block_scout_web/templates/api_docs/_action_tile.html.eex:211
#: lib/block_scout_web/templates/api_docs/_eth_rpc_item.html.eex:164
msgid "Example Value"
msgstr ""

#, elixir-format
#: lib/block_scout_web/templates/api_docs/_action_tile.html.eex:128
#: lib/block_scout_web/templates/api_docs/_eth_rpc_item.html.eex:99
msgid "Execute"
msgstr ""

#, elixir-format
#: lib/block_scout_web/templates/block/overview.html.eex:73
#: lib/block_scout_web/templates/transaction/overview.html.eex:79
msgid "Nonce"
msgstr ""

#, elixir-format
#: lib/block_scout_web/templates/address_contract/index.html.eex:120
msgid "External libraries"
msgstr ""

#, elixir-format
#: lib/block_scout_web/templates/transaction/_decoded_input.html.eex:32
msgid "Failed to decode input data."
msgstr ""

#, elixir-format
#: lib/block_scout_web/templates/address_logs/_logs.html.eex:34
#: lib/block_scout_web/templates/transaction_log/_logs.html.eex:35
msgid "Failed to decode log data."
msgstr ""

#, elixir-format
#: lib/block_scout_web/templates/layout/_network_selector.html.eex:24
msgid "Favorites"
msgstr ""

#, elixir-format
#: lib/block_scout_web/templates/address/_balance_card.html.eex:29
msgid "Fetching tokens..."
msgstr ""

#, elixir-format
#: lib/block_scout_web/templates/admin/dashboard/index.html.eex:16
msgid "For any existing contracts in the database, insert all ABI entries into the contract_methods table. Use this in case you have verified smart contracts before early March 2019 and you want other contracts with the same functions to show those ABI's as candidate matches."
msgstr ""

#, elixir-format
#: lib/block_scout_web/templates/layout/_topnav.html.eex:41
msgid "Forked Blocks (Reorgs)"
msgstr ""

#, elixir-format
#: lib/block_scout_web/templates/address_internal_transaction/index.html.eex:44
#: lib/block_scout_web/templates/address_token_transfer/index.html.eex:42
#: lib/block_scout_web/templates/address_transaction/index.html.eex:40
#: lib/block_scout_web/views/address_internal_transaction_view.ex:7
#: lib/block_scout_web/views/address_token_transfer_view.ex:7
#: lib/block_scout_web/views/address_transaction_view.ex:9
msgid "From"
msgstr ""

#, elixir-format
#: lib/block_scout_web/templates/api_docs/_action_tile.html.eex:18
msgid "GET"
msgstr ""

#, elixir-format
#: lib/block_scout_web/templates/block/overview.html.eex:84
msgid "Position %{index}"
msgstr ""

#, elixir-format
#: lib/block_scout_web/templates/block/overview.html.eex:13
msgid "Genesis Block"
msgstr ""

#, elixir-format
#: lib/block_scout_web/templates/layout/_footer.html.eex:19
msgid "Github"
msgstr ""

#, elixir-format
#: lib/block_scout_web/templates/layout/_topnav.html.eex:85
msgid "GraphQL"
msgstr ""

#, elixir-format
#: lib/block_scout_web/views/block_view.ex:20
#: lib/block_scout_web/views/wei_helpers.ex:77
msgid "Gwei"
msgstr ""

#, elixir-format
#: lib/block_scout_web/templates/block/overview.html.eex:36
msgid "Hash"
msgstr ""

#, elixir-format
#: lib/block_scout_web/templates/transaction/overview.html.eex:115
#: lib/block_scout_web/templates/transaction/overview.html.eex:119
msgid "Hex (Default)"
msgstr ""

#, elixir-format
#: lib/block_scout_web/templates/api_docs/eth_rpc.html.eex:11
msgid "However, in general, the"
msgstr ""

#, elixir-format
#: lib/block_scout_web/templates/transaction/_decoded_input.html.eex:18
msgid "IMPORTANT: This information is a best guess based on similar functions from other verified contracts."
msgstr ""

#, elixir-format
#: lib/block_scout_web/templates/internal_transaction/_tile.html.eex:38
#: lib/block_scout_web/templates/transaction/_tile.html.eex:72
msgid "IN"
msgstr ""

#, elixir-format
#: lib/block_scout_web/templates/transaction/_emission_reward_tile.html.eex:8
#: lib/block_scout_web/views/transaction_view.ex:237
msgid "Success"
msgstr ""

#, elixir-format
#: lib/block_scout_web/templates/chain/show.html.eex:65
#: lib/block_scout_web/templates/layout/app.html.eex:33
msgid "Tx/day"
msgstr ""

#, elixir-format
#: lib/block_scout_web/templates/transaction/_pending_tile.html.eex:21
#: lib/block_scout_web/templates/transaction/_tile.html.eex:32
#: lib/block_scout_web/templates/transaction/overview.html.eex:84
msgid "TX Fee"
msgstr ""

#, elixir-format
#: lib/block_scout_web/templates/layout/_footer.html.eex:25
msgid "Telegram"
msgstr ""

#, elixir-format
#: lib/block_scout_web/templates/tokens/holder/index.html.eex:25
msgid "There are no holders for this Token."
msgstr ""

#, elixir-format
#: lib/block_scout_web/templates/address_internal_transaction/index.html.eex:65
msgid "There are no internal transactions for this address."
msgstr ""

#, elixir-format
#:
#: lib/block_scout_web/templates/transaction_internal_transaction/index.html.eex:15
msgid "There are no internal transactions for this transaction."
msgstr ""

#, elixir-format
#: lib/block_scout_web/templates/transaction_log/index.html.eex:18
msgid "There are no logs for this transaction."
msgstr ""

#, elixir-format
#: lib/block_scout_web/templates/address_token_transfer/index.html.eex:60
msgid "There are no token transfers for this address."
msgstr ""

#, elixir-format
#: lib/block_scout_web/templates/address_token/index.html.eex:18
msgid "There are no tokens for this address."
msgstr ""

#, elixir-format
#: lib/block_scout_web/templates/tokens/inventory/index.html.eex:25
msgid "There are no tokens."
msgstr ""

#, elixir-format
#: lib/block_scout_web/templates/address_transaction/index.html.eex:64
msgid "There are no transactions for this address."
msgstr ""

#, elixir-format
#: lib/block_scout_web/templates/block_transaction/index.html.eex:28
msgid "There are no transactions for this block."
msgstr ""

#, elixir-format
#: lib/block_scout_web/templates/tokens/instance/transfer/index.html.eex:26
#: lib/block_scout_web/templates/tokens/transfer/index.html.eex:24
msgid "There are no transfers for this Token."
msgstr ""

#, elixir-format
#: lib/block_scout_web/templates/transaction/overview.html.eex:35
msgid "This transaction is pending confirmation."
msgstr ""

#, elixir-format
#: lib/block_scout_web/templates/address_internal_transaction/index.html.eex:33
#: lib/block_scout_web/templates/address_token_transfer/index.html.eex:31
#: lib/block_scout_web/templates/address_transaction/index.html.eex:29
#: lib/block_scout_web/views/address_internal_transaction_view.ex:6
#: lib/block_scout_web/views/address_token_transfer_view.ex:6
#: lib/block_scout_web/views/address_transaction_view.ex:8
msgid "To"
msgstr ""

#, elixir-format
#: lib/block_scout_web/templates/layout/_topnav.html.eex:20
msgid "Toggle navigation"
msgstr ""

#, elixir-format
#: lib/block_scout_web/templates/tokens/instance/overview/_details.html.eex:10
#: lib/block_scout_web/templates/tokens/overview/_details.html.eex:10
msgid "Token Details"
msgstr ""

#, elixir-format
#: lib/block_scout_web/templates/tokens/holder/index.html.eex:15
#: lib/block_scout_web/templates/tokens/overview/_tabs.html.eex:9
#: lib/block_scout_web/views/tokens/overview_view.ex:36
msgid "Token Holders"
msgstr ""

#, elixir-format
#: lib/block_scout_web/templates/tokens/inventory/_token.html.eex:11
msgid "Token ID"
msgstr ""

#, elixir-format
#: lib/block_scout_web/templates/tokens/transfer/_token_transfer.html.eex:12
#: lib/block_scout_web/templates/transaction_token_transfer/_token_transfer.html.eex:10
#: lib/block_scout_web/views/transaction_view.ex:318
msgid "Token Transfer"
msgstr ""

#, elixir-format
#: lib/block_scout_web/templates/address/_tabs.html.eex:8
#: lib/block_scout_web/templates/tokens/instance/overview/_tabs.html.eex:3
#: lib/block_scout_web/templates/tokens/instance/transfer/index.html.eex:16
#: lib/block_scout_web/templates/tokens/overview/_tabs.html.eex:3
#: lib/block_scout_web/templates/tokens/transfer/index.html.eex:14
#: lib/block_scout_web/templates/transaction/_tabs.html.eex:4
#: lib/block_scout_web/templates/transaction_token_transfer/index.html.eex:7
#: lib/block_scout_web/views/address_view.ex:314
#: lib/block_scout_web/views/tokens/instance/overview_view.ex:90
#: lib/block_scout_web/views/tokens/overview_view.ex:35
#: lib/block_scout_web/views/transaction_view.ex:379
msgid "Token Transfers"
msgstr ""

#, elixir-format
#: lib/block_scout_web/templates/address/_metatags.html.eex:13
msgid "Top Accounts - %{subnetwork} Explorer"
msgstr ""

#, elixir-format
#: lib/block_scout_web/templates/block/overview.html.eex:67
msgid "Total Difficulty"
msgstr ""

#, elixir-format
#: lib/block_scout_web/templates/address_logs/_logs.html.eex:18
#: lib/block_scout_web/views/transaction_view.ex:328
msgid "Transaction"
msgstr ""

#, elixir-format
#: lib/block_scout_web/templates/transaction/not_found.html.eex:12
msgid "If you have just submitted this transaction please wait for at least 30 seconds before refreshing this page."
msgstr ""

#, elixir-format
#: lib/block_scout_web/templates/address_logs/_logs.html.eex:55
#: lib/block_scout_web/templates/address_logs/_logs.html.eex:108
#: lib/block_scout_web/templates/transaction_log/_logs.html.eex:58
#: lib/block_scout_web/templates/transaction_log/_logs.html.eex:111
msgid "Indexed?"
msgstr ""

#, elixir-format
#: lib/block_scout_web/templates/transaction/_decoded_input.html.eex:3
msgid "Input"
msgstr ""

#, elixir-format
#: lib/block_scout_web/templates/internal_transaction/_tile.html.eex:6
msgid "Internal Transaction"
msgstr ""

#, elixir-format
#: lib/block_scout_web/templates/transaction/invalid.html.eex:6
msgid "Invalid Transaction Hash"
msgstr ""

#, elixir-format
#: lib/block_scout_web/templates/tokens/inventory/index.html.eex:15
#: lib/block_scout_web/templates/tokens/overview/_tabs.html.eex:17
#: lib/block_scout_web/views/tokens/overview_view.ex:38
msgid "Inventory"
msgstr ""

#, elixir-format
#: lib/block_scout_web/templates/transaction/not_found.html.eex:16
msgid "It could still be in the TX Pool of a different node, waiting to be broadcasted."
msgstr ""

#, elixir-format
#: lib/block_scout_web/templates/address/overview.html.eex:81
msgid "Last Balance Update: Block #"
msgstr ""

#, elixir-format
#: lib/block_scout_web/templates/layout/app.html.eex:29
msgid "Less than"
msgstr ""

#, elixir-format
#: lib/block_scout_web/templates/address_contract_verification/new.html.eex:176
#: lib/block_scout_web/templates/address_contract_verification/new.html.eex:198
#: lib/block_scout_web/templates/address_contract_verification/new.html.eex:220
#: lib/block_scout_web/templates/address_contract_verification/new.html.eex:242
#: lib/block_scout_web/templates/address_contract_verification/new.html.eex:264
msgid "Library Address"
msgstr ""

#, elixir-format
#: lib/block_scout_web/templates/address_contract_verification/new.html.eex:166
#: lib/block_scout_web/templates/address_contract_verification/new.html.eex:188
#: lib/block_scout_web/templates/address_contract_verification/new.html.eex:210
#: lib/block_scout_web/templates/address_contract_verification/new.html.eex:232
#: lib/block_scout_web/templates/address_contract_verification/new.html.eex:254
msgid "Library Name"
msgstr ""

#, elixir-format
#: lib/block_scout_web/templates/address/_validator_metadata_modal.html.eex:24
msgid "License Expires"
msgstr ""

#, elixir-format
#: lib/block_scout_web/templates/address/_validator_metadata_modal.html.eex:10
msgid "License ID"
msgstr ""

#, elixir-format
#: lib/block_scout_web/templates/transaction/overview.html.eex:283
msgid "Limit"
msgstr ""

#, elixir-format
#: lib/block_scout_web/templates/address_read_contract/index.html.eex:14
#: lib/block_scout_web/templates/tokens/read_contract/index.html.eex:20
msgid "Loading..."
msgstr ""

#, elixir-format
#: lib/block_scout_web/templates/address_contract_verification/new.html.eex:290
msgid "Loading...."
msgstr ""

#, elixir-format
#: lib/block_scout_web/templates/address_logs/_logs.html.eex:50
#: lib/block_scout_web/templates/address_logs/_logs.html.eex:103
#: lib/block_scout_web/templates/transaction_log/_logs.html.eex:53
#: lib/block_scout_web/templates/transaction_log/_logs.html.eex:106
msgid "Log Data"
msgstr ""

#, elixir-format
#: lib/block_scout_web/templates/layout/_footer.html.eex:44
msgid "Main Networks"
msgstr ""

#, elixir-format
#: lib/block_scout_web/templates/layout/_network_selector.html.eex:22
msgid "Mainnet"
msgstr ""

#, elixir-format
#: lib/block_scout_web/templates/chain/show.html.eex:52
#: lib/block_scout_web/templates/layout/app.html.eex:30
#: lib/block_scout_web/views/address_view.ex:127
msgid "Market Cap"
msgstr ""

#, elixir-format
#: lib/block_scout_web/views/transaction_view.ex:221
msgid "Max of"
msgstr ""

#, elixir-format
#: lib/block_scout_web/templates/transaction/_decoded_input_body.html.eex:4
msgid "Method Id"
msgstr ""

#, elixir-format
<<<<<<< HEAD
=======
#: lib/block_scout_web/views/block_view.ex:60
#: lib/block_scout_web/views/block_view.ex:65
msgid "Miner Reward"
msgstr ""

#, elixir-format
>>>>>>> 76b0b55c
#: lib/block_scout_web/templates/api_docs/_action_tile.html.eex:223
msgid "Model"
msgstr ""

#, elixir-format
#: lib/block_scout_web/templates/address_internal_transaction/index.html.eex:10
msgid "More internal transactions have come in"
msgstr ""

#, elixir-format
#: lib/block_scout_web/templates/chain/show.html.eex:187
#: lib/block_scout_web/templates/pending_transaction/index.html.eex:10
#: lib/block_scout_web/templates/transaction/index.html.eex:10
msgid "More transactions have come in"
msgstr ""

#, elixir-format
#: lib/block_scout_web/templates/api_docs/_action_tile.html.eex:63
#: lib/block_scout_web/templates/api_docs/_action_tile.html.eex:74
msgid "Must be set to:"
msgstr ""

#, elixir-format
#: lib/block_scout_web/templates/address_logs/_logs.html.eex:53
#: lib/block_scout_web/templates/address_logs/_logs.html.eex:106
#: lib/block_scout_web/templates/api_docs/_action_tile.html.eex:52
#: lib/block_scout_web/templates/api_docs/_eth_rpc_item.html.eex:59
#: lib/block_scout_web/templates/transaction/_decoded_input_body.html.eex:19
#: lib/block_scout_web/templates/transaction_log/_logs.html.eex:56
#: lib/block_scout_web/templates/transaction_log/_logs.html.eex:109
msgid "Name"
msgstr ""

#, elixir-format
#: lib/block_scout_web/templates/address_contract_verification/new.html.eex:9
msgid "New Smart Contract Verification"
msgstr ""

#, elixir-format
#: lib/block_scout_web/templates/address_contract_verification/new.html.eex:46
#: lib/block_scout_web/templates/address_contract_verification/new.html.eex:89
#: lib/block_scout_web/templates/address_contract_verification/new.html.eex:132
msgid "No"
msgstr ""

#, elixir-format
#: lib/block_scout_web/templates/internal_transaction/_tile.html.eex:36
#: lib/block_scout_web/templates/transaction/_tile.html.eex:68
msgid "OUT"
msgstr ""

#, elixir-format
#: lib/block_scout_web/templates/address_contract/index.html.eex:30
msgid "Optimization enabled"
msgstr ""

#, elixir-format
#: lib/block_scout_web/templates/address_contract/index.html.eex:39
#: lib/block_scout_web/templates/address_contract_verification/new.html.eex:105
msgid "Optimization runs"
msgstr ""

#, elixir-format
#: lib/block_scout_web/templates/layout/_footer.html.eex:68
msgid "Other Explorers"
msgstr ""

#, elixir-format
#: lib/block_scout_web/templates/tokens/inventory/_token.html.eex:18
msgid "Owner Address"
msgstr ""

#, elixir-format
#: lib/block_scout_web/templates/api_docs/_action_tile.html.eex:19
#: lib/block_scout_web/templates/api_docs/_eth_rpc_item.html.eex:26
msgid "POST"
msgstr ""

#, elixir-format
#:
#: lib/block_scout_web/templates/common_components/_pagination_container.html.eex:39
msgid "Page"
msgstr ""

#, elixir-format
#: lib/block_scout_web/templates/api_docs/_action_tile.html.eex:33
#: lib/block_scout_web/templates/api_docs/_eth_rpc_item.html.eex:40
msgid "Parameters"
msgstr ""

#, elixir-format
#: lib/block_scout_web/templates/block/overview.html.eex:43
msgid "Parent Hash"
msgstr ""

#, elixir-format
#: lib/block_scout_web/templates/layout/_topnav.html.eex:59
#: lib/block_scout_web/views/transaction_view.ex:235
#: lib/block_scout_web/views/transaction_view.ex:269
msgid "Pending"
msgstr ""

#, elixir-format
#: lib/block_scout_web/templates/pending_transaction/index.html.eex:4
msgid "Pending Transactions"
msgstr ""

#, elixir-format
#: lib/block_scout_web/templates/transaction/_decoded_input.html.eex:17
msgid "Potential matches from our contract method database:"
msgstr ""

#, elixir-format
#: lib/block_scout_web/templates/chain/show.html.eex:43
#: lib/block_scout_web/templates/layout/app.html.eex:31
msgid "Price"
msgstr ""

#, elixir-format
#: lib/block_scout_web/templates/address/overview.html.eex:33
#: lib/block_scout_web/templates/address/overview.html.eex:133
#: lib/block_scout_web/templates/tokens/instance/overview/_details.html.eex:51
#: lib/block_scout_web/templates/tokens/instance/overview/_details.html.eex:94
#: lib/block_scout_web/templates/tokens/overview/_details.html.eex:36
#: lib/block_scout_web/templates/tokens/overview/_details.html.eex:105
msgid "QR Code"
msgstr ""

#, elixir-format
#: lib/block_scout_web/templates/smart_contract/_functions.html.eex:22
msgid "Query"
msgstr ""

#, elixir-format
#: lib/block_scout_web/templates/layout/_topnav.html.eex:90
msgid "RPC"
msgstr ""

#, elixir-format
#: lib/block_scout_web/templates/transaction/overview.html.eex:109
msgid "Raw Input"
msgstr ""

#, elixir-format
#: lib/block_scout_web/templates/transaction/_tabs.html.eex:24
#: lib/block_scout_web/templates/transaction_raw_trace/index.html.eex:7
#: lib/block_scout_web/views/transaction_view.ex:382
msgid "Raw Trace"
msgstr ""

#, elixir-format
#:
#: lib/block_scout_web/templates/common_components/_pagination_container.html.eex:11
msgid "Records"
msgstr ""

#, elixir-format
#: lib/block_scout_web/templates/api_docs/_action_tile.html.eex:155
msgid "Request URL"
msgstr ""

#, elixir-format
#: lib/block_scout_web/templates/address_contract_verification/new.html.eex:293
msgid "Reset"
msgstr ""

#, elixir-format
#: lib/block_scout_web/templates/api_docs/_action_tile.html.eex:173
#: lib/block_scout_web/templates/api_docs/_eth_rpc_item.html.eex:134
msgid "Response Body"
msgstr ""

#, elixir-format
#: lib/block_scout_web/templates/api_docs/_action_tile.html.eex:185
#: lib/block_scout_web/templates/api_docs/_eth_rpc_item.html.eex:147
msgid "Responses"
msgstr ""

#, elixir-format
#: lib/block_scout_web/views/block_view.ex:56
msgid "Miner Reward"
msgstr "Validator Reward"

#, elixir-format
#: lib/block_scout_web/templates/admin/dashboard/index.html.eex:21
msgid "Run"
msgstr ""

#, elixir-format
#: lib/block_scout_web/templates/address_logs/index.html.eex:14
#: lib/block_scout_web/templates/layout/_topnav.html.eex:141
#: lib/block_scout_web/templates/layout/_topnav.html.eex:158
msgid "Search"
msgstr ""

#, elixir-format
#: lib/block_scout_web/templates/layout/_topnav.html.eex:135
#: lib/block_scout_web/templates/layout/_topnav.html.eex:139
msgid "Search by address, token symbol name, transaction hash, or block number"
msgstr ""

#, elixir-format
#: lib/block_scout_web/templates/layout/_network_selector.html.eex:18
msgid "Search network"
msgstr ""

#, elixir-format
#:
#: lib/block_scout_web/templates/address_token_balance/_token_balances.html.eex:30
msgid "Search tokens"
msgstr ""

#, elixir-format
#: lib/block_scout_web/views/internal_transaction_view.ex:27
msgid "Self-Destruct"
msgstr ""

#, elixir-format
#: lib/block_scout_web/templates/api_docs/_action_tile.html.eex:163
#: lib/block_scout_web/templates/api_docs/_eth_rpc_item.html.eex:124
msgid "Server Response"
msgstr ""

#, elixir-format
#:
#: lib/block_scout_web/templates/common_components/_pagination_container.html.eex:5
msgid "Show"
msgstr ""

#, elixir-format
#: lib/block_scout_web/templates/address/overview.html.eex:34
#: lib/block_scout_web/templates/tokens/instance/overview/_details.html.eex:52
#: lib/block_scout_web/templates/tokens/overview/_details.html.eex:37
msgid "Show QR Code"
msgstr ""

#, elixir-format
#: lib/block_scout_web/templates/address/overview.html.eex:48
msgid "Show Validator Info"
msgstr ""

#, elixir-format
#: lib/block_scout_web/templates/block/overview.html.eex:146
msgid "Block Rewards"
msgstr ""

#, elixir-format
#: lib/block_scout_web/templates/address_coin_balance/index.html.eex:36
#: lib/block_scout_web/templates/address_internal_transaction/index.html.eex:61
#: lib/block_scout_web/templates/address_logs/index.html.eex:21
#: lib/block_scout_web/templates/address_token/index.html.eex:13
#: lib/block_scout_web/templates/address_token_transfer/index.html.eex:65
#: lib/block_scout_web/templates/address_transaction/index.html.eex:59
#: lib/block_scout_web/templates/address_validation/index.html.eex:22
#: lib/block_scout_web/templates/block_transaction/index.html.eex:23
#: lib/block_scout_web/templates/chain/show.html.eex:130
#: lib/block_scout_web/templates/pending_transaction/index.html.eex:19
#: lib/block_scout_web/templates/tokens/holder/index.html.eex:20
#: lib/block_scout_web/templates/tokens/instance/transfer/index.html.eex:21
#: lib/block_scout_web/templates/tokens/inventory/index.html.eex:20
#: lib/block_scout_web/templates/tokens/transfer/index.html.eex:19
#: lib/block_scout_web/templates/transaction/index.html.eex:20
#: lib/block_scout_web/templates/transaction_internal_transaction/index.html.eex:11
#: lib/block_scout_web/templates/transaction_log/index.html.eex:13
#: lib/block_scout_web/templates/transaction_token_transfer/index.html.eex:12
msgid "Something went wrong, click to reload."
msgstr ""

#, elixir-format
#: lib/block_scout_web/templates/chain/show.html.eex:193
msgid "Something went wrong, click to retry."
msgstr ""

#, elixir-format
#: lib/block_scout_web/templates/transaction/not_found.html.eex:7
msgid "Sorry, We are unable to locate this transaction Hash"
msgstr ""

#, elixir-format
#: lib/block_scout_web/views/internal_transaction_view.ex:24
msgid "Static Call"
msgstr ""

#, elixir-format
#: lib/block_scout_web/templates/layout/_footer.html.eex:34
msgid "Submit an Issue"
msgstr ""

#, elixir-format
#: lib/block_scout_web/templates/layout/_footer.html.eex:37
msgid "Support"
msgstr ""

#, elixir-format
#: lib/block_scout_web/templates/layout/_footer.html.eex:57
msgid "Test Networks"
msgstr ""

#, elixir-format
#: lib/block_scout_web/templates/layout/_network_selector.html.eex:23
msgid "Testnet"
msgstr ""

#, elixir-format
#: lib/block_scout_web/templates/address_validation/index.html.eex:18
msgid "There are no blocks validated by this address."
msgstr ""

#, elixir-format
#: lib/block_scout_web/templates/block/index.html.eex:18
msgid "There are no blocks."
msgstr ""

#, elixir-format
#: lib/block_scout_web/templates/address_logs/index.html.eex:26
msgid "There are no logs for this address."
msgstr ""

#, elixir-format
#: lib/block_scout_web/templates/pending_transaction/index.html.eex:23
msgid "There are no pending transactions."
msgstr ""

#, elixir-format
#: lib/block_scout_web/templates/transaction_token_transfer/index.html.eex:17
msgid "There are no token transfers for this transaction"
msgstr ""

#, elixir-format
#: lib/block_scout_web/templates/transaction/index.html.eex:26
msgid "There are no transactions."
msgstr ""

#, elixir-format
#: lib/block_scout_web/templates/address_coin_balance/index.html.eex:41
msgid "There is no coin history for this address."
msgstr ""

#, elixir-format
#: lib/block_scout_web/templates/address_decompiled_contract/index.html.eex:27
msgid "There is no decompilded contracts for this address."
msgstr ""

#, elixir-format
#: lib/block_scout_web/templates/address_coin_balance/index.html.eex:27
#: lib/block_scout_web/templates/chain/show.html.eex:9
msgid "There was a problem loading the chart."
msgstr ""

#, elixir-format
#: lib/block_scout_web/templates/api_docs/index.html.eex:6
msgid "This API is provided for developers transitioning their applications from Etherscan to BlockScout. It supports GET and POST requests."
msgstr ""

#, elixir-format
#: lib/block_scout_web/templates/api_docs/eth_rpc.html.eex:7
msgid "This API is provided to support some rpc methods in the exact format specified for ethereum nodes, which can be found "
msgstr ""

#, elixir-format
#: lib/block_scout_web/views/block_transaction_view.ex:11
msgid "This block has not been processed yet."
msgstr ""

#, elixir-format
#: lib/block_scout_web/templates/api_docs/eth_rpc.html.eex:10
msgid "This is useful to allow sending requests to blockscout without having to change anything about the request."
msgstr ""

#, elixir-format
#: lib/block_scout_web/templates/transaction/_decoded_input.html.eex:19
msgid "To have guaranteed accuracy, use the link above to verify the contract's source code."
msgstr ""

#, elixir-format
#: lib/block_scout_web/templates/address_logs/_logs.html.eex:6
#: lib/block_scout_web/templates/transaction/_decoded_input.html.eex:8
#: lib/block_scout_web/templates/transaction_log/_logs.html.eex:6
msgid "To see accurate decoded input data, the contract must be verified."
msgstr ""

#, elixir-format
#: lib/block_scout_web/templates/address_logs/index.html.eex:12
msgid "Topic"
msgstr ""

#, elixir-format
#: lib/block_scout_web/templates/address_logs/_logs.html.eex:145
#: lib/block_scout_web/templates/transaction_log/_logs.html.eex:149
msgid "Topics"
msgstr ""

#, elixir-format
#: lib/block_scout_web/templates/tokens/overview/_details.html.eex:75
msgid "Total Supply"
msgstr ""

#, elixir-format
#: lib/block_scout_web/templates/chain/show.html.eex:101
msgid "Total blocks"
msgstr ""

#, elixir-format
#: lib/block_scout_web/templates/transaction/_metatags.html.eex:3
msgid "Transaction %{transaction} - %{subnetwork} Explorer"
msgstr ""

#, elixir-format
#: lib/block_scout_web/templates/transaction/_metatags.html.eex:11
msgid "Transaction %{transaction}, %{subnetwork} %{transaction}"
msgstr ""

#, elixir-format
#: lib/block_scout_web/templates/transaction/overview.html.eex:11
msgid "Transaction Details"
msgstr ""

#, elixir-format
#: lib/block_scout_web/templates/transaction/_decoded_input_body.html.eex:2
#: lib/block_scout_web/templates/transaction/_decoded_input_body.html.eex:16
msgid "Transaction Inputs"
msgstr ""

#, elixir-format
#: lib/block_scout_web/templates/transaction/overview.html.eex:101
msgid "Transaction Speed"
msgstr ""

#, elixir-format
#: lib/block_scout_web/templates/address/_tile.html.eex:31
msgid "Transactions sent"
msgstr ""

#, elixir-format
#: lib/block_scout_web/templates/api_docs/_action_tile.html.eex:40
#: lib/block_scout_web/templates/api_docs/_eth_rpc_item.html.eex:47
msgid "Try it out"
msgstr ""

#, elixir-format
#: lib/block_scout_web/templates/layout/_footer.html.eex:22
msgid "Twitter"
msgstr ""

#, elixir-format
#: lib/block_scout_web/templates/address_logs/_logs.html.eex:54
#: lib/block_scout_web/templates/address_logs/_logs.html.eex:107
#: lib/block_scout_web/templates/transaction/_decoded_input_body.html.eex:20
#: lib/block_scout_web/templates/transaction_log/_logs.html.eex:57
#: lib/block_scout_web/templates/transaction_log/_logs.html.eex:110
msgid "Type"
msgstr ""

#, elixir-format
#: lib/block_scout_web/templates/transaction/overview.html.eex:122
msgid "UTF-8"
msgstr ""

#, elixir-format
#: lib/block_scout_web/views/block_view.ex:74
msgid "Uncle Reward"
msgstr ""

#, elixir-format
#: lib/block_scout_web/templates/block/overview.html.eex:80
#: lib/block_scout_web/templates/layout/_topnav.html.eex:38
msgid "Uncles"
msgstr ""

#, elixir-format
#: lib/block_scout_web/templates/tokens/inventory/_token.html.eex:6
msgid "Unique Token"
msgstr ""

#, elixir-format
#: lib/block_scout_web/templates/layout/_network_selector.html.eex:12
msgid "Use the search box to find a hosted network, or select from the list of available networks below."
msgstr ""

#, elixir-format
#: lib/block_scout_web/templates/transaction/overview.html.eex:277
msgid "Used"
msgstr ""

#, elixir-format
#: lib/block_scout_web/templates/layout/_topnav.html.eex:54
msgid "Validated"
msgstr ""

#, elixir-format
#: lib/block_scout_web/templates/transaction/index.html.eex:4
msgid "Validated Transactions"
msgstr ""

#, elixir-format
#: lib/block_scout_web/templates/address/_validator_metadata_modal.html.eex:30
msgid "Validator Creation Date"
msgstr ""

#, elixir-format
#: lib/block_scout_web/templates/address/_validator_metadata_modal.html.eex:5
msgid "Validator Data"
msgstr ""

#, elixir-format
#: lib/block_scout_web/templates/address/overview.html.eex:52
msgid "Validator Info"
msgstr ""

#, elixir-format
#: lib/block_scout_web/templates/transaction/overview.html.eex:181
#: lib/block_scout_web/templates/transaction/overview.html.eex:255
msgid "Value"
msgstr ""

#, elixir-format
#: lib/block_scout_web/templates/address_contract/index.html.eex:11
#: lib/block_scout_web/templates/address_contract/index.html.eex:16
msgid "Verify & Publish"
msgstr ""

#, elixir-format
#: lib/block_scout_web/templates/address_contract_verification/new.html.eex:292
msgid "Verify & publish"
msgstr ""

#, elixir-format
#: lib/block_scout_web/templates/address_logs/_logs.html.eex:9
#: lib/block_scout_web/templates/transaction/_decoded_input.html.eex:11
#: lib/block_scout_web/templates/transaction_log/_logs.html.eex:9
msgid "Verify the contract "
msgstr ""

#, elixir-format
#: lib/block_scout_web/templates/layout/_footer.html.eex:83
msgid "Version"
msgstr ""

#, elixir-format
#: lib/block_scout_web/templates/chain/show.html.eex:125
msgid "View All Blocks"
msgstr ""

#, elixir-format
#: lib/block_scout_web/templates/chain/show.html.eex:183
msgid "View All Transactions"
msgstr ""

#, elixir-format
#: lib/block_scout_web/templates/tokens/instance/overview/_details.html.eex:16
#: lib/block_scout_web/templates/tokens/instance/overview/_details.html.eex:20
#: lib/block_scout_web/templates/tokens/overview/_details.html.eex:55
msgid "View Contract"
msgstr ""

#, elixir-format
#: lib/block_scout_web/templates/transaction/_tile.html.eex:53
msgid "View Less Transfers"
msgstr ""

#, elixir-format
#: lib/block_scout_web/templates/transaction/_tile.html.eex:52
msgid "View More Transfers"
msgstr ""

#, elixir-format
#: lib/block_scout_web/templates/address/index.html.eex:22
msgid " (page"
msgstr ""

#, elixir-format
#: lib/block_scout_web/templates/address/index.html.eex:19
msgid " addresses of"
msgstr ""

#, elixir-format
#: lib/block_scout_web/templates/address/index.html.eex:11
#: lib/block_scout_web/templates/address/index.html.eex:41
msgid "Back"
msgstr ""

#, elixir-format
#: lib/block_scout_web/templates/address/index.html.eex:17
msgid "Showing "
msgstr ""

#, elixir-format
#: lib/block_scout_web/templates/block/_metatags.html.eex:10
msgid "View the transactions, token transfers, and uncles for block number %{block_number}"
msgstr ""

#, elixir-format
#: lib/block_scout_web/templates/transaction/_metatags.html.eex:10
msgid "View transaction %{transaction} on %{subnetwork}"
msgstr ""

#, elixir-format
#: lib/block_scout_web/templates/smart_contract/_functions.html.eex:49
msgid "WEI"
msgstr ""

#, elixir-format
#: lib/block_scout_web/templates/chain/show.html.eex:109
msgid "Wallet addresses"
msgstr ""

#, elixir-format
#: lib/block_scout_web/views/wei_helpers.ex:76
msgid "Wei"
msgstr ""

#, elixir-format
#: lib/block_scout_web/templates/address_contract_verification/new.html.eex:51
#: lib/block_scout_web/templates/address_contract_verification/new.html.eex:94
#: lib/block_scout_web/templates/address_contract_verification/new.html.eex:137
msgid "Yes"
msgstr ""

#, elixir-format
#: lib/block_scout_web/templates/address/overview.html.eex:101
msgid "at"
msgstr ""

#, elixir-format
#: lib/block_scout_web/templates/api_docs/eth_rpc.html.eex:12
msgid "custom RPC"
msgstr ""

#, elixir-format
#: lib/block_scout_web/views/address_contract_view.ex:24
msgid "false"
msgstr ""

#, elixir-format
#: lib/block_scout_web/templates/address_logs/_logs.html.eex:9
#: lib/block_scout_web/templates/transaction/_decoded_input.html.eex:11
#: lib/block_scout_web/templates/transaction_log/_logs.html.eex:9
msgid "here"
msgstr ""

#, elixir-format
#: lib/block_scout_web/templates/api_docs/eth_rpc.html.eex:9
msgid "here."
msgstr ""

#, elixir-format
#: lib/block_scout_web/templates/transaction/invalid.html.eex:8
msgid "is not a valid transaction hash"
msgstr ""

#, elixir-format
#:
#: lib/block_scout_web/templates/common_components/_pagination_container.html.eex:39
msgid "of"
msgstr ""

#, elixir-format
#: lib/block_scout_web/templates/api_docs/_action_tile.html.eex:58
#: lib/block_scout_web/templates/api_docs/_action_tile.html.eex:69
#: lib/block_scout_web/templates/api_docs/_action_tile.html.eex:81
#: lib/block_scout_web/templates/api_docs/_eth_rpc_item.html.eex:70
msgid "required"
msgstr ""

#, elixir-format
#: lib/block_scout_web/templates/api_docs/_action_tile.html.eex:59
#: lib/block_scout_web/templates/api_docs/_action_tile.html.eex:70
msgid "string"
msgstr ""

#, elixir-format
#: lib/block_scout_web/views/address_contract_view.ex:23
msgid "true"
msgstr ""

#, elixir-format
#: lib/block_scout_web/templates/address/_validator_metadata_modal.html.eex:37
#: lib/block_scout_web/templates/address/overview.html.eex:134
#: lib/block_scout_web/templates/address/overview.html.eex:142
#: lib/block_scout_web/templates/tokens/instance/overview/_details.html.eex:95
#: lib/block_scout_web/templates/tokens/instance/overview/_details.html.eex:103
#: lib/block_scout_web/templates/tokens/overview/_details.html.eex:106
#: lib/block_scout_web/templates/tokens/overview/_details.html.eex:114
msgid "Close"
msgstr ""

#, elixir-format
#: lib/block_scout_web/templates/tokens/instance/metadata/index.html.eex:20
msgid "Copy Metadata"
msgstr ""

#, elixir-format
#: lib/block_scout_web/templates/tokens/instance/overview/_details.html.eex:31
#: lib/block_scout_web/templates/tokens/instance/overview/_details.html.eex:35
msgid "Copy Token ID"
msgstr ""

#, elixir-format
#: lib/block_scout_web/templates/tokens/instance/overview/_details.html.eex:69
#: lib/block_scout_web/templates/tokens/overview/_details.html.eex:63
msgid "Decimals"
msgstr ""

#, elixir-format
#: lib/block_scout_web/templates/transaction/overview.html.eex:273
msgid "Gas"
msgstr ""

#, elixir-format
#: lib/block_scout_web/templates/transaction/not_found.html.eex:26
msgid "If it still does not show up after 1 hour, please check with your sender/exchange/wallet/transaction provider for additional information."
msgstr ""

#, elixir-format
#: lib/block_scout_web/templates/layout/app.html.eex:28
msgid "Indexing Tokens"
msgstr ""

#, elixir-format
#: lib/block_scout_web/templates/address_coin_balance/index.html.eex:24
msgid "Loading chart"
msgstr ""

#, elixir-format
#: lib/block_scout_web/templates/transaction_log/_logs.html.eex:189
msgid "Log Index"
msgstr ""

#, elixir-format
#: lib/block_scout_web/templates/tokens/instance/metadata/index.html.eex:18
#: lib/block_scout_web/templates/tokens/instance/overview/_tabs.html.eex:10
#: lib/block_scout_web/views/tokens/instance/overview_view.ex:91
msgid "Metadata"
msgstr ""

#, elixir-format
#: lib/block_scout_web/templates/api_docs/_action_tile.html.eex:58
msgid "Module"
msgstr ""

#, elixir-format
#: lib/block_scout_web/templates/chain/show.html.eex:93
msgid "Total transactions"
msgstr ""

#, elixir-format
#: lib/block_scout_web/templates/tokens/instance/overview/_details.html.eex:67
msgid "Transfers"
msgstr ""

#, elixir-format
#: lib/block_scout_web/templates/transaction/overview.html.eex:134
#: lib/block_scout_web/templates/transaction/overview.html.eex:147
msgid "Copy Txn Input"
msgstr ""

#, elixir-format
#: lib/block_scout_web/templates/address/_tabs.html.eex:37
#: lib/block_scout_web/templates/address_validation/index.html.eex:13
#: lib/block_scout_web/views/address_view.ex:319
msgid "Blocks Validated"
msgstr ""

#, elixir-format
#: lib/block_scout_web/templates/address/_tabs.html.eex:46
#: lib/block_scout_web/templates/api_docs/_action_tile.html.eex:165
#: lib/block_scout_web/templates/api_docs/_action_tile.html.eex:187
#: lib/block_scout_web/templates/api_docs/_eth_rpc_item.html.eex:126
#: lib/block_scout_web/templates/api_docs/_eth_rpc_item.html.eex:149
#: lib/block_scout_web/views/address_view.ex:315
msgid "Code"
msgstr ""

#, elixir-format
#: lib/block_scout_web/templates/address/_tabs.html.eex:26
#: lib/block_scout_web/views/address_view.ex:318
msgid "Coin Balance History"
msgstr ""

#, elixir-format
#: lib/block_scout_web/views/address_view.ex:316
msgid "Decompiled Code"
msgstr ""

#, elixir-format
#: lib/block_scout_web/templates/address/_tabs.html.eex:20
#: lib/block_scout_web/templates/address_internal_transaction/index.html.eex:19
#: lib/block_scout_web/templates/transaction/_tabs.html.eex:11
#: lib/block_scout_web/templates/transaction_internal_transaction/index.html.eex:6
#: lib/block_scout_web/views/address_view.ex:313
#: lib/block_scout_web/views/transaction_view.ex:380
msgid "Internal Transactions"
msgstr ""

#, elixir-format
#: lib/block_scout_web/templates/address/_tabs.html.eex:32
#: lib/block_scout_web/templates/address_logs/index.html.eex:8
#: lib/block_scout_web/templates/transaction/_tabs.html.eex:17
#: lib/block_scout_web/templates/transaction_log/index.html.eex:8
#: lib/block_scout_web/views/address_view.ex:320
#: lib/block_scout_web/views/transaction_view.ex:381
msgid "Logs"
msgstr ""

#, elixir-format
#: lib/block_scout_web/templates/address/_tabs.html.eex:62
#: lib/block_scout_web/templates/tokens/overview/_tabs.html.eex:25
#: lib/block_scout_web/views/address_view.ex:317
#: lib/block_scout_web/views/tokens/overview_view.ex:37
msgid "Read Contract"
msgstr ""

#, elixir-format
#: lib/block_scout_web/templates/address/_tabs.html.eex:14
#: lib/block_scout_web/templates/address_token/index.html.eex:8
#: lib/block_scout_web/templates/address_token_transfer/index.html.eex:11
#: lib/block_scout_web/views/address_view.ex:311
msgid "Tokens"
msgstr ""

#, elixir-format
#: lib/block_scout_web/templates/address/_tabs.html.eex:3
#: lib/block_scout_web/templates/address_token_transfer/index.html.eex:17
#: lib/block_scout_web/templates/address_transaction/index.html.eex:15
#: lib/block_scout_web/templates/block_transaction/index.html.eex:10
#: lib/block_scout_web/templates/block_transaction/index.html.eex:18
#: lib/block_scout_web/templates/chain/show.html.eex:184
#: lib/block_scout_web/templates/layout/_topnav.html.eex:50
#: lib/block_scout_web/views/address_view.ex:312
msgid "Transactions"
msgstr ""

#, elixir-format
#: lib/block_scout_web/templates/transaction/overview.html.eex:232
msgid " Token Burning"
msgstr ""

#, elixir-format
#: lib/block_scout_web/templates/tokens/transfer/_token_transfer.html.eex:8
#: lib/block_scout_web/templates/transaction_token_transfer/_token_transfer.html.eex:6
#: lib/block_scout_web/views/transaction_view.ex:317
msgid "Token Burning"
msgstr ""

#, elixir-format
#: lib/block_scout_web/templates/transaction/overview.html.eex:214
msgid " Token Minting"
msgstr ""

#, elixir-format
#: lib/block_scout_web/templates/tokens/transfer/_token_transfer.html.eex:10
#: lib/block_scout_web/templates/transaction_token_transfer/_token_transfer.html.eex:8
#: lib/block_scout_web/views/transaction_view.ex:316
msgid "Token Minting"
msgstr ""

#, elixir-format
#: lib/block_scout_web/views/block_view.ex:62
msgid "Chore Reward"
<<<<<<< HEAD
msgstr "POA Mania Reward"
=======
msgstr ""
>>>>>>> 76b0b55c
<|MERGE_RESOLUTION|>--- conflicted
+++ resolved
@@ -1042,15 +1042,6 @@
 msgstr ""
 
 #, elixir-format
-<<<<<<< HEAD
-=======
-#: lib/block_scout_web/views/block_view.ex:60
-#: lib/block_scout_web/views/block_view.ex:65
-msgid "Miner Reward"
-msgstr ""
-
-#, elixir-format
->>>>>>> 76b0b55c
 #: lib/block_scout_web/templates/api_docs/_action_tile.html.eex:223
 msgid "Model"
 msgstr ""
@@ -1910,8 +1901,4 @@
 #, elixir-format
 #: lib/block_scout_web/views/block_view.ex:62
 msgid "Chore Reward"
-<<<<<<< HEAD
-msgstr "POA Mania Reward"
-=======
-msgstr ""
->>>>>>> 76b0b55c
+msgstr "POA Mania Reward"