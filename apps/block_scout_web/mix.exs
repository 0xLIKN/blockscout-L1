defmodule BlockScoutWeb.Mixfile do
  use Mix.Project

  def project do
    [
      aliases: aliases(),
      app: :block_scout_web,
      build_path: "../../_build",
      config_path: "../../config/config.exs",
      deps: deps(),
      deps_path: "../../deps",
      description: "Web interface for BlockScout.",
      dialyzer: [
        plt_add_deps: :transitive,
        ignore_warnings: "../../.dialyzer-ignore"
      ],
      elixir: "~> 1.13",
      elixirc_paths: elixirc_paths(Mix.env()),
      lockfile: "../../mix.lock",
      package: package(),
      preferred_cli_env: [
        credo: :test,
        dialyzer: :test
      ],
      start_permanent: Mix.env() == :prod,
      version: "4.1.8"
    ]
  end

  # Configuration for the OTP application.
  #
  # Type `mix help compile.app` for more information.
  def application do
    [
      mod: {BlockScoutWeb.Application, []},
      extra_applications: extra_applications()
    ]
  end

  # Specifies which paths to compile per environment.
  defp elixirc_paths(:test), do: ["test/support", "test/block_scout_web/features/pages"] ++ elixirc_paths()
  defp elixirc_paths(_), do: elixirc_paths()
  defp elixirc_paths, do: ["lib"]

  defp extra_applications,
    do: [
      :ueberauth_auth0,
      :logger,
      :runtime_tools
    ]

  # Specifies your project dependencies.
  #
  # Type `mix help deps` for examples and options.
  defp deps do
    [
      # GraphQL toolkit
      {:absinthe, "~> 1.5"},
      # Integrates Absinthe subscriptions with Phoenix
      {:absinthe_phoenix, "~> 2.0.0"},
      # Plug support for Absinthe
      {:absinthe_plug, git: "https://github.com/blockscout/absinthe_plug.git", tag: "1.5.3", override: true},
      # Absinthe support for the Relay framework
      {:absinthe_relay, "~> 1.5"},
      {:bypass, "~> 2.1", only: :test},
      # To add (CORS)(https://www.w3.org/TR/cors/)
      {:cors_plug, "~> 3.0"},
      {:credo, "~> 1.5", only: :test, runtime: false},
      # For Absinthe to load data in batches
      {:dataloader, "~> 1.0.0"},
      {:dialyxir, "~> 1.1", only: [:dev, :test], runtime: false},
      # Need until https://github.com/absinthe-graphql/absinthe_relay/pull/125 is released, then can be removed
      # The current `absinthe_relay` is compatible though as shown from that PR
      {:ecto, "~> 3.3", override: true},
      {:ex_cldr, "~> 2.7"},
      {:ex_cldr_numbers, "~> 2.6"},
      {:ex_cldr_units, "~> 3.13"},
      {:cldr_utils, "~> 2.3"},
      {:ex_machina, "~> 2.1", only: [:test]},
      {:explorer, in_umbrella: true},
      {:exvcr, "~> 0.10", only: :test},
      {:file_info, "~> 0.0.4"},
      # HTML CSS selectors for Phoenix controller tests
      {:floki, "~> 0.31"},
      {:flow, "~> 1.2"},
      {:gettext, "~> 0.20.0"},
      {:hammer, "~> 6.0"},
      {:httpoison, "~> 1.6"},
      {:indexer, in_umbrella: true, runtime: false},
      # JSON parser and generator
      {:jason, "~> 1.3"},
      {:junit_formatter, ">= 0.0.0", only: [:test], runtime: false},
      # Log errors and application output to separate files
      {:logger_file_backend, "~> 0.0.10"},
      {:math, "~> 0.7.0"},
      {:mock, "~> 0.3.0", only: [:test], runtime: false},
      {:number, "~> 1.0.1"},
      {:phoenix, "== 1.5.13"},
      {:phoenix_ecto, "~> 4.1"},
      {:phoenix_html, "== 3.0.4"},
      {:phoenix_live_reload, "~> 1.2", only: [:dev]},
      {:phoenix_pubsub, "~> 2.0"},
      # use `:cowboy` for WebServer with `:plug`
      {:plug_cowboy, "~> 2.2"},
      # Waiting for the Pretty Print to be implemented at the Jason lib
      # https://github.com/michalmuskala/jason/issues/15
<<<<<<< HEAD
      # {:poison, "~> 5.0.0"},
=======
      {:poison, "~> 4.0.1"},
>>>>>>> 1ece2b7e
      {:postgrex, ">= 0.0.0"},
      # For compatibility with `prometheus_process_collector`, which hasn't been updated yet
      {:prometheus, "~> 4.0", override: true},
      # Gather methods for Phoenix requests
      {:prometheus_phoenix, "~> 1.2"},
      # Expose metrics from URL Prometheus server can scrape
      {:prometheus_plugs, "~> 1.1"},
      # OS process metrics for Prometheus
      {:prometheus_process_collector, "~> 1.3"},
      {:remote_ip, "~> 1.0"},
      {:qrcode, "~> 0.1.0"},
      {:sobelow, ">= 0.7.0", only: [:dev, :test], runtime: false},
      # Tracing
      {:spandex, "~> 3.0"},
      # `:spandex` integration with Datadog
      {:spandex_datadog, "~> 1.0"},
      # `:spandex` tracing of `:phoenix`
      {:spandex_phoenix, "~> 1.0"},
      {:timex, "~> 3.7.1"},
      {:wallaby, "~> 0.30", only: :test, runtime: false},
      # `:cowboy` `~> 2.0` and Phoenix 1.4 compatibility
      {:websocket_client, "~> 1.3"},
      {:wobserver, "~> 0.2.0", github: "poanetwork/wobserver", branch: "support-https"},
      {:ex_json_schema, "~> 0.9.1"},
      {:ueberauth, "~> 0.7"},
      {:ueberauth_auth0, "~> 2.0"},
<<<<<<< HEAD
      {:guardian, "~> 2.2"},
      {:bureaucrat, "~> 0.2.9", only: :test},
      {:poison, "~> 4.0.1"},
      {:guardian_db, "~> 2.0"}
=======
      {:bureaucrat, "~> 0.2.9", only: :test}
>>>>>>> 1ece2b7e
    ]
  end

  # Aliases are shortcuts or tasks specific to the current project.
  # For example, to create, migrate and run the seeds file at once:
  #
  #     $ mix ecto.setup
  #
  # See the documentation for `Mix` for more info on aliases.
  defp aliases do
    [
      compile: "compile --warnings-as-errors",
      "ecto.setup": ["ecto.create", "ecto.migrate", "run priv/repo/seeds.exs"],
      "ecto.reset": ["ecto.drop", "ecto.setup"],
      test: [
        "ecto.create --quiet",
        "ecto.migrate",
        # to match behavior of `mix test` from project root, which needs to not start applications for `indexer` to
        # prevent its supervision tree from starting, which is undesirable in test
        "test --no-start"
      ]
    ]
  end

  defp package do
    [
      maintainers: ["Blockscout"],
      licenses: ["GPL 3.0"],
      links: %{"GitHub" => "https://github.com/blockscout/blockscout"}
    ]
  end
end<|MERGE_RESOLUTION|>--- conflicted
+++ resolved
@@ -104,11 +104,7 @@
       {:plug_cowboy, "~> 2.2"},
       # Waiting for the Pretty Print to be implemented at the Jason lib
       # https://github.com/michalmuskala/jason/issues/15
-<<<<<<< HEAD
-      # {:poison, "~> 5.0.0"},
-=======
       {:poison, "~> 4.0.1"},
->>>>>>> 1ece2b7e
       {:postgrex, ">= 0.0.0"},
       # For compatibility with `prometheus_process_collector`, which hasn't been updated yet
       {:prometheus, "~> 4.0", override: true},
@@ -135,14 +131,7 @@
       {:ex_json_schema, "~> 0.9.1"},
       {:ueberauth, "~> 0.7"},
       {:ueberauth_auth0, "~> 2.0"},
-<<<<<<< HEAD
-      {:guardian, "~> 2.2"},
-      {:bureaucrat, "~> 0.2.9", only: :test},
-      {:poison, "~> 4.0.1"},
-      {:guardian_db, "~> 2.0"}
-=======
       {:bureaucrat, "~> 0.2.9", only: :test}
->>>>>>> 1ece2b7e
     ]
   end
 
