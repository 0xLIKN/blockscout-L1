const path = require('path')
const TerserJSPlugin = require('terser-webpack-plugin')
const MiniCssExtractPlugin = require('mini-css-extract-plugin')
const CssMinimizerPlugin = require('css-minimizer-webpack-plugin')
const CopyWebpackPlugin = require('copy-webpack-plugin')
const { ContextReplacementPlugin } = require('webpack')
const glob = require('glob')
const webpack = require('webpack')

function transpileViewScript(file) {
  return {
    entry: file,
    output: {
      filename: file.replace('./js/view_specific/', ''),
      path: path.resolve(__dirname, '../priv/static/js')
    },
    module: {
      rules: [
        {
          test: /\.js$/,
          exclude: /node_modules/,
          use: {
            loader: 'babel-loader'
          }
        }
      ]
    }
  }
};

const jsOptimizationParams = {
  parallel: true
}

const appJs =
  {
    entry: {
      'app': './js/app.js',
      'stakes': './js/pages/stakes.js',
      'chart-loader': './js/chart-loader.js',
      'balance-chart-loader': './js/balance-chart-loader.js',
      'chain': './js/pages/chain.js',
      'blocks': './js/pages/blocks.js',
      'address': './js/pages/address.js',
      'address-transactions': './js/pages/address/transactions.js',
      'address-token-transfers': './js/pages/address/token_transfers.js',
      'address-coin-balances': './js/pages/address/coin_balances.js',
      'address-internal-transactions': './js/pages/address/internal_transactions.js',
      'address-logs': './js/pages/address/logs.js',
      'address-validations': './js/pages/address/validations.js',
      'validated-transactions': './js/pages/transactions.js',
      'pending-transactions': './js/pages/pending_transactions.js',
      'transaction': './js/pages/transaction.js',
      'verification-form': './js/pages/verification_form.js',
      'token-counters': './js/pages/token_counters.js',
      'token-transfers': './js/pages/token/token_transfers.js',
      'admin-tasks': './js/pages/admin/tasks.js',
      'token-contract': './js/pages/token_contract.js',
      'smart-contract-helpers': './js/lib/smart_contract/index.js',
      'token-transfers-toggle': './js/lib/token_transfers_toggle.js',
      'try-api': './js/lib/try_api.js',
      'try-eth-api': './js/lib/try_eth_api.js',
      'async-listing-load': './js/lib/async_listing_load',
      'non-critical': './css/non-critical.scss',
      'main-page': './css/main-page.scss',
      'staking': './css/stakes.scss',
      'tokens': './js/pages/token/search.js',
<<<<<<< HEAD
      'faucet': './js/pages/faucet.js',
      'ad': './js/lib/ad.js',
      'text_ad': './js/lib/text_ad.js',
=======
      'text-ad': './js/lib/text_ad.js',
>>>>>>> 49e8dfbe
      'banner': './js/lib/banner.js',
      'autocomplete': './js/lib/autocomplete.js',
      'search-results': './js/pages/search-results/search.js',
      'token-overview': './js/pages/token/overview.js',
      'export-csv': './css/export-csv.scss',
      'datepicker': './js/lib/datepicker.js',
      'dropzone': './js/lib/dropzone.js'
    },
    output: {
      filename: '[name].js',
      path: path.resolve(__dirname, '../priv/static/js')
    },
    optimization: {
      minimizer: [new TerserJSPlugin(jsOptimizationParams), new CssMinimizerPlugin()],
    },
    module: {
      rules: [
        {
          test: /\.js$/,
          exclude: /node_modules/,
          use: {
            loader: 'babel-loader'
          }
        },
        {
          test: /\.scss$/,
          use: [
            {
              loader: MiniCssExtractPlugin.loader,
              options: {
                esModule: false,
              },
            }, {
              loader: 'css-loader'
            }, {
              loader: 'postcss-loader'
            }, {
              loader: 'sass-loader',
              options: {
                sassOptions: {
                  precision: 8,
                  includePaths: [
                    'node_modules/bootstrap/scss',
                    'node_modules/@fortawesome/fontawesome-free/scss'
                  ]
                }
              }
            }
          ]
        }, {
          test: /\.(svg|ttf|eot|woff|woff2)$/,
          use: {
            loader: 'file-loader',
            options: {
              name: '[name].[ext]',
              outputPath: '../fonts/',
              publicPath: '../fonts/'
            }
          }
        }, {
          test: /\.(png)$/,
          use: {
            loader: 'file-loader'
          }
        }
      ]
    },
    resolve: {
      fallback: {
        "os": require.resolve("os-browserify/browser"),
        "https": require.resolve("https-browserify"),
        "http": require.resolve("stream-http"),
        "crypto": require.resolve("crypto-browserify"),
        "util": require.resolve("util/"),
        "stream": require.resolve("stream-browserify"),
        "assert": require.resolve("assert/"),
      }
    },
    plugins: [
      new MiniCssExtractPlugin({
        filename: '../css/[name].css'
      }),
      new CopyWebpackPlugin(
        {
          patterns: [
            { from: 'static/', to: '../' }
          ]
        }
      ),
      new ContextReplacementPlugin(/moment[\/\\]locale$/, /en/),
      new webpack.DefinePlugin({
        'process.env.SOCKET_ROOT': JSON.stringify(process.env.SOCKET_ROOT),
        'process.env.COIN': JSON.stringify(process.env.COIN),
        'process.env.FAUCET_VALUE': JSON.stringify(process.env.FAUCET_VALUE),
        'process.env.FAUCET_COIN': JSON.stringify(process.env.FAUCET_COIN),
        'process.env.FAUCET_JSONRPC_HTTP_URL': JSON.stringify(process.env.FAUCET_JSONRPC_HTTP_URL),
        'process.env.NETWORK_PATH': JSON.stringify(process.env.NETWORK_PATH),
        'process.env.CHAIN_ID': JSON.stringify(process.env.CHAIN_ID),
        'process.env.JSON_RPC': JSON.stringify(process.env.JSON_RPC),
        'process.env.SUBNETWORK': JSON.stringify(process.env.SUBNETWORK),
        'process.env.COIN_NAME': JSON.stringify(process.env.COIN_NAME)
      }),
      new webpack.ProvidePlugin({
        process: 'process/browser',
        Buffer: ['buffer', 'Buffer'],
      }),
    ]
  }

const viewScripts = glob.sync('./js/view_specific/**/*.js').map(transpileViewScript)

module.exports = viewScripts.concat(appJs)<|MERGE_RESOLUTION|>--- conflicted
+++ resolved
@@ -65,13 +65,8 @@
       'main-page': './css/main-page.scss',
       'staking': './css/stakes.scss',
       'tokens': './js/pages/token/search.js',
-<<<<<<< HEAD
       'faucet': './js/pages/faucet.js',
-      'ad': './js/lib/ad.js',
-      'text_ad': './js/lib/text_ad.js',
-=======
       'text-ad': './js/lib/text_ad.js',
->>>>>>> 49e8dfbe
       'banner': './js/lib/banner.js',
       'autocomplete': './js/lib/autocomplete.js',
       'search-results': './js/pages/search-results/search.js',
