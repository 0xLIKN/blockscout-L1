const path = require('path')
const TerserJSPlugin = require('terser-webpack-plugin')
const MiniCssExtractPlugin = require('mini-css-extract-plugin')
const CssMinimizerPlugin = require('css-minimizer-webpack-plugin')
const CopyWebpackPlugin = require('copy-webpack-plugin')
const { ContextReplacementPlugin } = require('webpack')
const glob = require('glob')
const webpack = require('webpack')

function transpileViewScript(file) {
  return {
    entry: file,
    output: {
      filename: file.replace('./js/view_specific/', ''),
      path: path.resolve(__dirname, '../priv/static/js')
    },
    module: {
      rules: [
        {
          test: /\.js$/,
          exclude: /node_modules/,
          use: {
            loader: 'babel-loader'
          }
        }
      ]
    }
  }
};

const jsOptimizationParams = {
  parallel: true
}

const dropzoneJs = {
  entry: {
    dropzone: './js/lib/dropzone.js',
  },
  output: {
    filename: '[name].min.js',
    path: path.resolve(__dirname, '../priv/static/js')
  },
  module: {
    rules: [
      {
        test: /\.css$/,
        use: [
          MiniCssExtractPlugin.loader,
          {
            loader: 'css-loader',
          }
        ]
      }
    ]
  },
  optimization: {
    minimizer: [
      new TerserJSPlugin(jsOptimizationParams),
    ]
  }
}

const appJs =
  {
    entry: {
      app: './js/app.js',
      stakes: './js/pages/stakes.js',
      'chart-loader': './js/chart-loader.js',
      'chain': './js/pages/chain.js',
      'blocks': './js/pages/blocks.js',
      'address': './js/pages/address.js',
      'address-transactions': './js/pages/address/transactions.js',
      'address-token-transfers': './js/pages/address/token_transfers.js',
      'address-coin-balances': './js/pages/address/coin_balances.js',
      'address-internal-transactions': './js/pages/address/internal_transactions.js',
      'address-logs': './js/pages/address/logs.js',
      'address-validations': './js/pages/address/validations.js',
      'validated-transactions': './js/pages/transactions.js',
      'pending-transactions': './js/pages/pending_transactions.js',
      'transaction': './js/pages/transaction.js',
      'verification-form': './js/pages/verification_form.js',
      'token-counters': './js/pages/token_counters.js',
      'token-transfers': './js/pages/token/token_transfers.js',
      'admin-tasks': './js/pages/admin/tasks.js',
      'token-contract': './js/pages/token_contract.js',
      'smart-contract-helpers': './js/lib/smart_contract/index.js',
      'token-transfers-toggle': './js/lib/token_transfers_toggle.js',
      'try-api': './js/lib/try_api.js',
      'try-eth-api': './js/lib/try_eth_api.js',
      'async-listing-load': './js/lib/async_listing_load',
      'non-critical': './css/non-critical.scss',
      'main-page': './css/main-page.scss',
      'staking': './css/stakes.scss',
      'tokens': './js/pages/token/search.js',
      'ad': './js/lib/ad.js',
      'text_ad': './js/lib/text_ad.js',
      'banner': './js/lib/banner.js',
      'autocomplete': './js/lib/autocomplete.js',
      'search-results': './js/pages/search-results/search.js',
      'token-overview': './js/pages/token/overview.js',
      'export-csv': './css/export-csv.scss',
      'datepicker': './js/lib/datepicker.js'
    },
    output: {
      filename: '[name].js',
      path: path.resolve(__dirname, '../priv/static/js')
    },
    optimization: {
      minimizer: [new TerserJSPlugin(jsOptimizationParams), new CssMinimizerPlugin()],
    },
    module: {
      rules: [
        {
          test: /\.js$/,
          exclude: /node_modules/,
          use: {
            loader: 'babel-loader'
          }
        },
        {
          test: /\.scss$/,
          use: [
            MiniCssExtractPlugin.loader,
            {
              loader: 'css-loader'
            }, {
              loader: 'postcss-loader'
            }, {
              loader: 'sass-loader',
              options: {
                sassOptions: {
                  precision: 8,
                  includePaths: [
                    'node_modules/bootstrap/scss',
                    'node_modules/@fortawesome/fontawesome-free/scss'
                  ]
                }
              }
            }
          ]
        }, {
          test: /\.(svg|ttf|eot|woff|woff2)$/,
          use: {
            loader: 'file-loader',
            options: {
              name: '[name].[ext]',
              outputPath: '../fonts/',
              publicPath: '../fonts/'
            }
          }
        }
      ]
    },
    resolve: {
      fallback: {
        "os": require.resolve("os-browserify/browser"),
        "https": require.resolve("https-browserify"),
        "http": require.resolve("stream-http"),
        "crypto": require.resolve("crypto-browserify"),
        "util": require.resolve("util/"),
        "stream": require.resolve("stream-browserify"),
        "assert": require.resolve("assert/"),
      }
    },
    plugins: [
      new MiniCssExtractPlugin({
        filename: '../css/[name].css'
      }),
      new CopyWebpackPlugin(
        {
          patterns: [
            { from: 'static/', to: '../' }
          ]
        }
      ),
      new ContextReplacementPlugin(/moment[\/\\]locale$/, /en/),
      new webpack.DefinePlugin({
        'process.env.SOCKET_ROOT': JSON.stringify(process.env.SOCKET_ROOT),
        'process.env.NETWORK_PATH': JSON.stringify(process.env.NETWORK_PATH),
        'process.env.CHAIN_ID': JSON.stringify(process.env.CHAIN_ID),
        'process.env.JSON_RPC': JSON.stringify(process.env.JSON_RPC),
<<<<<<< HEAD
        'process.env.NETWORK_PATH': JSON.stringify(process.env.NETWORK_PATH)
=======
        'process.env.SUBNETWORK': JSON.stringify(process.env.SUBNETWORK),
        'process.env.COIN_NAME': JSON.stringify(process.env.COIN_NAME)
>>>>>>> 72196340
      }),
      new webpack.ProvidePlugin({
        process: 'process/browser',
        Buffer: ['buffer', 'Buffer'],
      }),
    ]
  }

const viewScripts = glob.sync('./js/view_specific/**/*.js').map(transpileViewScript)

module.exports = viewScripts.concat(appJs, dropzoneJs)<|MERGE_RESOLUTION|>--- conflicted
+++ resolved
@@ -179,12 +179,9 @@
         'process.env.NETWORK_PATH': JSON.stringify(process.env.NETWORK_PATH),
         'process.env.CHAIN_ID': JSON.stringify(process.env.CHAIN_ID),
         'process.env.JSON_RPC': JSON.stringify(process.env.JSON_RPC),
-<<<<<<< HEAD
-        'process.env.NETWORK_PATH': JSON.stringify(process.env.NETWORK_PATH)
-=======
+        'process.env.NETWORK_PATH': JSON.stringify(process.env.NETWORK_PATH),
         'process.env.SUBNETWORK': JSON.stringify(process.env.SUBNETWORK),
         'process.env.COIN_NAME': JSON.stringify(process.env.COIN_NAME)
->>>>>>> 72196340
       }),
       new webpack.ProvidePlugin({
         process: 'process/browser',
