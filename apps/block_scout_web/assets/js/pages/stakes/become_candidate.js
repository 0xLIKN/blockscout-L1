--- conflicted
+++ resolved
@@ -95,13 +95,8 @@
 
     lockModal($modal)
 
-<<<<<<< HEAD
-    console.log(`Call addPool(${stake.toString()}, ${miningAddress})`)
-    makeContractCall(stakingContract.methods.addPool(stake.toString(), miningAddress), store)
-=======
     console.log(`Call addPool(${stake.toFixed()}, ${miningAddress})`)
     makeContractCall(stakingContract.methods.addPool(stake.toFixed(), miningAddress), store)
->>>>>>> 6afc85d5
   } catch (err) {
     openErrorModal('Error', err.message)
   }
