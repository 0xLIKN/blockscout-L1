--- conflicted
+++ resolved
@@ -390,14 +390,7 @@
         </span>
         <div>
           <span class="tile-title pr-0 pl-0">${blockNumber}</span>
-<<<<<<< HEAD
           <div class="tile-transactions">Block Mined, awaiting import...</div>
-=======
-          <div class="tile-transactions">${
-            // @ts-ignore
-            window.localized['Block Processing']
-          }</div>
->>>>>>> 8464e825
         </div>
       </div>
     </div>
