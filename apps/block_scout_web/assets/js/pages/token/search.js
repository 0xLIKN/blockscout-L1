--- conflicted
+++ resolved
@@ -33,11 +33,7 @@
         el.innerHTML = formatUsdValue(el.dataset.usdValue)
       })
       // @ts-ignore
-<<<<<<< HEAD
-      if (state.channelDisconnected && !window.loading) $el.show()
-=======
       if (!window.loading) $el.show()
->>>>>>> cdc40d0f
     }
   }
 }
