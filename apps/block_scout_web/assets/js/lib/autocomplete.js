import AutoComplete from '@tarekraafat/autocomplete.js/dist/autoComplete.js'
import { getTextAdData, fetchTextAdData } from './ad.js'
<<<<<<< HEAD
=======
import { DateTime } from 'luxon'
>>>>>>> 4bfaf5b9

const placeHolder = 'Search by address, token symbol, name, transaction hash, or block number'
const dataSrc = async (query, id) => {
  try {
    // Loading placeholder text
    const searchInput = document
      .getElementById(id)

    searchInput.setAttribute('placeholder', 'Loading...')

    // Fetch External Data Source
    const source = await fetch(
      `/token-autocomplete?q=${query}`
    )
    const data = await source.json()
    // Post Loading placeholder text

    searchInput.setAttribute('placeholder', placeHolder)
    // Returns Fetched data
    return data
  } catch (error) {
    return error
  }
}
const resultsListElement = (list, data) => {
  const info = document.createElement('p')
  const adv = `
  <div class="ad mb-3" style="display: none;">
  <span class='ad-prefix'></span>: <img class="ad-img-url" width=20 height=20 /> <b><span class="ad-name"></span></b> - <span class="ad-short-description"></span> <a class="ad-url"><b><span class="ad-cta-button"></span></a></b>
  </div>`
  info.innerHTML = adv
  if (data.results.length > 0) {
    info.innerHTML += `Displaying <strong>${data.results.length}</strong> results`
  } else if (data.query !== '###') {
    info.innerHTML += `Found <strong>${data.matches.length}</strong> matching results for <strong>"${data.query}"</strong>`
  }

  list.prepend(info)

  fetchTextAdData()
}
const searchEngine = (query, record) => {
  if (record && (
    (record.name && record.name.toLowerCase().includes(query.toLowerCase())) ||
      (record.symbol && record.symbol.toLowerCase().includes(query.toLowerCase())) ||
      (record.contract_address_hash && record.contract_address_hash.toLowerCase().includes(query.toLowerCase())) ||
      (record.transaction_hash && record.transaction_hash.toLowerCase().includes(query.toLowerCase())) ||
      (record.address_hash && record.address_hash.toLowerCase().includes(query.toLowerCase())) ||
      (record.block_hash && record.block_hash.toLowerCase().includes(query.toLowerCase()))
  )
  ) {
    var searchResult = ''
    if (record.type === 'transaction') {
      searchResult += `${record.transaction_hash}<br/>`
    } else if (record.type === 'address') {
      searchResult += `${record.address_hash}<br/>`
    } else if (record.type === 'block') {
      searchResult += `${record.block_hash}<br/>`
    } else {
      searchResult += `${record.contract_address_hash}<br/>`
    }

    if (record.type === 'label') {
      searchResult += `<div class="fontawesome-icon tag"></div><span> <b>${record.name}</b></span>`
    } else {
      if (record.name) {
        searchResult += `<b>${record.name}</b>`
      }
      if (record.symbol) {
        searchResult += ` (${record.symbol})`
      }
      if (record.holder_count) {
        searchResult += ` <i>${record.holder_count} holder(s)</i>`
      }
      if (record.inserted_at) {
        searchResult += ` (${DateTime.fromISO(record.inserted_at).toLocaleString(DateTime.DATETIME_SHORT)})`
      }
    }
    var re = new RegExp(query, 'ig')
    searchResult = searchResult.replace(re, '<mark class=\'autoComplete_highlight\'>$&</mark>')
    return searchResult
  }
}
const resultItemElement = (item, data) => {
  // Modify Results Item Style
  item.style = 'display: flex; justify-content: space-between;'
  // Modify Results Item Content
  item.innerHTML = `
  <span style="text-overflow: ellipsis; white-space: nowrap; overflow: hidden;">
    ${data.match}
  </span>
  <span class="autocomplete-category">
    ${data.value.type}
  </span>`
}
const config = (id) => {
  return {
    selector: `#${id}`,
    data: {
      src: (query) => dataSrc(query, id),
      cache: false
    },
    placeHolder: placeHolder,
    searchEngine: (query, record) => searchEngine(query, record),
    threshold: 2,
    resultsList: {
      element: (list, data) => resultsListElement(list, data),
      noResults: true,
      maxResults: 100,
      tabSelect: true
    },
    resultItem: {
      element: (item, data) => resultItemElement(item, data),
      highlight: 'autoComplete_highlight'
    },
    events: {
      input: {
        focus: () => {
          if (autoCompleteJS.input.value.length) autoCompleteJS.start()
        }
      }
    }
  }
}
const autoCompleteJS = new AutoComplete(config('main-search-autocomplete'))
// eslint-disable-next-line
const autoCompleteJSMobile = new AutoComplete(config('main-search-autocomplete-mobile'))

const selection = (event) => {
  const selectionValue = event.detail.selection.value

  if (selectionValue.symbol) {
    window.location = `/tokens/${selectionValue.contract_address_hash}`
  } else {
    if (selectionValue.contract_address_hash) {
      window.location = `/address/${selectionValue.contract_address_hash}`
    } else if (selectionValue.address_hash) {
      window.location = `/address/${selectionValue.address_hash}`
    } else if (selectionValue.transaction_hash) {
      window.location = `/tx/${selectionValue.transaction_hash}`
    } else if (selectionValue.block_hash) {
      window.location = `/blocks/${selectionValue.block_hash}`
    }
  }
}

document.querySelector('#main-search-autocomplete').addEventListener('selection', function (event) {
  selection(event)
})
document.querySelector('#main-search-autocomplete-mobile').addEventListener('selection', function (event) {
  selection(event)
})

const openOnFocus = (event, type) => {
  const query = event.target.value
  if (query) {
    if (type === 'desktop') {
      autoCompleteJS.start(query)
    } else if (type === 'mobile') {
      autoCompleteJSMobile.start(query)
    }
  } else {
    getTextAdData()
<<<<<<< HEAD
      .then(adData => {
=======
      .then(({ data: adData, inHouse: _inHouse }) => {
>>>>>>> 4bfaf5b9
        if (adData) {
          if (type === 'desktop') {
            autoCompleteJS.start('###')
          } else if (type === 'mobile') {
            autoCompleteJSMobile.start('###')
          }
        }
      })
  }
}

document.querySelector('#main-search-autocomplete').addEventListener('focus', function (event) {
  openOnFocus(event, 'desktop')
})

document.querySelector('#main-search-autocomplete-mobile').addEventListener('focus', function (event) {
  openOnFocus(event, 'mobile')
})<|MERGE_RESOLUTION|>--- conflicted
+++ resolved
@@ -1,9 +1,6 @@
 import AutoComplete from '@tarekraafat/autocomplete.js/dist/autoComplete.js'
 import { getTextAdData, fetchTextAdData } from './ad.js'
-<<<<<<< HEAD
-=======
 import { DateTime } from 'luxon'
->>>>>>> 4bfaf5b9
 
 const placeHolder = 'Search by address, token symbol, name, transaction hash, or block number'
 const dataSrc = async (query, id) => {
@@ -167,11 +164,7 @@
     }
   } else {
     getTextAdData()
-<<<<<<< HEAD
-      .then(adData => {
-=======
       .then(({ data: adData, inHouse: _inHouse }) => {
->>>>>>> 4bfaf5b9
         if (adData) {
           if (type === 'desktop') {
             autoCompleteJS.start('###')
