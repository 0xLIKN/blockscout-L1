$body-dark: #1c1d31; // body background
$dark-bg: #22223a; // hero shade
$dark-light-bg: #282945; // pills bg shade
$dark-light: #313355; // tile light top share
$labels-dark: #8a8dba; // header nav, labels
$dark-stakes-banned-background: #3e314c;

// Switcher
.dark-mode-changer {
	display: inline-flex;
	align-items: center;
	justify-content: center;
	width: 36px;
	height: 36px;
	background: transparent;
	border: none;
	cursor: pointer;
	margin-right: 5px;
	outline: none !important;
	box-shadow: none !important;
	transition: .2s ease-in;
	&:hover {
		opacity: .8;
	}
	svg path {
		fill: #828ba0;
	}
	&--dark {
		svg path {
			fill: $dark-primary;
		}
	}
}

.dark-theme-applied {
	color: #fff;

	// navbar
	.navbar.navbar-primary {
		background-color: $dark-light-bg;
		.input-group-text {
			&.border {
				background-color: $dark-light-bg;
			}
		}
	}
	.navbar-brand .navbar-logo {
		filter: brightness(0) invert(1);
	}
	.navbar.navbar-primary .navbar-nav .nav-link {
		color: $labels-dark;
		.nav-link-icon {
			svg path {
				fill: $labels-dark;
			}
		}
		&.active, &:hover {
			.nav-link-icon {
				svg path {
					fill: $dark-primary;
				}
			}
			&:before {
				background-color: $dark-primary;
			}
		}
	}
	.navbar.navbar-primary .form-control {
		background-color: $dark-bg;
		border-color: $dark-bg;
		color: #fff;
		&::placeholder {
			color: $labels-dark;
		}
	}
	.navbar.navbar-primary .navbar-toggler .navbar-toggler-icon {
		filter: invert(1);
	}

	// footer
	.footer {
		background: $dark-light-bg;
		color: $labels-dark;
	}
	.footer-social-icon,
	.footer-link {
		color: $labels-dark;
	}
	.footer-social-icon:hover,
	.footer-link:hover {
		color: #fff;
	}
	.footer-list ul li::before {
		background-color: $dark-secondary;
	}

	// hero stats

	.layout-container .dashboard-banner-container {
		background-image: none;
		background-color: $dark-bg;
	}
	.dashboard-banner-network-plain-container,
	.dashboard-banner-network-plain-container::after {
		background-color: $dark-light-bg;
	}
	.dashboard-banner-network-stats-label,
	.dashboard-banner-chart-legend .dashboard-banner-chart-legend-label {
		color: $labels-dark;
	}
	.dashboard-banner-chart-legend .dashboard-banner-chart-legend-item:nth-child(1)::before {
		background-color: $dark-primary;
	}
	.dashboard-banner-network-stats-item::before {
		background-color: $dark-secondary;
	}
	.dashboard-banner-chart-legend .dashboard-banner-chart-legend-item:nth-child(2)::before {
		background-color: $dark-secondary;
	}

	// main container, layout, cards
	.layout-container main {
		background-color: $body-dark;
	}

	.card {
		background-color: $dark-light-bg;
		box-shadow: 0 0 30px 0 rgba(23, 24, 41, 0.5);
	}

	.card-header {
		border-bottom-color: darken($labels-dark, 30);
	}

	.address-detail-hash-title {
		color: #fff;
	}

	.card-tabs {
		border-bottom-color: darken($labels-dark, 30);
	}

	.card-tab {
		background-color: transparent;
		&:hover:not(.active) {
			background-color: rgba($dark-primary, .15);
			color: $dark-primary;
		}
		&.active {
			background-color: $dark-primary-alternate;
			color: #fff;
		}
	}

	.card-background-1 {
		background-color: $dark-primary-alternate;
	}

	// Components
	a {
		color: $dark-primary;
	}

	.tile {
		border-top-color: $dark-light;
		border-bottom-color: $dark-light;
		border-right-color: $dark-light;
		background-color: $dark-light;
		color: $labels-dark;
		&:not([class^="tile tile-type"]) {
			border-left-color: $dark-light;
		}
		&.tile-type-coin-balance {
			border-left-color: $dark-light;
		}
		.tile-title {
			color: #fff;
		}
		.tile-transaction-type-block {
			background-color: transparent;
		}
	}
	.tile-bottom-contents {
		background-color: $dark-bg;
	}
	a.tile-title {
		color: #fff !important;
	}
	.tile.tile-type-block .tile-transaction-type-block a {
		color: #fff;
	}
	.fade-up-blocks-chain .tile-type-block-animation {
		background-color: $dark-light;
		border-top-color: $dark-light;
		border-right-color: $dark-light;
		border-bottom-color: $dark-light;
	}
	.fade-up-blocks-chain .tile-type-block-animation:after {
		background-color: $dark-light;
	}
	.cube-animation-title {
		color: $labels-dark;
	}
	.tile .tile-body a,
	.tile a:hover,
	.tile span[data-address-hash],
	.tile a[data-test=token_link] { color: $dark-primary; }
	.fade-up-blocks-chain .tile-type-block-animation .tile-type-line-up {
		background-color: $dark-primary;
	}
	.tile.tile-type-block {
		border-left-color: $dark-primary
	}
	.tile.tile-type-block .tile-status-label {
		color: $dark-primary;
	}
	.tile.tile-type-block .tile-transaction-type-block {
		border-right-color: $dark-primary;
		border-top-color: $dark-primary;
		border-bottom-color: $dark-primary;
	}
	.tile .progress {
		background-color: rgba(#fff, .2);
	}
	.tile .progress .progress-bar {
		background-color: $dark-primary;
	}
	.tile .tile-title-lg:not([data-balance-change-sign]) {
		color: $dark-primary;
	}

	// btns

	.btn-line {
		background-color: transparent;
		border-color: $dark-primary;
		color: $dark-primary;
		&:hover {
			border-color: $dark-primary;
			background-color: $dark-primary;
			color: #fff;
		}
	}

	.btn-copy-icon, .btn-qr-icon, .btn-address-card-icon .btn-contract-icon {
		border-color: $dark-primary;
		path {
			fill: $dark-primary;
		}
		&:hover {
			background-color: $dark-primary;
			path {
				fill: #fff;
			}
		}
	}

	// pagination
	.pagination-container .pagination .page-link {
		color: $labels-dark;
		border-color: $dark-light;
		background-color: $dark-light;
		&:not(.no-hover):hover {
			color: #fff;
			background-color: $dark-primary;
			path {
				fill: #fff;
			}
		}
		&[disabled] {
			color: $labels-dark;
			border-color: $dark-light;
			background-color: $dark-light;
		}
	}

	// dropdown
	.dropdown-menu {
		background-color: $dark-light;
		border-left-color: $dark-light;
		border-right-color: $dark-light;
		border-bottom-color: $dark-light;
	}

	.dropdown-item {
		color: #fff;
		&:hover {
			background-color: rgba(#fff, .1);
		}
	}
	.dropdown-item.active {
		background-color: $dark-primary;
	}
	.btn-dropdown-line {
		background-color: $dark-light;
		border-color: $dark-light;
		color: $labels-dark;

		&:hover {
			background-color: $dark-light;
			border-color: $dark-light;
			color: $labels-dark;
		  }
	}

	// table
	.stakes-table-head, .stakes-table-th {
		background-color: $dark-light;
		color: $labels-dark;
	}

	.stakes-table-body {
		.refresh-informer {
			a {
				color: inherit;
			}
		}
	}

	.stakes-td {
		border-bottom-color: darken($labels-dark, 30);
	}

	.stakes-tr-banned {
		.stakes-td {
			background-color: $dark-stakes-banned-background;
			border-top: 1px solid $stakes-banned-color;
			border-bottom-color: $stakes-banned-color;

			.stakes-td-link-style {
				color: $stakes-banned-color;
			}
		}

	}

	.modal-validator-alert {
		background-color: $dark-stakes-banned-background;
		border-top: 1px solid $stakes-banned-color;
		border-bottom-color: $stakes-banned-color;
	}

	.table th, .table td {
		border-top-color: darken($labels-dark, 30);
	}
	hr {
		border-top-color: darken($labels-dark, 30);
	}

	.i-tooltip {
		.i-tooltip-circle {
			fill: $labels-dark;
		}

		.i-tooltip-info {
			fill: $dark-light-bg;
		}

		&:hover {
			.i-tooltip-circle {
			  fill: $dark-primary;
			}

			.i-tooltip-info {
				fill: #fff;
			}
		}
	}

	// api's
	.api-anchors-list {
		background-color: $dark-light;
	}
	.api-doc-list-item {
		border-bottom-color: darken($labels-dark, 30);
	}
	.card-subtitle,
	.api-anchors-list-item-title,
	.api-doc-list-item-title {
		color: #fff;
	}
	.api-text-monospace {
		color: $dark-primary;
	}
	.api-text-monospace-background {
		background-color: rgba($dark-primary, .15);
	}
	.badge.badge-neutral {
		background-color: rgba($dark-primary, .15);
		color: $dark-primary;
	}

	// download csv button
	.download-all-transactions .download-all-transactions-link svg path {
		fill: $dark-primary;
	}

	//tooltips
	.tooltip .arrow:before {
		border-top-color: $dark-primary;
    	border-bottom-color: $dark-primary;
	}
	.tooltip > .tooltip-inner {background-color: $dark-primary;}

	.tooltip-pale-color.bs-tooltip-top .arrow::before,
	.tooltip-pale-color.bs-tooltip-auto[x-placement^="top"] .arrow::before {
		border-top-color: rgba(#fff, 0.5) !important;
	}
		
	.tooltip-pale-color.bs-tooltip-right .arrow::before,
	.tooltip-pale-color.bs-tooltip-auto[x-placement^="right"] .arrow::before {
		border-right-color: rgba(#fff, 0.5) !important;
	}
		
	.tooltip-pale-color.bs-tooltip-bottom .arrow::before,
	.tooltip-pale-color.bs-tooltip-auto[x-placement^="bottom"] .arrow::before {
		border-bottom-color: rgba(#fff, 0.5) !important;
	}
		
		
	.tooltip-pale-color.bs-tooltip-left .arrow::before,
	.tooltip-pale-color.bs-tooltip-auto[x-placement^="left"] .arrow::before {
		border-left-color: rgba(#fff, 0.5) !important;
	}

	//network select
	.network-selector-overlay {
		background-color: rgba($dark-bg, .9);
	}
	.network-selector {
		background-color: $dark-light-bg;
	}
	.network-selector-title {
		color: #fff;
	}
	.network-selector-text {
		color: $labels-dark;
	}
	.network-selector-close path {
		fill: #fff;
	}
	.network-selector-search-container {
		background-color: $dark-light;
	}
	.network-selector-search-container path {
		fill: $labels-dark;
	}
	.network-selector-search-input {
		color: #fff !important;
		&::placeholder {
			color: $labels-dark;
		}
	}
	.network-selector-tab {
		color: $labels-dark;
		&:hover, &.active {
			color: #fff;
		}
		&.active {
			&:after {
				background-color: $dark-primary;
			}
		}
	}
	.network-selector-item,
	.network-selector-tabs-container {
		border-bottom-color: darken($labels-dark, 30);
	}
	.network-selector-item-title {
		color: #fff;
	}
	.network-selector-item-type {
		color: $labels-dark;
	}
	.radio .radio-icon {
		border-color: $labels-dark
	}
	.network-selector-item-url:hover .network-selector-item-type {
		color: #fff;
	}

	//coin dropdown
	.token-balance-dropdown.dropdown-menu {
		border-color: $dark-light !important;
		box-shadow: 0 0 30px 0 rgba(23, 24, 41, 0.5) !important;
	}
	.token-balance-dropdown .dropdown-search-icon path {
		fill: $labels-dark;
	}
	.token-balance-dropdown .dropdown-search-field {
		background-color: $dark-light;
		border-color: $dark-light;
		color: #fff;
		&::placeholder {
			color: $labels-dark;
		}
	}
	.token-balance-dropdown[aria-labelledby="dropdown-tokens"] .dropdown-items .dropdown-item:hover {
		color: #fff !important;
	}
	.dropdown-header {
		color: $labels-dark;
	}
	.border-bottom {
		border-bottom-color: darken($labels-dark, 30) !important;
	}

	// coin balance history chart
	.chartjs-render-monitor[data-chart="coinBalanceHistoryChart"] {
		filter: brightness(0) invert(1) !important;
	}

	// logs search
	.logs-search-input, .logs-search-btn, .logs-search-btn-cancel {
		background-color: $dark-light;
		border-color: $dark-light;
		color: #fff;
	}

	.logs-search-btn {
		color: $labels-dark;
	}

	.logs-search-btn {
		&:hover {
			background-color: $dark-primary;
			color: #fff;
		}
	}

	.logs-search-input {
		&::placeholder {
			color: $labels-dark;
		}
	}

	// code
	pre {
		color: #fff;
	}

	// info allert
	.alert-info {
		color: $labels-dark;
		background-color: $dark-light;
		border-color: $dark-light;
	}

	// dark text
	.text-dark {
		color: #fff !important;
	}

	// Contract Verification
	.new-smart-contract-container {
		background-color: $dark-light-bg;
		background-image: linear-gradient(to bottom right, $dark-light 100%, $dark-light 100%);
		@media (max-width: 991.98px) {
			background-image: none;
		}
	}
	.smart-contract-form-group-inner-wrapper .smart-contract-form-group-tooltip {
		color: $labels-dark;
	}
	.smart-contract-title {
		color: #fff;
	}
	.smart-contract-form-group-inner-wrapper > label {
		color: $labels-dark;
	}
	.smart-contract-form-buttons {
		border-top-color: darken($labels-dark, 30);
		.btn-no-border {
			background-color: $dark-light;
			border-color: $dark-light;
			color: #fff;
			&:hover {
				background-color: $dark-primary;
				color: #fff;
			}
		}
	}
	.add-contract-libraries-wrapper {
		border-top-color: darken($labels-dark, 30);
	}

	.token-tile-view-more:before, .token-tile-view-more:after {
		border-top-color: darken($labels-dark, 30);
		border-bottom-color: darken($labels-dark, 30);
	}

	// Form Controlls
	.form-control {
		background-color: $dark-light;
		border-color: $dark-light;
		color: #fff;
		transition: border-color 0.15s ease-in-out;

		&[readonly] {
			background-color: $dark-light !important;
		}

		&::placeholder {
			color: $labels-dark;
		}
		&:focus {
			background-color: $dark-light;
			border-color: $dark-primary;
			color: #fff;
		}

		&:-webkit-autofill,
		&:-webkit-autofill:hover,
		&:-webkit-autofill:focus {
			caret-color: #fff;
			-webkit-text-fill-color: #fff;
			-webkit-box-shadow: 0 0 0px 1000px $dark-light inset;
		}
	}

	.input-group:not(.input-status-error) .form-control:focus ~ .input-group-prepend.last {
		.input-group-text {
		  border-color: $dark-primary;
		}
	}

	.input-group-prepend.last {
		.input-group-text {
			background: $dark-light;
			border-color: $dark-light;
			color: $labels-dark;
		}
	}

	.radio-big .radio-icon {
		border-color: $labels-dark;
	}
	.radio-big input[type="radio"]:checked + .radio-icon {
		border-color: $dark-primary;
	}
	.radio-big input[type="radio"]:checked + .radio-icon::before {
		background: $dark-primary;
	}
	.radio-big .radio-text {
		color: #fff;
	}

	.check input[type="checkbox"]:checked + .check-icon::before {
		background: $dark-primary;
	}

	// Content loading placeholders
	.tile-loader, .table-content-loader {
		background-color: $dark-bg !important;
		&:before {
			background: linear-gradient(to right, $dark-bg 2%, lighten($dark-bg, 3) 18%, $dark-bg 33%);
		}
	}

	// Verify other explorers
	.verify-other-explorers-elem {
		border-color: darken($labels-dark, 30);
		.exp-logo {
			border-right-color: darken($labels-dark, 30);
		}
		.exp-content {
			h3 {
				color: #fff;
			}
			div {
				color: $labels-dark;
			}
		}
	}
	.verify-other-explorers-more {
		border-color: $dark-primary;
		svg path {
			fill: $dark-primary;
		}
		&:hover {
			background-color: $dark-primary;
			svg path {
				fill: #fff;
			}
		}
	}
	.verify-other-explorers-elem {
		&:hover {
			text-decoration: none;
			color: #fff;
			.exp-content {
				h3, div {
					color: #fff;
				}
			}
		}
	}

	#explorersModal {
		.modal-title {
			color: #fff;
		}

		.text-muted {
			color: $labels-dark;
		}

		.modal-footer {
			border-top-color: darken($labels-dark, 30);
		}

		.modal-content {
			background-color: $dark-light-bg;

			.btn-primary {
				background-color: $dark-primary;
				border-color: $dark-primary;
				&:hover {
					background-color: $dark-primary;
					border-color: $dark-primary;
				}
			}
		}

		.verify-other-explorers-cell {
			.exp-logo {
				color: #fff;
			}
		}

		.close {
			color: #fff;
		}
	}

	#qrModal {
		.close {
			color: #fff;
		}
	}

	// API docs dropdown content
	.api-doc-parameters-list-item-description,
	.api-doc-parameters-list-item-title,
	.api-doc-parameters-list-title,
	.api-doc-list-item-controls-view-more {
		color: #fff;
	}

	.api-doc-parameters-list {
		border-bottom-color: darken($labels-dark, 30);
	}
	.api-doc-parameters-container {
		border-top-color: darken($labels-dark, 30);
	}
	.api-doc-tab {
		color: $dark-primary !important;
		&.active {
			border-bottom-color: $dark-primary;
		}
	}

	// Common Buttons
	.btn-secondary, .button-secondary {
		background-color: transparent;
		border-color: $dark-primary;
		color: $dark-primary;
		&:hover {
			background-color: $dark-primary;
			border-color: $dark-primary;
			color: #fff;
		}
	}

	// Decoded data
	.table.thead-light.table-bordered {
		color: #fff !important;
	}
	.table-bordered, .table-bordered td, .table-bordered th {
		border-color: darken($labels-dark, 30);
	}
	.dark-theme-applied .table td, .dark-theme-applied .table th, .dark-theme-applied hr {
		border-top-color: darken($labels-dark, 30);
	}
	.btn-copy-ico svg path {
		fill: #fff;
	}

	// pre
	.pre-scrollable.line-numbers, .hljs {
		background: $dark-light;
		color: #fff;
	}

	.hljs-comment {
		color: $labels-dark;
	}

	.hljs-title, .hljs-section {
		color: #ff2294;
	}

	.hljs-type, .hljs-string, .hljs-number, .hljs-selector-id, .hljs-selector-class, .hljs-quote, .hljs-template-tag, .hljs-deletion {
		color: #ff2294;
	}

	.hljs-literal, .hljs-built_in, .hljs-bullet, .hljs-code, .hljs-addition {
		color: #20dd94;
	}

	.line-numbers [data-line-number]:before {
		color: #3f436b !important;
		border-right-color: #3f436b !important;
	}

	// 'text dark' label
	.text-dark {
		color: #fff;
	}

	// validator info
	#validatorModal {
		.modal-title {
			color: #fff;
		}

		.text-muted {
			color: $labels-dark;
		}

		.modal-footer {
			border-top-color: darken($labels-dark, 30);
		}

		.modal-content {
			background-color: $dark-light-bg;

			.btn-primary {
				background-color: $dark-primary;
				border-color: $dark-primary;
				&:hover {
					background-color: $dark-primary;
					border-color: $dark-primary;
				}
			}
		}

		.close {
			color: #fff;
		}
	}

	.modal-status {
		.modal-status-title {
			color: #fff;
		}

		.modal-status-button-wrapper .btn-line {
			border-color: $dark-primary-alternate;
			color: $dark-primary-alternate;

			&:hover {
				background-color: $dark-primary-alternate;
				color: $additional-font;
			}
		}
	}

	.modal-dialog {
		.modal-title {
			color: #fff;
		}
		.modal-content {
			background-color: $dark-light-bg;
		}

		.modal-bottom-disclaimer {
			background-color: $dark-light;

			color: $labels-dark;
		}

		.modal-bottom-disclaimer-graphic svg {
			fill: #fff;
		}

		.modal-header {
			.modal-validator-info-item-title {
				color: $labels-dark;
			}

			.modal-validator-info-item-value {
				color: #fff;
			}
		}

		.modal-validator-info-content {
			background-color: $dark-light;

			.modal-validator-info-item-value {
				color: #fff;
			}
		}
	}

	//stakes
	.modal-stake-right {
		.stakes-progress {
		  border-left-color: darken($labels-dark, 30);
		}
	}

	.modal-stake-left {
		border-right-color: darken($labels-dark, 30);
	}

	.stakes-progress-data-progress, .stakes-progress-info-value {
		color: #fff;
	}

	.stakes-empty-content-text {
		color: $labels-dark;
	}

	.stakes-empty-content-pic-svg-path {
		fill: $dark-primary;
	}

	.stakes-address-container .stakes-address-active {
		color: $dark-primary;
	}

	.stakes-td-link-style {
		color: $dark-primary;
	}

	.stakes-control-icon path {
		fill: $dark-primary;
	}

	.progress-from-to-value {
		color: #fff;
	}

	.progress-from-to-background {
		background-color: $dark-bg;
	}

	.check-tooltip {
		.check-tooltip-circle {
			fill: $labels-dark;
		}

		.check-tooltip-check {
			fill: $dark-light-bg;
		}

		&:hover {
			.check-tooltip-circle {
			  fill: $dark-primary;
			}
		  }
	}

	.me-tooltip {
		background-color: $labels-dark;
		color: $dark-light-bg;

		&:hover {
			background-color: $dark-primary;
		}
	}

	// alerts
	.alert-link {
		color: $labels-dark;
	}

	.alert-danger {
		background-color: $dark-light;
		border-color: $dark-light;
		.alert-link {
			color: $alert-danger-color;
		}
	}

	.tile .alert {
		background: rgba(#000, .1);
	}

	// primary buttons
	.btn-full-primary, .button-primary {
		background: $dark-primary;
		border-color: $dark-primary;
		color: #fff;
		&:hover {
			background: darken($dark-primary, 6);
			border-color: darken($dark-primary, 6);
			color: #fff;
		}

		&[disabled] {
			&,
			&:hover {
			  background-color: $dark-primary;
			  border-color: $dark-primary;
			}
		}
	}

	.logo-text {
		color: #fff;
	}

	.bs-label.omni {
		background: #6ca1e2
	}

	.bs-label.validator,
	.bs-label.destination-eth {
		background-color: $labels-dark;
	}

	.dropdown-item {
		.external-link-icon {
			path {
			  fill: #fff;
			}
		}

		& {
			&.active,
			&:hover,
			&:focus {
			  .external-link-icon {
				path {
				  fill: #fff;
				}
			  }
			}
		  }
	}

	.tooltip-inversed-color {
		.tooltip-inner {
			background-color: $btn-line-color !important;
			color: #fff !important;
		}
	}

	.tooltip-inversed-color.bs-tooltip-top .arrow::before,
	.tooltip-inversed-color.bs-tooltip-auto[x-placement^="top"] .arrow::before {
		border-top-color: $btn-line-color !important;
	}
		
	.tooltip-inversed-color.bs-tooltip-right .arrow::before,
	.tooltip-inversed-color.bs-tooltip-auto[x-placement^="right"] .arrow::before {
		border-right-color: $btn-line-color !important;
	}
		
	.tooltip-inversed-color.bs-tooltip-bottom .arrow::before,
	.tooltip-inversed-color.bs-tooltip-auto[x-placement^="bottom"] .arrow::before {
		border-bottom-color: $btn-line-color !important;
	}
		
		
	.tooltip-inversed-color.bs-tooltip-left .arrow::before,
	.tooltip-inversed-color.bs-tooltip-auto[x-placement^="left"] .arrow::before {
		border-left-color: $btn-line-color !important;
	}

	.stakes-top {
		background-color: $dark-bg;
		background-image: none;
	}

	.contract-plus-btn {
		color: $dark-primary;
	}
	.custom-power-input {
		border-color: $dark-primary;
	}
	.dropzone-1 {
		background-color: $dark-light !important;
	}
	.stakes-btn-close-alert {
		path {
			fill: #fff;
		  }
	}
<<<<<<< HEAD
	.apps-menu-header {
		color: #fff;
=======
	.main-search-autocomplete {
		background-color: $dark-bg !important;
		color: #fff !important;
	}
	ul[id^='autoComplete_list_'] {
		background-color: $dark-light-bg !important;
	}
	li[id^='autoComplete_result_'] {
		background-color: $dark-light-bg !important;
		color: #fff !important;

		&:hover {
			background-color: $dark-primary !important;
		}
		&[aria-selected="true"] {
			background-color: $dark-primary !important;
		}
>>>>>>> c3e38289
	}
}

.navbar-dark .navbar-toggler {
	color: rgba(255, 255, 255, 0.5);
	border: none;
}

.dark-theme-applied .dropdown-item {
	background-color: $dark-light !important;
	color: #fff !important;
}

.dark-theme-applied .dropdown-item.active:not(.header), .dark-theme-applied .dropdown-item:not(.header):hover, .dark-theme-applied .dropdown-item:not(.header):focus {
    background-image: none;
    width: 100%;
    background-color: #3f426c !important;
}

@media (max-width: 991.98px) {
	.dark-theme-applied .navbar.navbar-primary .navbar-nav .nav-link:hover,
	.dark-theme-applied .navbar.navbar-primary .navbar-nav .nav-link.activeLink,
	.dark-theme-applied .navbar.navbar-primary .navbar-nav .nav-link:focus {
		background-image: none;
		width: 100%;
		background-color: #35335d !important;
		color: white;
		border: none;
	}
	.dark-theme-applied .dropdown-item:hover:before {
		content: "|";
		height: 50px;
		width: 50%;
		opacity: 1;
		background: none;
		right: 17%;
		color: $dark-primary;
		position: relative;
	}
	.dark-theme-applied .navbar.navbar-primary .navbar-nav .nav-link:hover:before
	{
		content: "|";
		height: 50px;
		width: 50%;
		opacity: 1;
		background: none;
		left: 24%;
		top: 14%;
		color: $dark-primary;
	}
}
.dark-theme-applied .confirmations-label:after {
    background: .7rem solid $dark-light-bg;
}<|MERGE_RESOLUTION|>--- conflicted
+++ resolved
@@ -1088,10 +1088,9 @@
 			fill: #fff;
 		  }
 	}
-<<<<<<< HEAD
 	.apps-menu-header {
 		color: #fff;
-=======
+	}
 	.main-search-autocomplete {
 		background-color: $dark-bg !important;
 		color: #fff !important;
@@ -1109,7 +1108,6 @@
 		&[aria-selected="true"] {
 			background-color: $dark-primary !important;
 		}
->>>>>>> c3e38289
 	}
 }
 
