.transaction-bottom-panel {
	display: flex;
	flex-direction: column;
	@media (min-width: 768px) {
		flex-direction: row;
		justify-content: space-between;
		align-items: flex-end;
	}
}

.transaction-bottom-panel {
	display: flex;
	flex-direction: column;
	@media (min-width: 768px) {
		flex-direction: row;
		justify-content: space-between;
		align-items: flex-end;
	}
}

.download-all-transactions {
	text-align: center;
	color: #a3a9b5;
	font-size: 13px;
	margin-top: 10px;
	@media (min-width: 768px) {
		margin-top: 30px;
	}
	.download-all-transactions-link {
		display: inline-flex;
		align-items: center;
		text-decoration: none;
		svg {
			position: relative;
			margin-left: 2px;
			top: -3px;
			left: 3px;
			path {
				fill: $primary;
			}
		}
		&:hover {
			text-decoration: underline;
		}
	}
}

.block-detail-number {
	width: 25%;
	@include media-breakpoint-down(sm) {
		width: 60%;
	}
}

<<<<<<< HEAD
.text-nowrap-small-screen {
	@include media-breakpoint-up(sm) {
		white-space: nowrap !important;
=======
.address-mobile {
	@include media-breakpoint-down(sm) {
		width: 80px;
	}
}

.transfers-list-mobile-container {
	@include media-breakpoint-down(sm) {
		margin-top: 0.5rem;
	}
	font-size: 12px;
}

.transaction-details {
	font-size: 14px;
}
.transaction-gas-used {
	@media (min-width: 1200px) {
		white-space: nowrap;
>>>>>>> a0eee37f
	}
}<|MERGE_RESOLUTION|>--- conflicted
+++ resolved
@@ -52,11 +52,11 @@
 	}
 }
 
-<<<<<<< HEAD
 .text-nowrap-small-screen {
 	@include media-breakpoint-up(sm) {
 		white-space: nowrap !important;
-=======
+	}
+}
 .address-mobile {
 	@include media-breakpoint-down(sm) {
 		width: 80px;
@@ -76,6 +76,5 @@
 .transaction-gas-used {
 	@media (min-width: 1200px) {
 		white-space: nowrap;
->>>>>>> a0eee37f
 	}
 }