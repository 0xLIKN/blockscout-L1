# This workflow uses actions that are not certified by GitHub.
# They are provided by a third-party and are governed by
# separate terms of service, privacy policy, and support
# documentation.

name: Publish Docker image

on:
  release:
    types: [published]

env:
  OTP_VERSION: '25.2.1'
  ELIXIR_VERSION: '1.14.3'

jobs:
  push_to_registry:
    name: Push Docker image to Docker Hub
    runs-on: ubuntu-latest
    env:
      RELEASE_VERSION: 5.1.1
    steps:
      - name: Check out the repo
        uses: actions/checkout@v3

      - name: Set up QEMU
        uses: docker/setup-qemu-action@v2

      - name: Set up Docker Buildx
        uses: docker/setup-buildx-action@v2

      - name: Log in to Docker Hub
        uses: docker/login-action@v2
        with:
          username: ${{ secrets.DOCKER_USERNAME }}
          password: ${{ secrets.DOCKER_PASSWORD }}

      - name: Extract metadata (tags, labels) for Docker
        id: meta
        uses: docker/metadata-action@v4
        with:
          images: blockscout/blockscout

      - name: Build & Push Docker image
        uses: docker/build-push-action@v3
        with:
          context: .
          file: ./docker/Dockerfile
          push: true
          cache-from: type=registry,ref=blockscout/blockscout:buildcache
          cache-to: type=registry,ref=blockscout/blockscout:buildcache,mode=max
          tags: blockscout/blockscout:latest, blockscout/blockscout:${{ env.RELEASE_VERSION }}
          platforms: |
            linux/arm64
            linux/amd64
          build-args: |
            CACHE_EXCHANGE_RATES_PERIOD=
            DISABLE_READ_API=false
            DISABLE_WEBAPP=false
            DISABLE_WRITE_API=false
            CACHE_ENABLE_TOTAL_GAS_USAGE_COUNTER=
            WOBSERVER_ENABLED=false
            ADMIN_PANEL_ENABLED=
            CACHE_ADDRESS_WITH_BALANCES_UPDATE_INTERVAL=
<<<<<<< HEAD
            SOCKET_ROOT=/
=======
>>>>>>> 6927d297

  merge-master-after-release:
    name: Merge 'master' to specific branch after release
    runs-on: ubuntu-latest
    env:
      BRANCHES: |
        production-core-stg
        production-eth-stg
        production-harmony-mainnet-shard-0-stg
        production-lukso-stg
        production-optimism-goerli-stg
        production-optimism-bedrock-goerli-stg
        production-optimism-mainnet-stg
        production-optimism-stg
        production-rsk-stg
        production-sokol-stg
        production-xdai-stg
    steps:
    - uses: actions/checkout@v2
    - name: Set Git config
      run: |
          git config --local user.email "actions@github.com"
          git config --local user.name "Github Actions"
    - name: Merge master back after release
      run: |
          git fetch --unshallow
          touch errors.txt
          for branch in $BRANCHES;
          do
            git reset --merge
            git checkout master
            git fetch origin
            echo $branch
            git ls-remote --exit-code --heads origin $branch || { echo $branch >> errors.txt; continue; }
            echo "Merge 'master' to $branch"
            git checkout $branch
            git pull || { echo $branch >> errors.txt; continue; }
            git merge --no-ff master -m "Auto-merge master back to $branch" || { echo $branch >> errors.txt; continue; }
            git push || { echo $branch >> errors.txt; continue; }
            git checkout master;
          done
          [ -s errors.txt ] && echo "There are problems with merging 'master' to branches:" || echo "Errors file is empty"
          cat errors.txt
          [ ! -s errors.txt ]<|MERGE_RESOLUTION|>--- conflicted
+++ resolved
@@ -62,10 +62,6 @@
             WOBSERVER_ENABLED=false
             ADMIN_PANEL_ENABLED=
             CACHE_ADDRESS_WITH_BALANCES_UPDATE_INTERVAL=
-<<<<<<< HEAD
-            SOCKET_ROOT=/
-=======
->>>>>>> 6927d297
 
   merge-master-after-release:
     name: Merge 'master' to specific branch after release
